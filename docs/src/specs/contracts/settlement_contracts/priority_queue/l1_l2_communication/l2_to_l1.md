--- conflicted
+++ resolved
@@ -28,13 +28,8 @@
 - `sender` is the value of `this` in the frame where the L2→L1 log was emitted.
 - `key` and `value` are just two 32-byte values that could be used to carry some data with the log.
 
-<<<<<<< HEAD
-The hashes of these logs are [aggregated](https://github.com/matter-labs/era-contracts/blob/b43cf6b3b069c85aec3cd61d33dd3ae2c462c896/system-contracts/contracts/L1Messenger.sol#L133) in a dynamic incremental merkle tree into the `LocalLogsRoot`. The `LocalLogsRoot` is [hashed](https://github.com/matter-labs/era-contracts/blob/b43cf6b3b069c85aec3cd61d33dd3ae2c462c896/system-contracts/contracts/L1Messenger.sol#L333) together with the chain's `MessageRoot` into the `ChainBatchRoot`. This `ChainBatchRoot` is then included into the 
-[batch commitment](https://github.com/matter-labs/era-contracts/blob/f06a58360a2b8e7129f64413998767ac169d1efd/ethereum/contracts/zksync/facets/Executor.sol#L493).
-=======
 The hashed array of these opcodes is then included into the
 [batch commitment](https://github.com/matter-labs/era-contracts/blob/main/l1-contracts/contracts/state-transition/chain-deps/facets/Executor.sol#L663).
->>>>>>> 80e96832
 Because of that we know that if the proof verifies, then the L2→L1 logs provided by the operator were correct, so we can
 use that fact to produce more complex structures. Before Boojum such logs were also Merklized within the circuits and so
 the Merkle tree’s root hash was included into the batch commitment also.
