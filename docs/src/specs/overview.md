# Overview

As stated in the introduction, the ZK Stack can be used to launch rollups. These rollups have some operators that are
needed to run it, these are the sequencer and the prover, they create blocks and proofs, and submit them to the L1
contract.

A user submits their transaction to the sequencer. The job of the sequencer is to collect transactions and execute them
using the zkEVM, and to provide a soft confirmation to the user that their transaction was executed. If the user chooses
they can force the sequencer to include their transaction by submitting it via L1. After the sequencer executes the
block, it sends it over to the prover, who creates a cryptographic proof of the block's execution. This proof is then
sent to the L1 contract alongside the necessary data. On the L1 a [smart contract](./l1_smart_contracts.md) verifies
that the proof is valid and all the data has been submitted, and the rollup's state is also updated in the contract.

![Components](./img/L2_Components.png)

The core of this mechanism was the execution of transactions. The ZK Stack uses the zkEVM for this, which is similar to
the EVM, but its role is different than the EVM's role in Ethereum.

<<<<<<< HEAD
Transactions can also be submitted via L1. This happens via the same process that allows
[L1<>L2 communication](./contracts/settlement_contracts/priority_queue/l1_l2_communication/l1_to_l2.md). This method
provides the rollup with censorship resistance, and allows trustless bridges to the L1.

The sequencer collects transactions into blocks
[blocks](./contracts/l2_system_contracts/batches_and_blocks_on_zksync.md), similarly to Ethereum. To provide the best UX
the protocol has small blocks with quick soft confirmations for the users. Unlike Ethereum, the zkEVM does not just have
blocks, but also batches, which are just a collection of blocks. A batch is the unit that the prover processes.

Before we submit a proof we send the [data](./contracts/settlement_contracts/data_availability/README.md) to L1. Instead
of submitting the data of each transaction, we submit how the state of the blockchain changes, this change is called the
state diff. This approach allows the transactions that change the same storage slots to be very cheap, since these
transactions don't incur additional data costs.
=======
Transactions can also be submitted via L1. This happens via the same process that allows [L1<>L2 communication][TODO].
This method provides the rollup with censorship resistance, and allows trustless bridges to the L1.

The sequencer collects transactions into blocks [blocks][TODO], similarly to Ethereum. To provide the best UX the
protocol has small blocks with quick soft confirmations for the users. Unlike Ethereum, the zkEVM does not just have
blocks, but also batches, which are just a collection of blocks. A batch is the unit that the prover processes.

Before we submit a proof we send the [data][TODO] to L1. Instead of submitting the data of each transaction, we submit
how the state of the blockchain changes, this change is called the state diff. This approach allows the transactions
that change the same storage slots to be very cheap, since these transactions don't incur additional data costs.
>>>>>>> cc813422

Finally at the end of the process, we create the proofs and send them to L1. Our Boojum proof system provides excellent
performance, and can be run on just 16Gb of GPU RAM. This will enable the proof generation to be truly decentralized.

Up to this point we have only talked about a single chain. We will connect these chains into a single ecosystem, called
<<<<<<< HEAD
[ZK Chain ecosystem](./contracts/chain_management/overview.md).
=======
[ZK Chain ecosystem][TODO].
>>>>>>> cc813422
<|MERGE_RESOLUTION|>--- conflicted
+++ resolved
@@ -16,21 +16,6 @@
 The core of this mechanism was the execution of transactions. The ZK Stack uses the zkEVM for this, which is similar to
 the EVM, but its role is different than the EVM's role in Ethereum.
 
-<<<<<<< HEAD
-Transactions can also be submitted via L1. This happens via the same process that allows
-[L1<>L2 communication](./contracts/settlement_contracts/priority_queue/l1_l2_communication/l1_to_l2.md). This method
-provides the rollup with censorship resistance, and allows trustless bridges to the L1.
-
-The sequencer collects transactions into blocks
-[blocks](./contracts/l2_system_contracts/batches_and_blocks_on_zksync.md), similarly to Ethereum. To provide the best UX
-the protocol has small blocks with quick soft confirmations for the users. Unlike Ethereum, the zkEVM does not just have
-blocks, but also batches, which are just a collection of blocks. A batch is the unit that the prover processes.
-
-Before we submit a proof we send the [data](./contracts/settlement_contracts/data_availability/README.md) to L1. Instead
-of submitting the data of each transaction, we submit how the state of the blockchain changes, this change is called the
-state diff. This approach allows the transactions that change the same storage slots to be very cheap, since these
-transactions don't incur additional data costs.
-=======
 Transactions can also be submitted via L1. This happens via the same process that allows [L1<>L2 communication][TODO].
 This method provides the rollup with censorship resistance, and allows trustless bridges to the L1.
 
@@ -41,14 +26,9 @@
 Before we submit a proof we send the [data][TODO] to L1. Instead of submitting the data of each transaction, we submit
 how the state of the blockchain changes, this change is called the state diff. This approach allows the transactions
 that change the same storage slots to be very cheap, since these transactions don't incur additional data costs.
->>>>>>> cc813422
 
 Finally at the end of the process, we create the proofs and send them to L1. Our Boojum proof system provides excellent
 performance, and can be run on just 16Gb of GPU RAM. This will enable the proof generation to be truly decentralized.
 
 Up to this point we have only talked about a single chain. We will connect these chains into a single ecosystem, called
-<<<<<<< HEAD
-[ZK Chain ecosystem](./contracts/chain_management/overview.md).
-=======
-[ZK Chain ecosystem][TODO].
->>>>>>> cc813422
+[ZK Chain ecosystem][TODO].