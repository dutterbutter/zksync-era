name: CI

on:
  pull_request:
  merge_group:
  push:
    branches:
      - staging
      - trying
      - sync-layer-stable # adding this branch here to run CI on it regardless of the conflicts
      - '!release-please--branches--**'

concurrency:
  group: ${{ github.workflow }}-${{ github.event.pull_request.number || github.ref }}
  cancel-in-progress: true

jobs:
  changed_files:
    runs-on: ubuntu-latest
    name: Get changed files
    outputs:
      core: ${{ steps.changed-files.outputs.core_any_changed }}
      prover: ${{ steps.changed-files.outputs.prover_any_changed }}
      docs: ${{ steps.changed-files.outputs.docs_any_changed }}
      all: ${{ steps.changed-files.outputs.all_any_changed }}
    steps:

      - uses: actions/checkout@a5ac7e51b41094c92402da3b24376905380afc29 # v4
        with:
          fetch-depth: 2
          submodules: "recursive"

      - name: Get changed files
        id: changed-files
        uses: tj-actions/changed-files@fea790cb660e33aef4bdf07304e28fedd77dfa13 # v39
        with:
          files_yaml: |
            prover:
              - 'prover/**'
              - '!prover/CHANGELOG.md'
              - '!prover/setup-data-cpu-keys.json'
              - '!prover/setup-data-gpu-keys.json'
              - '!prover/extract-setup-data-keys.sh'
              - 'docker/prover*/**'
              - '.github/workflows/build-prover-template.yml'
              - '.github/workflows/build-witness-generator-template.yml'
              - '.github/workflows/ci-prover-reusable.yml'
              - 'docker-compose-runner-nightly.yml'
              - '!**/*.md'
              - '!**/*.MD'
            core:
              - 'core/**'
              - '!core/CHANGELOG.md'
              - 'docker/contract-verifier/**'
              - 'docker/external-node/**'
              - 'docker/server/**'
              - '.github/workflows/build-core-template.yml'
              - '.github/workflows/build-contract-verifier-template.yml'
              - '.github/workflows/ci-core-reusable.yml'
              - '.github/workflows/ci-core-lint-reusable.yml'
              - './core/Cargo.toml'
              - './core/Cargo.lock'
              - 'zkstack_cli/**'
              - '!**/*.md'
              - '!**/*.MD'
              - 'docker-compose.yml'
            docs:
              - '**/*.md'
              - '**/*.MD'
              - '.github/workflows/ci-docs-reusable.yml'
            all:
              - '.github/workflows/ci.yml'
              - 'bin/**'
              - 'etc/**'
              - 'contracts/**'
              - 'contracts'
              - 'infrastructure/zk/**'
              - 'docker/zk-environment/**'
              - '!**/*.md'
              - '!**/*.MD'

  ci-for-core-lint:
    name: CI for Core lint Components
    needs: changed_files
    if: contains(github.ref_name, 'release-please--branches')
    uses: ./.github/workflows/ci-core-lint-reusable.yml

  ci-for-core:
    name: CI for Core Components
    needs: changed_files
    if: ${{ (needs.changed_files.outputs.core == 'true' || needs.changed_files.outputs.zk_toolbox == 'true' || needs.changed_files.outputs.all == 'true') && !contains(github.ref_name, 'release-please--branches') }}
    uses: ./.github/workflows/ci-core-reusable.yml

  ci-for-prover:
    needs: changed_files
    if: ${{ (needs.changed_files.outputs.prover == 'true' || needs.changed_files.outputs.all == 'true') && !contains(github.ref_name, 'release-please--branches') }}
    name: CI for Prover Components
    uses: ./.github/workflows/ci-prover-reusable.yml

  e2e-for-prover:
    name: E2E Test for Prover Components
    needs: changed_files
    if: ${{(needs.changed_files.outputs.prover == 'true' || needs.changed_files.outputs.all == 'true') && !contains(github.ref_name, 'release-please--branches') }}
    uses: ./.github/workflows/ci-prover-e2e.yml

  ci-for-docs:
    needs: changed_files
    if: needs.changed_files.outputs.docs == 'true'
    name: CI for Docs
    uses: ./.github/workflows/ci-docs-reusable.yml

  # What needs to be ran for both core and prover
  ci-for-common:
    needs: changed_files
    if: ${{ (needs.changed_files.outputs.prover == 'true' || needs.changed_files.outputs.core == 'true' || needs.changed_files.outputs.all == 'true') && !contains(github.ref_name, 'release-please--branches') }}
    name: CI for Common Components (prover or core)
    uses: ./.github/workflows/ci-common-reusable.yml

<<<<<<< HEAD
  # build-core-images:
  #   name: Build core images
  #   needs: changed_files
  #   if: ${{ (needs.changed_files.outputs.core == 'true' || needs.changed_files.outputs.all == 'true') && !contains(github.ref_name, 'release-please--branches') }}
  #   uses: ./.github/workflows/new-build-core-template.yml
  #   with:
  #     image_tag_suffix: ${{ needs.setup.outputs.image_tag_suffix }}
  #     action: "build"
  #   secrets:
  #     DOCKERHUB_USER: ${{ secrets.DOCKERHUB_USER }}
  #     DOCKERHUB_TOKEN: ${{ secrets.DOCKERHUB_TOKEN }}
=======
  build-core-images:
    name: Build core images
    needs: changed_files
    if: ${{ (needs.changed_files.outputs.core == 'true' || needs.changed_files.outputs.all == 'true') && !contains(github.ref_name, 'release-please--branches') }}
    uses: ./.github/workflows/build-core-template.yml
    with:
      image_tag_suffix: ${{ needs.setup.outputs.image_tag_suffix }}
      action: "build"
    secrets:
      DOCKERHUB_USER: ${{ secrets.DOCKERHUB_USER }}
      DOCKERHUB_TOKEN: ${{ secrets.DOCKERHUB_TOKEN }}
>>>>>>> a8489270

  build-tee-prover-images:
    name: Build TEE Prover images
    needs: changed_files
    if: ${{ (needs.changed_files.outputs.core == 'true' || needs.changed_files.outputs.all == 'true') && !contains(github.ref_name, 'release-please--branches') }}
    uses: ./.github/workflows/build-tee-prover-template.yml
    with:
      image_tag_suffix: ${{ needs.setup.outputs.image_tag_suffix }}
      action: "build"
    secrets:
      DOCKERHUB_USER: ${{ secrets.DOCKERHUB_USER }}
      DOCKERHUB_TOKEN: ${{ secrets.DOCKERHUB_TOKEN }}
      ATTIC_TOKEN: ${{ secrets.ATTIC_TOKEN }}

  build-contract-verifier:
    name: Build contract verifier
    needs: changed_files
    if: ${{ (needs.changed_files.outputs.core == 'true' || needs.changed_files.outputs.all == 'true') && !contains(github.ref_name, 'release-please--branches') }}
    uses: ./.github/workflows/build-contract-verifier-template.yml
    with:
      image_tag_suffix: ${{ needs.setup.outputs.image_tag_suffix }}
      action: "build"
    secrets:
      DOCKERHUB_USER: ${{ secrets.DOCKERHUB_USER }}
      DOCKERHUB_TOKEN: ${{ secrets.DOCKERHUB_TOKEN }}

  build-prover-images:
    name: Build prover images
    needs: changed_files
    if: ${{ (needs.changed_files.outputs.prover == 'true' || needs.changed_files.outputs.all == 'true') && !contains(github.ref_name, 'release-please--branches') }}
    uses: ./.github/workflows/build-prover-template.yml
    with:
      image_tag_suffix: ${{ needs.setup.outputs.image_tag_suffix }}
      action: "build"
      ERA_BELLMAN_CUDA_RELEASE: ${{ vars.ERA_BELLMAN_CUDA_RELEASE }}
      is_pr_from_fork: ${{ github.event.pull_request.head.repo.fork == true }}
    secrets:
      DOCKERHUB_USER: ${{ secrets.DOCKERHUB_USER }}
      DOCKERHUB_TOKEN: ${{ secrets.DOCKERHUB_TOKEN }}

  build-witness-generator-image-avx512:
    name: Build prover images with avx512 instructions
    needs: changed_files
    if: ${{ (needs.changed_files.outputs.prover == 'true' || needs.changed_files.outputs.all == 'true') && !contains(github.ref_name, 'release-please--branches') }}
    uses: ./.github/workflows/build-witness-generator-template.yml
    with:
      image_tag_suffix: ${{ needs.setup.outputs.image_tag_suffix }}-avx512
      action: "build"
      WITNESS_GENERATOR_RUST_FLAGS: "-Ctarget_feature=+avx512bw,+avx512cd,+avx512dq,+avx512f,+avx512vl"
      ERA_BELLMAN_CUDA_RELEASE: ${{ vars.ERA_BELLMAN_CUDA_RELEASE }}
    secrets:
      DOCKERHUB_USER: ${{ secrets.DOCKERHUB_USER }}
      DOCKERHUB_TOKEN: ${{ secrets.DOCKERHUB_TOKEN }}

  ci-success:
    name: Github Status Check
    runs-on: ubuntu-latest
    if: always() && !cancelled()
<<<<<<< HEAD
    # TODO restore build-core-images
    needs: [ ci-for-core-lint, ci-for-common, ci-for-core, ci-for-prover, ci-for-docs, build-contract-verifier, build-prover-images ]
=======
    needs: [ ci-for-core-lint, ci-for-common, ci-for-core, ci-for-prover, ci-for-docs, build-core-images, build-contract-verifier, build-prover-images, e2e-for-prover ]
>>>>>>> a8489270
    steps:
      - name: Status
        run: |
          # This will check all jobs status in the `needs` list, and fail job if one is failed.
          # Since we split prover and core to different flows, this job will be only as Required Status Check in the Pull Request.
          if [[ ${{ contains(join(needs.*.result, ','), 'failure') }} == "true" ]]; then
            echo "Intentionally failing to block PR from merging"
            exit 1
          fi<|MERGE_RESOLUTION|>--- conflicted
+++ resolved
@@ -116,19 +116,6 @@
     name: CI for Common Components (prover or core)
     uses: ./.github/workflows/ci-common-reusable.yml
 
-<<<<<<< HEAD
-  # build-core-images:
-  #   name: Build core images
-  #   needs: changed_files
-  #   if: ${{ (needs.changed_files.outputs.core == 'true' || needs.changed_files.outputs.all == 'true') && !contains(github.ref_name, 'release-please--branches') }}
-  #   uses: ./.github/workflows/new-build-core-template.yml
-  #   with:
-  #     image_tag_suffix: ${{ needs.setup.outputs.image_tag_suffix }}
-  #     action: "build"
-  #   secrets:
-  #     DOCKERHUB_USER: ${{ secrets.DOCKERHUB_USER }}
-  #     DOCKERHUB_TOKEN: ${{ secrets.DOCKERHUB_TOKEN }}
-=======
   build-core-images:
     name: Build core images
     needs: changed_files
@@ -140,7 +127,6 @@
     secrets:
       DOCKERHUB_USER: ${{ secrets.DOCKERHUB_USER }}
       DOCKERHUB_TOKEN: ${{ secrets.DOCKERHUB_TOKEN }}
->>>>>>> a8489270
 
   build-tee-prover-images:
     name: Build TEE Prover images
@@ -199,12 +185,7 @@
     name: Github Status Check
     runs-on: ubuntu-latest
     if: always() && !cancelled()
-<<<<<<< HEAD
-    # TODO restore build-core-images
-    needs: [ ci-for-core-lint, ci-for-common, ci-for-core, ci-for-prover, ci-for-docs, build-contract-verifier, build-prover-images ]
-=======
     needs: [ ci-for-core-lint, ci-for-common, ci-for-core, ci-for-prover, ci-for-docs, build-core-images, build-contract-verifier, build-prover-images, e2e-for-prover ]
->>>>>>> a8489270
     steps:
       - name: Status
         run: |
