--- conflicted
+++ resolved
@@ -171,7 +171,6 @@
           --db-name=zksync_en_localhost_era_validium1 --l1-rpc-url=http://reth:8545 --chain chain_validium
           ci_run zk_inception external-node init --ignore-prerequisites --chain chain_validium
 
-<<<<<<< HEAD
       - name: Run recovery tests (from snapshot)
         run: |
           ci_run zk_supervisor test recovery --snapshot --no-deps --ignore-prerequisites --verbose --chain=chain_rollup &> recovery_snap_rollup.log &
@@ -193,7 +192,6 @@
 
           wait $PID1
           wait $PID2
-=======
 #      - name: Run recovery tests (from snapshot)
 #        run: |
 #          ci_run zk_supervisor test recovery --snapshot --no-deps --ignore-prerequisites --verbose --chain chain_rollup &> recovery_snap_rollup.log &
@@ -215,7 +213,6 @@
 #
 #          wait $PID1
 #          wait $PID2
->>>>>>> 13458a41
 
       - name: Run external node server
         run: |
