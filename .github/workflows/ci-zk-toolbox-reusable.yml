--- conflicted
+++ resolved
@@ -33,55 +33,7 @@
 
       - name: Build
         run: |
-<<<<<<< HEAD
           ci_run bash -c "./bin/zkt"
-=======
-          ci_run bash -c "cd zk_toolbox && cargo build --release"
-
-      # Compress with tar to avoid permission loss
-      # https://github.com/actions/upload-artifact?tab=readme-ov-file#permission-loss
-      - name: Tar zk_toolbox binaries
-        run: |
-          tar -C ./zk_toolbox/target/release -cvf zk_toolbox.tar zk_inception zk_supervisor
-
-      - name: Upload zk_toolbox binaries
-        uses: actions/upload-artifact@v4
-        with:
-          name: zk_toolbox
-          path: zk_toolbox.tar
-          compression-level: 0
-
-  tests:
-    runs-on: [matterlabs-ci-runner]
-    needs: [build]
-
-    steps:
-      - uses: actions/checkout@a5ac7e51b41094c92402da3b24376905380afc29 # v4
-        with:
-          submodules: "recursive"
-          fetch-depth: 0
-
-      - name: Download zk_toolbox binaries
-        uses: actions/download-artifact@v4
-        with:
-          name: zk_toolbox
-          path: .
-
-      - name: Extract zk_toolbox binaries
-        run: |
-          tar -xvf zk_toolbox.tar -C ./bin
-
-      - name: Setup environment
-        run: |
-          echo ZKSYNC_HOME=$(pwd) >> $GITHUB_ENV
-          echo $(pwd)/bin >> $GITHUB_PATH
-          echo IN_DOCKER=1 >> .env
-
-      - name: Start services
-        run: |
-          ci_localnet_up
-          ci_run sccache --start-server
->>>>>>> 24503a57
 
       - name: Initialize ecosystem
         run: |
