name: Workflow for testing prover component end-to-end
on:
  workflow_call:

jobs:
  e2e-test:
    runs-on: [ matterlabs-ci-gpu-l4-runner-prover-tests ]
    env:
      RUNNER_COMPOSE_FILE: "docker-compose-gpu-runner-cuda-12-0.yml"

    steps:
      - uses: actions/checkout@a5ac7e51b41094c92402da3b24376905380afc29 # v4
        with:
          submodules: "recursive"
          fetch-depth: 0

      - name: Setup environment
        run: |
          echo ZKSYNC_HOME=$(pwd) >> $GITHUB_ENV
          echo $(pwd)/bin >> $GITHUB_PATH
          echo IN_DOCKER=1 >> .env
          echo "SCCACHE_GCS_BUCKET=matterlabs-infra-sccache-storage" >> .env
          echo "SCCACHE_GCS_SERVICE_ACCOUNT=gha-ci-runners@matterlabs-infra.iam.gserviceaccount.com" >> .env
          echo "SCCACHE_GCS_RW_MODE=READ_WRITE" >> .env
          echo "RUSTC_WRAPPER=sccache" >> .env
          
          mkdir -p prover_logs

      - name: Start services
        run: |
          run_retried docker-compose -f ${RUNNER_COMPOSE_FILE} pull
          docker-compose -f ${RUNNER_COMPOSE_FILE} --profile runner up -d --wait
          ci_run sccache --start-server

      - name: Init
        run: |
          ci_run git config --global --add safe.directory "*"
          ci_run chmod -R +x ./bin
          
          ci_run ./zkstack_cli/zkstackup/install -g --path ./zkstack_cli/zkstackup/zkstackup || true
          ci_run zkstackup -g --local
          
          ci_run zkstack chain create \
            --chain-name proving_chain \
            --chain-id sequential \
            --prover-mode gpu \
            --wallet-creation localhost \
            --l1-batch-commit-data-generator-mode rollup \
            --base-token-address 0x0000000000000000000000000000000000000001 \
            --base-token-price-nominator 1 \
            --base-token-price-denominator 1 \
            --set-as-default true \
            --ignore-prerequisites \
<<<<<<< HEAD
            --evm-emulator=false
=======
            --evm-emulator false
>>>>>>> eee74297

          ci_run zkstack ecosystem init --dev --verbose
          ci_run zkstack prover init --dev --verbose
          
          echo "URL=$(grep "http_url" ./chains/proving_chain/configs/general.yaml | awk '{ print $2 }')" >> $GITHUB_ENV
      - name: Build prover binaries
        run: |
          ci_run cargo build --release --workspace --manifest-path=prover/Cargo.toml
      - name: Prepare prover subsystem
        run: |
          ci_run zkstack prover init-bellman-cuda --clone --verbose
          ci_run zkstack prover setup-keys --mode=download --region=us --verbose
      - name: Run server
        run: |
          ci_run zkstack server --uring --chain=proving_chain --components=api,tree,eth,state_keeper,commitment_generator,proof_data_handler,vm_runner_protective_reads,vm_runner_bwip &>prover_logs/server.log &
      - name: Run Gateway
        run: |
          ci_run zkstack prover run --component=gateway --docker=false &>prover_logs/gateway.log &
      - name: Run Prover Job Monitor
        run: |
          ci_run zkstack prover run --component=prover-job-monitor --docker=false &>prover_logs/prover-job-monitor.log &
      - name: Wait for batch to be passed through gateway
        env:
          DATABASE_URL: postgres://postgres:notsecurepassword@localhost:5432/zksync_prover_localhost_proving_chain
          BATCH_NUMBER: 1
          INTERVAL: 30
          TIMEOUT: 300
        run: |
          PASSED_ENV_VARS="DATABASE_URL,BATCH_NUMBER,INTERVAL,TIMEOUT" \
          ci_run ./bin/prover_checkers/batch_availability_checker
      - name: Run Witness Generator
        run: |
          ci_run zkstack prover run --component=witness-generator --round=all-rounds --docker=false &>prover_logs/witness-generator.log &
      - name: Run Circuit Prover
        run: |
          ci_run zkstack prover run --component=circuit-prover -l=23 -h=3 --docker=false &>prover_logs/circuit_prover.log &
      - name: Wait for prover jobs to finish
        env:
          DATABASE_URL: postgres://postgres:notsecurepassword@localhost:5432/zksync_prover_localhost_proving_chain
          BATCH_NUMBER: 1
          INTERVAL: 30
          TIMEOUT: 1200
        run: |
          PASSED_ENV_VARS="DATABASE_URL,BATCH_NUMBER,INTERVAL,TIMEOUT" \
          ci_run ./bin/prover_checkers/prover_jobs_status_checker

      - name: Kill prover & start compressor
        run: |
          sudo ./bin/prover_checkers/kill_prover

          ci_run zkstack prover run --component=compressor --docker=false &>prover_logs/compressor.log &
      - name: Wait for batch to be executed on L1
        env:
          DATABASE_URL: postgres://postgres:notsecurepassword@localhost:5432/zksync_prover_localhost_proving_chain
          BATCH_NUMBER: 1
          INTERVAL: 30
          TIMEOUT: 600
        run: |
          PASSED_ENV_VARS="BATCH_NUMBER,DATABASE_URL,URL,INTERVAL,TIMEOUT" \
          ci_run ./bin/prover_checkers/batch_l1_status_checker

      - name: Upload logs
        uses: actions/upload-artifact@50769540e7f4bd5e21e526ee35c689e35e0d6874 # v4.4.0
        if: always()
        with:
          name: prover_logs
          path: prover_logs

      - name: Show sccache logs
        if: always()
        run: |
          ci_run sccache --show-stats || true
          ci_run cat /tmp/sccache_log.txt || true<|MERGE_RESOLUTION|>--- conflicted
+++ resolved
@@ -51,11 +51,7 @@
             --base-token-price-denominator 1 \
             --set-as-default true \
             --ignore-prerequisites \
-<<<<<<< HEAD
-            --evm-emulator=false
-=======
             --evm-emulator false
->>>>>>> eee74297
 
           ci_run zkstack ecosystem init --dev --verbose
           ci_run zkstack prover init --dev --verbose
