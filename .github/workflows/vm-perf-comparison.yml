name: Compare VM performance to base branch

on:
  pull_request:
    paths:
      - 'core/**'

jobs:
  vm-benchmarks:
    name: Run VM benchmarks
    runs-on: [ matterlabs-ci-runner-highmem-long ]

    steps:
      - name: checkout base branch
        uses: actions/checkout@a5ac7e51b41094c92402da3b24376905380afc29 # v4
        with:
          submodules: "recursive"
          fetch-depth: 0
          ref: ${{ github.base_ref }}
          token: ${{ secrets.ZKSYNC_ADMIN_BOT_ORG_REPO_WRITE }}

<<<<<<< HEAD
#      - name: fetch PR branch
#        run: |
#          git remote add pr_repo ${{ github.event.pull_request.head.repo.clone_url }}
#          git fetch pr_repo ${{ github.event.pull_request.head.ref }}
#
#      - name: fetch merge-base SHA
#        id: merge_base
#        run: echo "sha=$(git merge-base HEAD FETCH_HEAD)" >> $GITHUB_OUTPUT
#
#      - name: checkout divergence point
#        run: git checkout ${{ steps.merge_base.outputs.sha }} --recurse-submodules
#
#      - name: setup-env
#        run: |
#          touch .env
#          echo ZKSYNC_HOME=$(pwd) >> $GITHUB_ENV
#          echo $(pwd)/bin >> $GITHUB_PATH
#          echo $(pwd)/zkstack_cli/zkstackup >> $GITHUB_PATH
#          echo "SCCACHE_GCS_BUCKET=matterlabs-infra-sccache-storage" >> .env
#          echo "SCCACHE_GCS_SERVICE_ACCOUNT=gha-ci-runners@matterlabs-infra.iam.gserviceaccount.com" >> .env
#          echo "SCCACHE_GCS_RW_MODE=READ_WRITE" >> .env
#          echo "RUSTC_WRAPPER=sccache" >> .env
#          # Set the minimum reported instruction count difference to reduce noise
#          echo "BENCHMARK_DIFF_THRESHOLD_PERCENT=2" >> .env
#
#      - name: init
#        run: |
#          run_retried docker compose pull zk
#          docker compose up -d zk
#
#      - name: run benchmarks on base branch
#        shell: bash
#        run: |
#          ci_run zkstackup -g --local
#          ci_run zkstack dev contracts --system-contracts
#          ci_run cargo bench --package vm-benchmark --bench instructions -- --verbose || echo "Instructions benchmark is missing"
#          ci_run cargo run --package vm-benchmark --release --bin instruction_counts | tee base-opcodes
#
#      - name: checkout PR
#        run: |
#          git checkout --force FETCH_HEAD --recurse-submodules
#
#      - name: run benchmarks on PR
#        shell: bash
#        id: comparison
#        run: |
#          ci_run zkstackup -g --local
#          ci_run zkstack dev contracts --system-contracts
#          ci_run cargo bench --package vm-benchmark --bench instructions -- --verbose
#
#          ci_run cargo bench --package vm-benchmark --bench instructions -- --print > instructions.log 2>/dev/null
#          # Output all lines from the benchmark result starting from the "## ..." comparison header.
#          # Since the output spans multiple lines, we use a heredoc declaration.
#          EOF=$(dd if=/dev/urandom bs=15 count=1 status=none | base64)
#          echo "speedup<<$EOF" >> $GITHUB_OUTPUT
#          sed -n '/^## /,$p' instructions.log >> $GITHUB_OUTPUT
#          echo "$EOF" >> $GITHUB_OUTPUT
#
#          ci_run cargo run --package vm-benchmark --release --bin instruction_counts -- --diff base-opcodes > opcodes.log
#          echo "opcodes<<$EOF" >> $GITHUB_OUTPUT
#          sed -n '/^## /,$p' opcodes.log >> $GITHUB_OUTPUT
#          echo "$EOF" >> $GITHUB_OUTPUT
#
#      - name: Comment on PR
#        uses: thollander/actions-comment-pull-request@fabd468d3a1a0b97feee5f6b9e499eab0dd903f6 # v2.5.0
#        if: steps.comparison.outputs.speedup != '' || steps.comparison.outputs.opcodes != ''
#        with:
#          message: |
#            ${{ steps.comparison.outputs.speedup }}
#            ${{ steps.comparison.outputs.opcodes }}
#          comment_tag: vm-performance-changes
#          mode: recreate
#          create_if_not_exists: true
#      - name: Remove PR comment
#        uses: thollander/actions-comment-pull-request@fabd468d3a1a0b97feee5f6b9e499eab0dd903f6 # v2.5.0
#        if: steps.comparison.outputs.speedup == '' && steps.comparison.outputs.opcodes == ''
#        with:
#          comment_tag: vm-performance-changes
#          message: 'No performance difference detected (anymore)'
#          mode: delete
=======
      - name: fetch PR branch
        run: |
          git remote add pr_repo ${{ github.event.pull_request.head.repo.clone_url }}
          git fetch pr_repo ${{ github.event.pull_request.head.ref }}

      - name: fetch merge-base SHA
        id: merge_base
        run: echo "sha=$(git merge-base HEAD FETCH_HEAD)" >> $GITHUB_OUTPUT

      - name: checkout divergence point
        run: git checkout ${{ steps.merge_base.outputs.sha }} --recurse-submodules

      - name: setup-env
        run: |
          touch .env
          echo ZKSYNC_HOME=$(pwd) >> $GITHUB_ENV
          echo $(pwd)/bin >> $GITHUB_PATH
          echo $(pwd)/zkstack_cli/zkstackup >> $GITHUB_PATH
          echo "SCCACHE_GCS_BUCKET=matterlabs-infra-sccache-storage" >> .env
          echo "SCCACHE_GCS_SERVICE_ACCOUNT=gha-ci-runners@matterlabs-infra.iam.gserviceaccount.com" >> .env
          echo "SCCACHE_GCS_RW_MODE=READ_WRITE" >> .env
          echo "RUSTC_WRAPPER=sccache" >> .env
          # Set the minimum reported instruction count difference to reduce noise
          echo "BENCHMARK_DIFF_THRESHOLD_PERCENT=2" >> .env

      - name: init
        run: |
          run_retried docker compose pull zk
          docker compose up -d zk

      - name: run benchmarks on base branch
        shell: bash
        run: |
          ci_run zkstackup -g --local
          ci_run zkstack dev contracts
          ci_run cargo bench --package vm-benchmark --bench instructions -- --verbose || echo "Instructions benchmark is missing"
          ci_run cargo run --package vm-benchmark --release --bin instruction_counts | tee base-opcodes

      - name: checkout PR
        run: |
          git checkout --force FETCH_HEAD --recurse-submodules

      - name: run benchmarks on PR
        shell: bash
        id: comparison
        run: |
          ci_run zkstackup -g --local
          ci_run zkstack dev contracts
          ci_run cargo bench --package vm-benchmark --bench instructions -- --verbose

          ci_run cargo bench --package vm-benchmark --bench instructions -- --print > instructions.log 2>/dev/null
          # Output all lines from the benchmark result starting from the "## ..." comparison header.
          # Since the output spans multiple lines, we use a heredoc declaration.
          EOF=$(dd if=/dev/urandom bs=15 count=1 status=none | base64)
          echo "speedup<<$EOF" >> $GITHUB_OUTPUT
          sed -n '/^## /,$p' instructions.log >> $GITHUB_OUTPUT
          echo "$EOF" >> $GITHUB_OUTPUT
          
          ci_run cargo run --package vm-benchmark --release --bin instruction_counts -- --diff base-opcodes > opcodes.log
          echo "opcodes<<$EOF" >> $GITHUB_OUTPUT
          sed -n '/^## /,$p' opcodes.log >> $GITHUB_OUTPUT
          echo "$EOF" >> $GITHUB_OUTPUT

      - name: Comment on PR
        uses: thollander/actions-comment-pull-request@fabd468d3a1a0b97feee5f6b9e499eab0dd903f6 # v2.5.0
        if: steps.comparison.outputs.speedup != '' || steps.comparison.outputs.opcodes != ''
        with:
          message: |
            ${{ steps.comparison.outputs.speedup }}
            ${{ steps.comparison.outputs.opcodes }}
          comment_tag: vm-performance-changes
          mode: recreate
          create_if_not_exists: true
      - name: Remove PR comment
        uses: thollander/actions-comment-pull-request@fabd468d3a1a0b97feee5f6b9e499eab0dd903f6 # v2.5.0
        if: steps.comparison.outputs.speedup == '' && steps.comparison.outputs.opcodes == ''
        with:
          comment_tag: vm-performance-changes
          message: 'No performance difference detected (anymore)'
          mode: delete
>>>>>>> a21d89e0
<|MERGE_RESOLUTION|>--- conflicted
+++ resolved
@@ -19,88 +19,6 @@
           ref: ${{ github.base_ref }}
           token: ${{ secrets.ZKSYNC_ADMIN_BOT_ORG_REPO_WRITE }}
 
-<<<<<<< HEAD
-#      - name: fetch PR branch
-#        run: |
-#          git remote add pr_repo ${{ github.event.pull_request.head.repo.clone_url }}
-#          git fetch pr_repo ${{ github.event.pull_request.head.ref }}
-#
-#      - name: fetch merge-base SHA
-#        id: merge_base
-#        run: echo "sha=$(git merge-base HEAD FETCH_HEAD)" >> $GITHUB_OUTPUT
-#
-#      - name: checkout divergence point
-#        run: git checkout ${{ steps.merge_base.outputs.sha }} --recurse-submodules
-#
-#      - name: setup-env
-#        run: |
-#          touch .env
-#          echo ZKSYNC_HOME=$(pwd) >> $GITHUB_ENV
-#          echo $(pwd)/bin >> $GITHUB_PATH
-#          echo $(pwd)/zkstack_cli/zkstackup >> $GITHUB_PATH
-#          echo "SCCACHE_GCS_BUCKET=matterlabs-infra-sccache-storage" >> .env
-#          echo "SCCACHE_GCS_SERVICE_ACCOUNT=gha-ci-runners@matterlabs-infra.iam.gserviceaccount.com" >> .env
-#          echo "SCCACHE_GCS_RW_MODE=READ_WRITE" >> .env
-#          echo "RUSTC_WRAPPER=sccache" >> .env
-#          # Set the minimum reported instruction count difference to reduce noise
-#          echo "BENCHMARK_DIFF_THRESHOLD_PERCENT=2" >> .env
-#
-#      - name: init
-#        run: |
-#          run_retried docker compose pull zk
-#          docker compose up -d zk
-#
-#      - name: run benchmarks on base branch
-#        shell: bash
-#        run: |
-#          ci_run zkstackup -g --local
-#          ci_run zkstack dev contracts --system-contracts
-#          ci_run cargo bench --package vm-benchmark --bench instructions -- --verbose || echo "Instructions benchmark is missing"
-#          ci_run cargo run --package vm-benchmark --release --bin instruction_counts | tee base-opcodes
-#
-#      - name: checkout PR
-#        run: |
-#          git checkout --force FETCH_HEAD --recurse-submodules
-#
-#      - name: run benchmarks on PR
-#        shell: bash
-#        id: comparison
-#        run: |
-#          ci_run zkstackup -g --local
-#          ci_run zkstack dev contracts --system-contracts
-#          ci_run cargo bench --package vm-benchmark --bench instructions -- --verbose
-#
-#          ci_run cargo bench --package vm-benchmark --bench instructions -- --print > instructions.log 2>/dev/null
-#          # Output all lines from the benchmark result starting from the "## ..." comparison header.
-#          # Since the output spans multiple lines, we use a heredoc declaration.
-#          EOF=$(dd if=/dev/urandom bs=15 count=1 status=none | base64)
-#          echo "speedup<<$EOF" >> $GITHUB_OUTPUT
-#          sed -n '/^## /,$p' instructions.log >> $GITHUB_OUTPUT
-#          echo "$EOF" >> $GITHUB_OUTPUT
-#
-#          ci_run cargo run --package vm-benchmark --release --bin instruction_counts -- --diff base-opcodes > opcodes.log
-#          echo "opcodes<<$EOF" >> $GITHUB_OUTPUT
-#          sed -n '/^## /,$p' opcodes.log >> $GITHUB_OUTPUT
-#          echo "$EOF" >> $GITHUB_OUTPUT
-#
-#      - name: Comment on PR
-#        uses: thollander/actions-comment-pull-request@fabd468d3a1a0b97feee5f6b9e499eab0dd903f6 # v2.5.0
-#        if: steps.comparison.outputs.speedup != '' || steps.comparison.outputs.opcodes != ''
-#        with:
-#          message: |
-#            ${{ steps.comparison.outputs.speedup }}
-#            ${{ steps.comparison.outputs.opcodes }}
-#          comment_tag: vm-performance-changes
-#          mode: recreate
-#          create_if_not_exists: true
-#      - name: Remove PR comment
-#        uses: thollander/actions-comment-pull-request@fabd468d3a1a0b97feee5f6b9e499eab0dd903f6 # v2.5.0
-#        if: steps.comparison.outputs.speedup == '' && steps.comparison.outputs.opcodes == ''
-#        with:
-#          comment_tag: vm-performance-changes
-#          message: 'No performance difference detected (anymore)'
-#          mode: delete
-=======
       - name: fetch PR branch
         run: |
           git remote add pr_repo ${{ github.event.pull_request.head.repo.clone_url }}
@@ -180,5 +98,4 @@
         with:
           comment_tag: vm-performance-changes
           message: 'No performance difference detected (anymore)'
-          mode: delete
->>>>>>> a21d89e0
+          mode: delete