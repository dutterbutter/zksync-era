--- conflicted
+++ resolved
@@ -156,11 +156,7 @@
 
           ci_run ./zk_toolbox/target/release/zk_inception ecosystem init --deploy-paymaster --deploy-erc20 --deploy-ecosystem --server-db-url=postgres://postgres:notsecurepassword@postgres --server-db-name="zksync_local" --prover-db-url=postgres://postgres:notsecurepassword@postgres --prover-db-name="prover_zksync_local"  --verbose
           ci_run zk
-<<<<<<< HEAD
-          ci_run zk init
-=======
           ci_run zk contract build
->>>>>>> 0dddef6e
 
       # `sleep 60` because we need to wait until server added all the tokens
       - name: Run server
@@ -168,12 +164,6 @@
           ci_run ./zk_toolbox/target/release/zk_inception server --components api,tree,eth,state_keeper,housekeeper,commitment_generator &>server.log &
           ci_run sleep 60
 
-<<<<<<< HEAD
-=======
-      #      - name: Deploy legacy era contracts
-      #        run: ci_run zk contract setup-legacy-bridge-era
-
->>>>>>> 0dddef6e
       - name: Perform loadtest
         run: ci_run zk run loadtest
 
