--- conflicted
+++ resolved
@@ -34,12 +34,8 @@
           echo "SCCACHE_GCS_SERVICE_ACCOUNT=gha-ci-runners@matterlabs-infra.iam.gserviceaccount.com" >> .env
           echo "SCCACHE_GCS_RW_MODE=READ_WRITE" >> .env
           echo "RUSTC_WRAPPER=sccache" >> .env
-<<<<<<< HEAD
-      
-=======
           echo RUN_CONTRACT_VERIFICATION_TEST=true >> .env
 
->>>>>>> a8489270
       # TODO: Remove when we after upgrade of hardhat-plugins
       - name: pre-download compilers
         run: |
@@ -75,110 +71,14 @@
         run: |
           ci_run zkstack dev contracts
 
-<<<<<<< HEAD
-#      - name: Contracts unit tests
-#        run: ci_run yarn l1-contracts test
-=======
       - name: Download compilers for contract verifier tests
         run: ci_run zkstack contract-verifier init --zksolc-version=v1.5.10 --zkvyper-version=v1.5.4 --solc-version=0.8.26 --vyper-version=v0.3.10 --era-vm-solc-version=0.8.26-1.0.1 --only --chain era
->>>>>>> a8489270
 
       - name: Rust unit tests
         run: |
           ci_run zkstack dev test rust
           # Benchmarks are not tested by `cargo nextest` unless specified explicitly, and even then `criterion` harness is incompatible
           # with how `cargo nextest` runs tests. Thus, we run criterion-based benchmark tests manually.
-<<<<<<< HEAD
-#          ci_run cargo test --release -p vm-benchmark --bench oneshot --bench batch
-
-#  loadtest:
-#    runs-on: [ matterlabs-ci-runner-high-performance ]
-#    strategy:
-#      fail-fast: false
-#      matrix:
-#        vm_mode: [ "OLD", "NEW" ]
-#
-#    steps:
-#      - uses: actions/checkout@a5ac7e51b41094c92402da3b24376905380afc29 # v4
-#        with:
-#          submodules: "recursive"
-#          fetch-depth: 0
-#
-#      - name: Setup environment
-#        run: |
-#          echo ZKSYNC_HOME=$(pwd) >> $GITHUB_ENV
-#          echo $(pwd)/bin >> $GITHUB_PATH
-#          echo IN_DOCKER=1 >> .env
-#          echo "SCCACHE_GCS_BUCKET=matterlabs-infra-sccache-storage" >> .env
-#          echo "SCCACHE_GCS_SERVICE_ACCOUNT=gha-ci-runners@matterlabs-infra.iam.gserviceaccount.com" >> .env
-#          echo "SCCACHE_GCS_RW_MODE=READ_WRITE" >> .env
-#          echo "RUSTC_WRAPPER=sccache" >> .env
-#
-#      - name: Loadtest configuration
-#        run: |
-#          echo EXPECTED_TX_COUNT=${{ matrix.vm_mode == 'NEW' && 21000 || 16000 }} >> .env
-#          echo ACCOUNTS_AMOUNT="100" >> .env
-#          echo MAX_INFLIGHT_TXS="10" >> .env
-#          echo SYNC_API_REQUESTS_LIMIT="15" >> .env
-#          echo FAIL_FAST=true >> .env
-#          echo IN_DOCKER=1 >> .env
-#
-#      - name: Start services
-#        run: |
-#          ci_localnet_up
-#          ci_run sccache --start-server
-#
-#      - name: Init
-#        run: |
-#          ci_run git config --global --add safe.directory /usr/src/zksync
-#          ci_run git config --global --add safe.directory /usr/src/zksync/sdk/binaryen
-#          ci_run git config --global --add safe.directory /usr/src/zksync/contracts/system-contracts
-#          ci_run git config --global --add safe.directory /usr/src/zksync/contracts
-#
-#      - name: Install zkstack
-#        run: |
-#          ci_run ./zkstack_cli/zkstackup/install -g --path ./zkstack_cli/zkstackup/zkstackup || true
-#          ci_run zkstackup -g --local
-#
-#
-#      - name: Create and initialize legacy chain
-#        run: |
-#          ci_run zkstack chain create \
-#            --chain-name legacy \
-#            --chain-id sequential \
-#            --prover-mode no-proofs \
-#            --wallet-creation localhost \
-#            --l1-batch-commit-data-generator-mode rollup \
-#            --base-token-address 0x0000000000000000000000000000000000000001 \
-#            --base-token-price-nominator 1 \
-#            --base-token-price-denominator 1 \
-#            --set-as-default false \
-#            --ignore-prerequisites \
-#            --legacy-bridge
-#
-#          ci_run zkstack ecosystem init --dev --verbose
-#          ci_run zkstack dev contracts --test-contracts
-#
-#      # `sleep 60` because we need to wait until server added all the tokens
-#      - name: Run server
-#        run: |
-#          ci_run zkstack dev config-writer --path ${{ matrix.vm_mode == 'NEW' && 'etc/env/file_based/overrides/tests/loadtest-new.yaml' || 'etc/env/file_based/overrides/tests/loadtest-old.yaml' }} --chain legacy
-#          ci_run zkstack server --uring --chain=legacy --components api,tree,eth,state_keeper,housekeeper,commitment_generator,vm_runner_protective_reads &>server.log &
-#          ci_run sleep 60
-#
-#      - name: Perform loadtest
-#        run: ci_run zkstack dev t loadtest -v --chain=legacy
-#
-#      - name: Show server.log logs
-#        if: always()
-#        run: ci_run cat server.log || true
-#
-#      - name: Show sccache logs
-#        if: always()
-#        run: |
-#          ci_run sccache --show-stats || true
-#          ci_run cat /tmp/sccache_log.txt || true
-=======
           ci_run cargo test --manifest-path ./core/Cargo.toml --release -p vm-benchmark --bench oneshot --bench batch
 
   loadtest:
@@ -268,7 +168,6 @@
         run: |
           ci_run sccache --show-stats || true
           ci_run cat /tmp/sccache_log.txt || true
->>>>>>> a8489270
 
   integration-tests:
     runs-on: [ matterlabs-ci-runner-ultra-performance ]
@@ -288,14 +187,6 @@
           submodules: "recursive"
           fetch-depth: 0
 
-<<<<<<< HEAD
-      - name: Install dependencies
-        run: |
-          sudo apt-get update
-          sudo apt-get install -y lsof
-
-=======
->>>>>>> a8489270
       - name: Setup environment
         run: |
           echo ZKSYNC_HOME=$(pwd) >> $GITHUB_ENV
@@ -315,11 +206,7 @@
       - name: Install zkstack
         run: |
           ci_run ./zkstack_cli/zkstackup/install -g --path ./zkstack_cli/zkstackup/zkstackup || true
-<<<<<<< HEAD
-          ci_run zkstackup -g --local
-=======
           ci_run zkstackup -g --local --cargo-features gateway
->>>>>>> a8489270
 
       - name: Create log directories
         run: |
@@ -438,56 +325,9 @@
 
           ci_run zkstack chain deploy-and-bridge-zk --chain era --only-funding-tx --verbose
 
-#      - name: Create and register chain with transactions signed "offline"
-#        run: |
-#          ci_run zkstack chain create \
-#          --chain-name offline_chain \
-#          --chain-id sequential \
-#          --prover-mode no-proofs \
-#          --wallet-creation localhost \
-#          --l1-batch-commit-data-generator-mode rollup \
-#          --base-token-address 0x0000000000000000000000000000000000000001 \
-#          --base-token-price-nominator 1 \
-#          --base-token-price-denominator 1 \
-#          --set-as-default false \
-#          --ignore-prerequisites
-#
-#          ci_run zkstack chain build-transactions --chain offline_chain --l1-rpc-url http://127.0.0.1:8545
-#
-#          governor_pk=$(awk '/governor:/ {flag=1} flag && /private_key:/ {print $2; exit}' ./configs/wallets.yaml)
-#
-#          ci_run zkstack dev send-transactions \
-#          --file ./transactions/chain/offline_chain/register-hyperchain-txns.json \
-#          --l1-rpc-url http://127.0.0.1:8545 \
-#          --private-key $governor_pk
-#
-#          bridge_hub=$(awk '/bridgehub_proxy_addr/ {print $2}' ./configs/contracts.yaml)
-#          chain_id=$(awk '/chain_id:/ {print $2}' ./chains/offline_chain/ZkStack.yaml)
-#
-#          hyperchain_output=$(ci_run cast call $bridge_hub "getHyperchain(uint256)" $chain_id)
-#
-#          if [[ $hyperchain_output == 0x* && ${#hyperchain_output} -eq 66 ]]; then
-#              echo "Chain successfully registered: $hyperchain_output"
-#          else
-#              echo "Failed to register chain: $hyperchain_output"
-#              exit 1
-#          fi
-
-      - name: Create and initialize Consensus chain
+      - name: Create and register chain with transactions signed "offline"
         run: |
           ci_run zkstack chain create \
-<<<<<<< HEAD
-            --chain-name consensus \
-            --chain-id sequential \
-            --prover-mode no-proofs \
-            --wallet-creation localhost \
-            --l1-batch-commit-data-generator-mode validium \
-            --base-token-address ${{ env.CUSTOM_TOKEN_ADDRESS }} \
-            --base-token-price-nominator 3 \
-            --base-token-price-denominator 2 \
-            --set-as-default false \
-            --ignore-prerequisites
-=======
           --chain-name offline_chain \
           --chain-id sequential \
           --prover-mode no-proofs \
@@ -499,15 +339,51 @@
           --set-as-default false \
           --ignore-prerequisites \
           --evm-emulator false
->>>>>>> a8489270
+
+          ci_run zkstack chain build-transactions --chain offline_chain --l1-rpc-url http://127.0.0.1:8545
+
+          governor_pk=$(awk '/governor:/ {flag=1} flag && /private_key:/ {print $2; exit}' ./configs/wallets.yaml)
+
+          ci_run zkstack dev send-transactions \
+          --file ./transactions/chain/offline_chain/register-zk-chain-txns.json \
+          --l1-rpc-url http://127.0.0.1:8545 \
+          --private-key $governor_pk
+
+          bridge_hub=$(awk '/bridgehub_proxy_addr/ {print $2}' ./configs/contracts.yaml)
+          chain_id=$(awk '/chain_id:/ {print $2}' ./chains/offline_chain/ZkStack.yaml)
+
+          hyperchain_output=$(ci_run cast call $bridge_hub "getHyperchain(uint256)" $chain_id)
+
+          if [[ $hyperchain_output == 0x* && ${#hyperchain_output} -eq 66 ]]; then
+              echo "Chain successfully registered: $hyperchain_output"
+          else
+              echo "Failed to register chain: $hyperchain_output"
+              exit 1
+          fi
+
+      - name: Create and initialize Consensus chain
+        run: |
+          ci_run zkstack chain create \
+            --chain-name consensus \
+            --chain-id sequential \
+            --prover-mode no-proofs \
+            --wallet-creation localhost \
+            --l1-batch-commit-data-generator-mode validium \
+            --base-token-address ${{ env.CUSTOM_TOKEN_ADDRESS }} \
+            --base-token-price-nominator 314 \
+            --base-token-price-denominator 1000 \
+            --set-as-default false \
+            --ignore-prerequisites \
+            --evm-emulator false
 
           ci_run zkstack chain init \
             --deploy-paymaster \
             --l1-rpc-url=http://localhost:8545 \
             --server-db-url=postgres://postgres:notsecurepassword@localhost:5432 \
             --server-db-name=zksync_server_localhost_consensus \
-            --chain consensus
-      
+            --chain consensus \
+            --validium-type no-da
+          
           ci_run zkstack chain deploy-and-bridge-zk --chain era --only-funding-tx --verbose
 
       - name: Shut down Era server (sends the kill command to all era zksync_server proccesses)
@@ -542,79 +418,6 @@
           CHAINS="era,validium,custom_token,consensus"
           echo "CHAINS=$CHAINS" >> $GITHUB_ENV
 
-<<<<<<< HEAD
-      - name: Initialize gateway chain
-        run: |
-          ci_run zkstack chain create \
-            --chain-name gateway \
-            --chain-id 505 \
-            --prover-mode no-proofs \
-            --wallet-creation localhost \
-            --l1-batch-commit-data-generator-mode rollup \
-            --base-token-address ${{ env.ZK_L1_ADDRESS }} \
-            --base-token-price-nominator 1 \
-            --base-token-price-denominator 1 \
-            --set-as-default false \
-            --ignore-prerequisites
-=======
-          ci_run zkstack dev send-transactions \
-          --file ./transactions/chain/offline_chain/register-zk-chain-txns.json \
-          --l1-rpc-url http://127.0.0.1:8545 \
-          --private-key $governor_pk
->>>>>>> a8489270
-
-          ci_run zkstack chain init \
-            --deploy-paymaster \
-            --l1-rpc-url=http://localhost:8545 \
-            --server-db-url=postgres://postgres:notsecurepassword@localhost:5432 \
-            --server-db-name=zksync_server_localhost_gateway \
-            --chain gateway
-
-          ci_run zkstack chain convert-to-gateway --chain gateway --ignore-prerequisites
-
-      - name: Run gateway
-        run: |
-          ci_run zkstack server --ignore-prerequisites --chain gateway &> ${{ env.SERVER_LOGS_DIR }}/gateway.log &
-          ci_run sleep 5
-
-      - name: Migrate chains to gateway
-        run: |
-<<<<<<< HEAD
-          ci_run zkstack chain migrate-to-gateway --chain era --gateway-chain-name gateway
-          ci_run zkstack chain migrate-to-gateway --chain validium --gateway-chain-name gateway
-          ci_run zkstack chain migrate-to-gateway --chain custom_token --gateway-chain-name gateway
-          ci_run zkstack chain migrate-to-gateway --chain consensus --gateway-chain-name gateway
-
-      - name: Migrate back era
-        run: |
-          ci_run zkstack chain migrate-from-gateway --chain era --gateway-chain-name gateway
-=======
-          ci_run zkstack chain create \
-          --chain-name consensus \
-          --chain-id sequential \
-          --prover-mode no-proofs \
-          --wallet-creation localhost \
-          --l1-batch-commit-data-generator-mode validium \
-          --base-token-address ${{ env.CUSTOM_TOKEN_ADDRESS }} \
-          --base-token-price-nominator 314 \
-          --base-token-price-denominator 1000 \
-          --set-as-default false \
-          --ignore-prerequisites \
-          --evm-emulator false
-
-          ci_run zkstack chain init \
-          --deploy-paymaster \
-          --l1-rpc-url=http://localhost:8545 \
-          --server-db-url=postgres://postgres:notsecurepassword@localhost:5432 \
-          --server-db-name=zksync_server_localhost_consensus \
-          --chain consensus \
-          --validium-type no-da
->>>>>>> a8489270
-
-      - name: Migrate to gateway again
-        run: |
-          ci_run zkstack chain migrate-to-gateway --chain era --gateway-chain-name gateway
-
       # ----------------------------------------------------------------
       #  Only create/initialize the gateway chain *if* use_gateway_chain=WITH_GATEWAY
       # ----------------------------------------------------------------
@@ -627,7 +430,7 @@
           --prover-mode no-proofs \
           --wallet-creation localhost \
           --l1-batch-commit-data-generator-mode rollup \
-          --base-token-address 0x0000000000000000000000000000000000000001 \
+          --base-token-address ${{ env.ZK_L1_ADDRESS }} \
           --base-token-price-nominator 1 \
           --base-token-price-denominator 1 \
           --set-as-default false \
@@ -711,63 +514,6 @@
         run: |
           ci_run ./bin/run_on_all_chains.sh "zkstack dev test integration --no-deps --ignore-prerequisites" ${{ env.CHAINS }} ${{ env.INTEGRATION_TESTS_LOGS_DIR }}
 
-<<<<<<< HEAD
-#      - name: Init external nodes
-#        run: |
-#          ci_run zkstack external-node configs --db-url=postgres://postgres:notsecurepassword@localhost:5432 \
-#          --db-name=zksync_en_localhost_era_rollup --l1-rpc-url=http://localhost:8545 --chain era
-#          ci_run zkstack external-node init --ignore-prerequisites --chain era
-#
-#          ci_run zkstack external-node configs --db-url=postgres://postgres:notsecurepassword@localhost:5432 \
-#          --db-name=zksync_en_localhost_era_validium1 --l1-rpc-url=http://localhost:8545 --chain validium
-#          ci_run zkstack external-node init --ignore-prerequisites --chain validium
-#
-#          ci_run zkstack external-node configs --db-url=postgres://postgres:notsecurepassword@localhost:5432 \
-#          --db-name=zksync_en_localhost_era_custom_token --l1-rpc-url=http://localhost:8545 --chain custom_token
-#          ci_run zkstack external-node init --ignore-prerequisites --chain custom_token
-#
-#          ci_run zkstack external-node configs --db-url=postgres://postgres:notsecurepassword@localhost:5432 \
-#          --db-name=zksync_en_localhost_era_consensus --l1-rpc-url=http://localhost:8545 --chain consensus
-#          ci_run zkstack external-node init --ignore-prerequisites --chain consensus
-#
-#      - name: Run recovery tests (from snapshot)
-#        run: |
-#          ci_run ./bin/run_on_all_chains.sh "zkstack dev test recovery --snapshot --no-deps --ignore-prerequisites --verbose" ${{ env.CHAINS }} ${{ env.INTEGRATION_TESTS_LOGS_DIR }}
-#
-#      - name: Run recovery tests (from genesis)
-#        run: |
-#          ci_run ./bin/run_on_all_chains.sh "zkstack dev test recovery --no-deps --no-kill --ignore-prerequisites --verbose" ${{ env.CHAINS }} ${{ env.INTEGRATION_TESTS_LOGS_DIR }}
-#
-#      - name: Run external node server
-#        run: |
-#          ci_run zkstack external-node run --ignore-prerequisites --chain era &> ${{ env.EXTERNAL_NODE_LOGS_DIR }}/rollup.log &
-#          ci_run zkstack external-node run --ignore-prerequisites --chain validium &> ${{ env.EXTERNAL_NODE_LOGS_DIR }}/validium.log &
-#          ci_run zkstack external-node run --ignore-prerequisites --chain custom_token &> ${{ env.EXTERNAL_NODE_LOGS_DIR }}/custom_token.log &
-#          ci_run zkstack external-node run --ignore-prerequisites --chain consensus --enable-consensus &> ${{ env.EXTERNAL_NODE_LOGS_DIR }}/consensus.log &
-#
-#      - name: Run integration tests en
-#        run: |
-#          ci_run ./bin/run_on_all_chains.sh "zkstack dev test integration --no-deps --ignore-prerequisites --external-node" ${{ env.CHAINS }} ${{ env.INTEGRATION_TESTS_LOGS_DIR }}
-#
-#      - name: Fee projection tests
-#        run: |
-#          ci_run killall -INT zksync_server || true
-#          ci_run ./bin/run_on_all_chains.sh "zkstack dev test fees --no-deps --no-kill" ${{ env.CHAINS }} ${{ env.FEES_LOGS_DIR }}
-#
-#      - name: Run revert tests
-#        run: |
-#          ci_run killall -INT zksync_server || true
-#          ci_run killall -INT zksync_external_node || true
-#
-#          ci_run ./bin/run_on_all_chains.sh "zkstack dev test revert --no-deps --external-node --no-kill --ignore-prerequisites" ${{ env.CHAINS }} ${{ env.INTEGRATION_TESTS_LOGS_DIR }}
-#
-#      # Upgrade tests should run last, because as soon as they
-#      # finish the bootloader will be different
-#      # TODO make upgrade tests safe to run multiple times
-#      - name: Run upgrade test
-#        run: |
-#          ci_run zkstack dev test upgrade --no-deps --chain era
-=======
       - name: Repeat integration tests on push to main to check for flakiness
         if: ${{ (github.ref == 'refs/heads/main') }}
         run: |
@@ -872,7 +618,6 @@
       - name: Run upgrade test
         run: |
           ci_run killall -INT zksync_server || true
->>>>>>> a8489270
 
           # Only start & wait for the gateway server if use_gateway_chain == WITH_GATEWAY
           if [ "${{ matrix.use_gateway_chain }}" == "WITH_GATEWAY" ]; then
