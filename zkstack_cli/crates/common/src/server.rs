use std::{ffi::OsStr, path::PathBuf};

use xshell::{cmd, Shell};

use crate::cmd::Cmd;

/// Default command to run the server; will use `cargo` to build it.
const DEFAULT_SERVER_COMMAND: &str =
    "cargo run --manifest-path ./core/Cargo.toml --release --bin zksync_server";

/// Allows to perform server operations.
#[derive(Debug)]
pub struct Server {
    /// Command to run the server, could be a path to the binary.
    /// If not set, the server will be built using cargo.
    server_command: Option<String>,
    components: Option<Vec<String>>,
    code_path: PathBuf,
    uring: bool,
    zkos: bool,
}

/// Possible server modes.
#[derive(Debug)]
pub enum ServerMode {
    Normal,
    Genesis,
}

impl Server {
    /// Creates a new instance of the server.
    pub fn new(
<<<<<<< HEAD
        components: Option<Vec<String>>,
        code_path: PathBuf,
        uring: bool,
        zkos: bool,
=======
        server_command: Option<String>,
        components: Option<Vec<String>>,
        code_path: PathBuf,
        uring: bool,
>>>>>>> efc00076
    ) -> Self {
        Self {
            server_command,
            components,
            code_path,
            uring,
            zkos,
        }
    }

    /// Runs the server.
    #[allow(clippy::too_many_arguments)]
    pub fn run<P>(
        &self,
        shell: &Shell,
        server_mode: ServerMode,
        genesis_path: P,
        wallets_path: P,
        general_path: P,
        secrets_path: P,
        contracts_path: P,
        gateway_contracts_config_path: Option<P>,
        mut additional_args: Vec<String>,
    ) -> anyhow::Result<()>
    where
        P: AsRef<OsStr>,
    {
        let _dir_guard = shell.push_dir(&self.code_path);

        if let Some(components) = self.components() {
            additional_args.push(format!("--components={}", components))
        }
        if let ServerMode::Genesis = server_mode {
            additional_args.push("--genesis".to_string());
        }

        let features = match (self.uring, self.zkos) {
            (true, true) => Some("--features=rocksdb/io-uring,zkos"),
            (true, false) => Some("--features=rocksdb/io-uring"),
            (false, true) => Some("--features=zkos"),
            (false, false) => None,
        };

<<<<<<< HEAD
        let (gateway_config_param, gateway_config_path) =
            if let Some(gateway_contracts_config_path) = gateway_contracts_config_path {
                (
                    Some("--gateway-contracts-config-path"),
                    Some(gateway_contracts_config_path),
                )
            } else {
                (None, None)
            };

        let mut cmd = Cmd::new(
            cmd!(
                shell,
                "cargo run --manifest-path ./core/Cargo.toml --release --bin zksync_server {features...} --
                --genesis-path {genesis_path}
                --wallets-path {wallets_path}
                --config-path {general_path}
                --secrets-path {secrets_path}
                --contracts-config-path {contracts_path}
                {gateway_config_param...} {gateway_config_path...}
                "
            )
            .args(additional_args)
            .env_remove("RUSTUP_TOOLCHAIN"),
        );
=======
        let server_command = match &self.server_command {
            Some(command) => {
                // We assume that if the user provides a custom server command,
                // they can include any feature flags they need themselves.
                if uring.is_some() {
                    return Err(anyhow::anyhow!(
                        "Cannot use uring with a custom server command"
                    ));
                }
                command.clone()
            }
            None => {
                let uring = uring.unwrap_or_default();
                if uring.is_empty() {
                    format!("{DEFAULT_SERVER_COMMAND} --")
                } else {
                    format!("{DEFAULT_SERVER_COMMAND} {uring} --")
                }
            }
        };
        let mut server_command = server_command.split_ascii_whitespace().collect::<Vec<_>>();

        let (command, args) = server_command.split_at_mut(1);

        let mut cmd = shell
            .cmd(command[0])
            .args(args)
            .arg("--genesis-path")
            .arg(genesis_path)
            .arg("--config-path")
            .arg(general_path)
            .arg("--wallets-path")
            .arg(wallets_path)
            .arg("--secrets-path")
            .arg(secrets_path)
            .arg("--contracts-config-path")
            .arg(contracts_path);

        if let Some(gateway_config_param) = gateway_contracts_config_path {
            cmd = cmd
                .arg("--gateway-contracts-config-path")
                .arg(gateway_config_param)
        };

        let mut cmd = Cmd::new(cmd.args(additional_args).env_remove("RUSTUP_TOOLCHAIN"));
>>>>>>> efc00076

        // If we are running server in normal mode
        // we need to get the output to the console
        if let ServerMode::Normal = server_mode {
            cmd = cmd.with_force_run();
        }

        cmd.run()?;

        Ok(())
    }

    /// Builds the server.
    pub fn build(&self, shell: &Shell) -> anyhow::Result<()> {
        let _dir_guard = shell.push_dir(self.code_path.join("core"));
        Cmd::new(cmd!(shell, "cargo build --release --bin zksync_server")).run()?;
        Ok(())
    }

    /// Returns the components as a comma-separated string.
    fn components(&self) -> Option<String> {
        self.components.as_ref().and_then(|components| {
            if components.is_empty() {
                return None;
            }
            Some(components.join(","))
        })
    }
}<|MERGE_RESOLUTION|>--- conflicted
+++ resolved
@@ -30,17 +30,11 @@
 impl Server {
     /// Creates a new instance of the server.
     pub fn new(
-<<<<<<< HEAD
+        server_command: Option<String>,
         components: Option<Vec<String>>,
         code_path: PathBuf,
         uring: bool,
         zkos: bool,
-=======
-        server_command: Option<String>,
-        components: Option<Vec<String>>,
-        code_path: PathBuf,
-        uring: bool,
->>>>>>> efc00076
     ) -> Self {
         Self {
             server_command,
@@ -84,38 +78,11 @@
             (false, false) => None,
         };
 
-<<<<<<< HEAD
-        let (gateway_config_param, gateway_config_path) =
-            if let Some(gateway_contracts_config_path) = gateway_contracts_config_path {
-                (
-                    Some("--gateway-contracts-config-path"),
-                    Some(gateway_contracts_config_path),
-                )
-            } else {
-                (None, None)
-            };
-
-        let mut cmd = Cmd::new(
-            cmd!(
-                shell,
-                "cargo run --manifest-path ./core/Cargo.toml --release --bin zksync_server {features...} --
-                --genesis-path {genesis_path}
-                --wallets-path {wallets_path}
-                --config-path {general_path}
-                --secrets-path {secrets_path}
-                --contracts-config-path {contracts_path}
-                {gateway_config_param...} {gateway_config_path...}
-                "
-            )
-            .args(additional_args)
-            .env_remove("RUSTUP_TOOLCHAIN"),
-        );
-=======
         let server_command = match &self.server_command {
             Some(command) => {
                 // We assume that if the user provides a custom server command,
                 // they can include any feature flags they need themselves.
-                if uring.is_some() {
+                if features.is_some() {
                     return Err(anyhow::anyhow!(
                         "Cannot use uring with a custom server command"
                     ));
@@ -123,12 +90,10 @@
                 command.clone()
             }
             None => {
-                let uring = uring.unwrap_or_default();
-                if uring.is_empty() {
-                    format!("{DEFAULT_SERVER_COMMAND} --")
-                } else {
-                    format!("{DEFAULT_SERVER_COMMAND} {uring} --")
-                }
+                format!(
+                    "{DEFAULT_SERVER_COMMAND} {} --",
+                    features.unwrap_or_default()
+                )
             }
         };
         let mut server_command = server_command.split_ascii_whitespace().collect::<Vec<_>>();
@@ -156,7 +121,6 @@
         };
 
         let mut cmd = Cmd::new(cmd.args(additional_args).env_remove("RUSTUP_TOOLCHAIN"));
->>>>>>> efc00076
 
         // If we are running server in normal mode
         // we need to get the output to the console
