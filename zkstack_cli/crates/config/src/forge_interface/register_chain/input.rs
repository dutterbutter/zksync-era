--- conflicted
+++ resolved
@@ -42,11 +42,7 @@
     bridges: Bridges,
     validator_timelock_addr: Address,
     native_token_vault_addr: Address,
-<<<<<<< HEAD
-    server_notifier: Option<Address>,
-=======
     server_notifier_proxy_addr: Option<Address>,
->>>>>>> a98b1c89
 }
 
 #[derive(Debug, Deserialize, Serialize, Clone)]
@@ -107,13 +103,9 @@
                     .ecosystem_contracts
                     .native_token_vault_addr
                     .expect("native_token_vault_addr"),
-<<<<<<< HEAD
-                server_notifier: contracts.ecosystem_contracts.server_notifier_addr,
-=======
                 server_notifier_proxy_addr: contracts
                     .ecosystem_contracts
                     .server_notifier_proxy_addr,
->>>>>>> a98b1c89
             },
             chain: ChainL1Config {
                 chain_chain_id: chain_config.chain_id,
