--- conflicted
+++ resolved
@@ -68,7 +68,6 @@
     script_path: "deploy-scripts/dev/SetupLegacyBridge.s.sol",
 };
 
-<<<<<<< HEAD
 pub const DEPLOY_GATEWAY_CTM: ForgeScriptParams = ForgeScriptParams {
     input: "script-config/config-deploy-gateway-ctm.toml",
     output: "script-out/output-deploy-gateway-ctm.toml",
@@ -100,10 +99,10 @@
     input: "script-config/gateway-finalize-upgrade.toml",
     output: "script-out/gateway-finalize-upgrade.toml",
     script_path: "deploy-scripts/upgrade/FinalizeUpgrade.s.sol",
-=======
+};
+
 pub const ENABLE_EVM_EMULATOR_PARAMS: ForgeScriptParams = ForgeScriptParams {
     input: "script-config/enable-evm-emulator.toml",
     output: "script-out/output-enable-evm-emulator.toml",
     script_path: "deploy-scripts/EnableEvmEmulator.s.sol",
->>>>>>> ea18999a
 };