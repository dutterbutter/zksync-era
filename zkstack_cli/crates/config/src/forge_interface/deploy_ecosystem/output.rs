use std::collections::HashMap;

use ethers::types::{Address, H256, U256};
use serde::{Deserialize, Serialize};

use crate::{
    consts::ERC20_CONFIGS_FILE,
    traits::{FileConfigTrait, FileConfigWithDefaultName},
};

#[derive(Debug, Deserialize, Serialize, Clone)]
pub struct DeployL1CoreContractsOutput {
    pub create2_factory_addr: Address,
    pub create2_factory_salt: H256,
    pub deployer_addr: Address,
    pub era_chain_id: u32,
    pub l1_chain_id: u32,
    pub owner_address: Address,
    pub deployed_addresses: DeployL1CoreContractsDeployedAddressesOutput,
}

#[derive(Debug, Deserialize, Serialize, Clone)]
pub struct DeployL1CoreContractsDeployedAddressesOutput {
    pub governance_addr: Address,
    pub transparent_proxy_admin_addr: Address,
    pub chain_admin: Address,
    pub access_control_restriction_addr: Address,
    pub bridgehub: L1BridgehubOutput,
    pub bridges: L1BridgesOutput,
    pub native_token_vault_addr: Address,
}

impl FileConfigTrait for DeployL1CoreContractsOutput {}

#[derive(Debug, Deserialize, Serialize, Clone)]
pub struct DeployCTMOutput {
    pub create2_factory_addr: Address,
    pub create2_factory_salt: H256,
    pub deployer_addr: Address,
    pub era_chain_id: u32,
    pub l1_chain_id: u32,
    pub multicall3_addr: Address,
    pub owner_address: Address,
<<<<<<< HEAD
    pub contracts_config: DeployL1ContractsConfigOutput,
    pub deployed_addresses: DeployL1DeployedAddressesOutput,
=======
    pub contracts_config: DeployCTMContractsConfigOutput,
    pub deployed_addresses: DeployCTMDeployedAddressesOutput,
    pub expected_rollup_l2_da_validator_addr: Address,
>>>>>>> 136c75c8
}

#[derive(Debug, Deserialize, Serialize, Clone)]
pub struct DeployCTMDeployedAddressesOutput {
    pub governance_addr: Address,
    pub transparent_proxy_admin_addr: Address,
    pub validator_timelock_addr: Address,
    pub chain_admin: Address,
    pub access_control_restriction_addr: Address,
    pub bridgehub: L1BridgehubOutput,
    pub bridges: L1BridgesOutput,
    pub state_transition: L1StateTransitionOutput,
    pub rollup_l1_da_validator_addr: Address,
    pub no_da_validium_l1_validator_addr: Address,
    pub avail_l1_da_validator_addr: Address,
    pub l1_rollup_da_manager: Address,
    pub native_token_vault_addr: Address,
    pub server_notifier_proxy_addr: Address,
}

impl FileConfigTrait for DeployCTMOutput {}

#[derive(Debug, Deserialize, Serialize, Clone)]
pub struct DeployCTMContractsConfigOutput {
    pub diamond_cut_data: String,
    pub force_deployments_data: Option<String>,
}

#[derive(Debug, Deserialize, Serialize, Clone)]
pub struct L1BridgehubOutput {
    pub bridgehub_implementation_addr: Address,
    pub bridgehub_proxy_addr: Address,
    pub ctm_deployment_tracker_proxy_addr: Address,
    pub ctm_deployment_tracker_implementation_addr: Address,
    pub message_root_proxy_addr: Address,
    pub message_root_implementation_addr: Address,
}

#[derive(Debug, Deserialize, Serialize, Clone)]
pub struct L1BridgesOutput {
    pub erc20_bridge_implementation_addr: Address,
    pub erc20_bridge_proxy_addr: Address,
    pub shared_bridge_implementation_addr: Address,
    pub shared_bridge_proxy_addr: Address,
    pub l1_nullifier_implementation_addr: Address,
    pub l1_nullifier_proxy_addr: Address,
}

#[derive(Debug, Deserialize, Serialize, Clone)]
pub struct L1StateTransitionOutput {
    pub state_transition_proxy_addr: Address,
    pub state_transition_implementation_addr: Address,
    pub verifier_addr: Address,
    pub admin_facet_addr: Address,
    pub mailbox_facet_addr: Address,
    pub executor_facet_addr: Address,
    pub getters_facet_addr: Address,
    pub diamond_init_addr: Address,
    pub genesis_upgrade_addr: Address,
    pub default_upgrade_addr: Address,
    pub diamond_proxy_addr: Address,
    pub bytecodes_supplier_addr: Address,
}

#[derive(Debug, Deserialize, Serialize, Clone)]
pub struct Erc20Token {
    pub address: Address,
    pub name: String,
    pub symbol: String,
    pub decimals: u64,
    pub implementation: String,
    pub mint: U256,
}

#[derive(Debug, Deserialize, Serialize, Clone)]
pub struct ERC20Tokens {
    pub tokens: HashMap<String, Erc20Token>,
}

impl FileConfigWithDefaultName for ERC20Tokens {
    const FILE_NAME: &'static str = ERC20_CONFIGS_FILE;
}

impl FileConfigTrait for ERC20Tokens {}<|MERGE_RESOLUTION|>--- conflicted
+++ resolved
@@ -41,14 +41,8 @@
     pub l1_chain_id: u32,
     pub multicall3_addr: Address,
     pub owner_address: Address,
-<<<<<<< HEAD
     pub contracts_config: DeployL1ContractsConfigOutput,
     pub deployed_addresses: DeployL1DeployedAddressesOutput,
-=======
-    pub contracts_config: DeployCTMContractsConfigOutput,
-    pub deployed_addresses: DeployCTMDeployedAddressesOutput,
-    pub expected_rollup_l2_da_validator_addr: Address,
->>>>>>> 136c75c8
 }
 
 #[derive(Debug, Deserialize, Serialize, Clone)]
