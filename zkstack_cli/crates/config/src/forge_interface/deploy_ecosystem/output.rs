--- conflicted
+++ resolved
@@ -38,11 +38,7 @@
     pub avail_l1_da_validator_addr: Address,
     pub l1_rollup_da_manager: Address,
     pub native_token_vault_addr: Address,
-<<<<<<< HEAD
-    pub server_notifier: Address,
-=======
     pub server_notifier_proxy_addr: Address,
->>>>>>> a98b1c89
 }
 
 impl ZkStackConfig for DeployL1Output {}
