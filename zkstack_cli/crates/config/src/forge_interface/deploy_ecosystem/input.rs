--- conflicted
+++ resolved
@@ -13,11 +13,7 @@
     consts::INITIAL_DEPLOYMENT_FILE,
     raw::RawConfig,
     traits::{FileConfigWithDefaultName, ZkStackConfig},
-<<<<<<< HEAD
-    ContractsConfig, GenesisConfig, WalletsConfig, ERC20_DEPLOYMENT_FILE,
-=======
     ContractsConfig, WalletsConfig, ERC20_DEPLOYMENT_FILE,
->>>>>>> a8489270
 };
 
 /// Part of the genesis config influencing `DeployGatewayCTMInput`.
