--- conflicted
+++ resolved
@@ -634,7 +634,7 @@
 '--help[Print help (see more with '\''--help'\'')]' \
 && ret=0
 ;;
-(convert-to-gateway)
+(enable-evm-emulator)
 _arguments "${_arguments_options[@]}" : \
 '--verify=[Verify deployed contracts]' \
 '--verifier=[Verifier to use]:VERIFIER:(etherscan sourcify blockscout oklink)' \
@@ -644,7 +644,6 @@
 '*--additional-args=[List of additional arguments that can be passed through the CLI]:ADDITIONAL_ARGS:_default' \
 '--chain=[Chain to use]:CHAIN:_default' \
 '--resume[]' \
-'--zksync[]' \
 '-v[Verbose mode]' \
 '--verbose[Verbose mode]' \
 '--ignore-prerequisites[Ignores prerequisites checks]' \
@@ -652,80 +651,6 @@
 '--help[Print help (see more with '\''--help'\'')]' \
 && ret=0
 ;;
-(migrate-to-gateway)
-_arguments "${_arguments_options[@]}" : \
-'--verify=[Verify deployed contracts]' \
-'--verifier=[Verifier to use]:VERIFIER:(etherscan sourcify blockscout oklink)' \
-'--verifier-url=[Verifier URL, if using a custom provider]:VERIFIER_URL:_default' \
-'--verifier-api-key=[Verifier API key]:VERIFIER_API_KEY:_default' \
-'*-a+[List of additional arguments that can be passed through the CLI]:ADDITIONAL_ARGS:_default' \
-'*--additional-args=[List of additional arguments that can be passed through the CLI]:ADDITIONAL_ARGS:_default' \
-'--gateway-chain-name=[]:GATEWAY_CHAIN_NAME:_default' \
-'--chain=[Chain to use]:CHAIN:_default' \
-'--resume[]' \
-'--zksync[]' \
-'-v[Verbose mode]' \
-'--verbose[Verbose mode]' \
-'--ignore-prerequisites[Ignores prerequisites checks]' \
-'-h[Print help (see more with '\''--help'\'')]' \
-'--help[Print help (see more with '\''--help'\'')]' \
-&& ret=0
-;;
-(migrate-from-gateway)
-_arguments "${_arguments_options[@]}" : \
-'--verify=[Verify deployed contracts]' \
-'--verifier=[Verifier to use]:VERIFIER:(etherscan sourcify blockscout oklink)' \
-'--verifier-url=[Verifier URL, if using a custom provider]:VERIFIER_URL:_default' \
-'--verifier-api-key=[Verifier API key]:VERIFIER_API_KEY:_default' \
-'*-a+[List of additional arguments that can be passed through the CLI]:ADDITIONAL_ARGS:_default' \
-'*--additional-args=[List of additional arguments that can be passed through the CLI]:ADDITIONAL_ARGS:_default' \
-'--gateway-chain-name=[]:GATEWAY_CHAIN_NAME:_default' \
-'--chain=[Chain to use]:CHAIN:_default' \
-'--resume[]' \
-'--zksync[]' \
-'-v[Verbose mode]' \
-'--verbose[Verbose mode]' \
-'--ignore-prerequisites[Ignores prerequisites checks]' \
-'-h[Print help (see more with '\''--help'\'')]' \
-'--help[Print help (see more with '\''--help'\'')]' \
-&& ret=0
-;;
-(gateway-upgrade)
-_arguments "${_arguments_options[@]}" : \
-'--verify=[Verify deployed contracts]' \
-'--verifier=[Verifier to use]:VERIFIER:(etherscan sourcify blockscout oklink)' \
-'--verifier-url=[Verifier URL, if using a custom provider]:VERIFIER_URL:_default' \
-'--verifier-api-key=[Verifier API key]:VERIFIER_API_KEY:_default' \
-'*-a+[List of additional arguments that can be passed through the CLI]:ADDITIONAL_ARGS:_default' \
-'*--additional-args=[List of additional arguments that can be passed through the CLI]:ADDITIONAL_ARGS:_default' \
-'--chain=[Chain to use]:CHAIN:_default' \
-'--resume[]' \
-'--zksync[]' \
-'-v[Verbose mode]' \
-'--verbose[Verbose mode]' \
-'--ignore-prerequisites[Ignores prerequisites checks]' \
-'-h[Print help (see more with '\''--help'\'')]' \
-'--help[Print help (see more with '\''--help'\'')]' \
-':chain_upgrade_stage:(adapt-config prepare-stage1 schedule-stage1 finalize-stage1 finalize-stage2 keep-up-stage2 set-l2weth-for-chain)' \
-&& ret=0
-;;
-(enable-evm-emulator)
-_arguments "${_arguments_options[@]}" : \
-'--verify=[Verify deployed contracts]' \
-'--verifier=[Verifier to use]:VERIFIER:(etherscan sourcify blockscout oklink)' \
-'--verifier-url=[Verifier URL, if using a custom provider]:VERIFIER_URL:_default' \
-'--verifier-api-key=[Verifier API key]:VERIFIER_API_KEY:_default' \
-'*-a+[List of additional arguments that can be passed through the CLI]:ADDITIONAL_ARGS:_default' \
-'*--additional-args=[List of additional arguments that can be passed through the CLI]:ADDITIONAL_ARGS:_default' \
-'--chain=[Chain to use]:CHAIN:_default' \
-'--resume[]' \
-'-v[Verbose mode]' \
-'--verbose[Verbose mode]' \
-'--ignore-prerequisites[Ignores prerequisites checks]' \
-'-h[Print help (see more with '\''--help'\'')]' \
-'--help[Print help (see more with '\''--help'\'')]' \
-&& ret=0
-;;
 (help)
 _arguments "${_arguments_options[@]}" : \
 ":: :_zkstack__chain__help_commands" \
@@ -826,23 +751,7 @@
 _arguments "${_arguments_options[@]}" : \
 && ret=0
 ;;
-<<<<<<< HEAD
-(convert-to-gateway)
-_arguments "${_arguments_options[@]}" : \
-&& ret=0
-;;
-(migrate-to-gateway)
-_arguments "${_arguments_options[@]}" : \
-&& ret=0
-;;
-(migrate-from-gateway)
-_arguments "${_arguments_options[@]}" : \
-&& ret=0
-;;
-(gateway-upgrade)
-=======
 (enable-evm-emulator)
->>>>>>> ea18999a
 _arguments "${_arguments_options[@]}" : \
 && ret=0
 ;;
@@ -2847,23 +2756,7 @@
 _arguments "${_arguments_options[@]}" : \
 && ret=0
 ;;
-<<<<<<< HEAD
-(convert-to-gateway)
-_arguments "${_arguments_options[@]}" : \
-&& ret=0
-;;
-(migrate-to-gateway)
-_arguments "${_arguments_options[@]}" : \
-&& ret=0
-;;
-(migrate-from-gateway)
-_arguments "${_arguments_options[@]}" : \
-&& ret=0
-;;
-(gateway-upgrade)
-=======
 (enable-evm-emulator)
->>>>>>> ea18999a
 _arguments "${_arguments_options[@]}" : \
 && ret=0
 ;;
@@ -3394,14 +3287,7 @@
 'deploy-upgrader:Deploy Default Upgrader' \
 'deploy-paymaster:Deploy paymaster smart contract' \
 'update-token-multiplier-setter:Update Token Multiplier Setter address on L1' \
-<<<<<<< HEAD
-'convert-to-gateway:Prepare chain to be an eligible gateway' \
-'migrate-to-gateway:Migrate chain to gateway' \
-'migrate-from-gateway:Migrate chain from gateway' \
-'gateway-upgrade:Upgrade to the protocol version that supports Gateway' \
-=======
 'enable-evm-emulator:Enable EVM emulation on chain (Not supported yet)' \
->>>>>>> ea18999a
 'help:Print this message or the help of the given subcommand(s)' \
     )
     _describe -t commands 'zkstack chain commands' commands "$@"
@@ -3456,17 +3342,10 @@
     local commands; commands=()
     _describe -t commands 'zkstack chain deploy-upgrader commands' commands "$@"
 }
-<<<<<<< HEAD
-(( $+functions[_zkstack__chain__gateway-upgrade_commands] )) ||
-_zkstack__chain__gateway-upgrade_commands() {
-    local commands; commands=()
-    _describe -t commands 'zkstack chain gateway-upgrade commands' commands "$@"
-=======
 (( $+functions[_zkstack__chain__enable-evm-emulator_commands] )) ||
 _zkstack__chain__enable-evm-emulator_commands() {
     local commands; commands=()
     _describe -t commands 'zkstack chain enable-evm-emulator commands' commands "$@"
->>>>>>> ea18999a
 }
 (( $+functions[_zkstack__chain__genesis_commands] )) ||
 _zkstack__chain__genesis_commands() {
@@ -3527,14 +3406,7 @@
 'deploy-upgrader:Deploy Default Upgrader' \
 'deploy-paymaster:Deploy paymaster smart contract' \
 'update-token-multiplier-setter:Update Token Multiplier Setter address on L1' \
-<<<<<<< HEAD
-'convert-to-gateway:Prepare chain to be an eligible gateway' \
-'migrate-to-gateway:Migrate chain to gateway' \
-'migrate-from-gateway:Migrate chain from gateway' \
-'gateway-upgrade:Upgrade to the protocol version that supports Gateway' \
-=======
 'enable-evm-emulator:Enable EVM emulation on chain (Not supported yet)' \
->>>>>>> ea18999a
 'help:Print this message or the help of the given subcommand(s)' \
     )
     _describe -t commands 'zkstack chain help commands' commands "$@"
@@ -3589,17 +3461,10 @@
     local commands; commands=()
     _describe -t commands 'zkstack chain help deploy-upgrader commands' commands "$@"
 }
-<<<<<<< HEAD
-(( $+functions[_zkstack__chain__help__gateway-upgrade_commands] )) ||
-_zkstack__chain__help__gateway-upgrade_commands() {
-    local commands; commands=()
-    _describe -t commands 'zkstack chain help gateway-upgrade commands' commands "$@"
-=======
 (( $+functions[_zkstack__chain__help__enable-evm-emulator_commands] )) ||
 _zkstack__chain__help__enable-evm-emulator_commands() {
     local commands; commands=()
     _describe -t commands 'zkstack chain help enable-evm-emulator commands' commands "$@"
->>>>>>> ea18999a
 }
 (( $+functions[_zkstack__chain__help__genesis_commands] )) ||
 _zkstack__chain__help__genesis_commands() {
@@ -4891,14 +4756,7 @@
 'deploy-upgrader:Deploy Default Upgrader' \
 'deploy-paymaster:Deploy paymaster smart contract' \
 'update-token-multiplier-setter:Update Token Multiplier Setter address on L1' \
-<<<<<<< HEAD
-'convert-to-gateway:Prepare chain to be an eligible gateway' \
-'migrate-to-gateway:Migrate chain to gateway' \
-'migrate-from-gateway:Migrate chain from gateway' \
-'gateway-upgrade:Upgrade to the protocol version that supports Gateway' \
-=======
 'enable-evm-emulator:Enable EVM emulation on chain (Not supported yet)' \
->>>>>>> ea18999a
     )
     _describe -t commands 'zkstack help chain commands' commands "$@"
 }
@@ -4952,17 +4810,10 @@
     local commands; commands=()
     _describe -t commands 'zkstack help chain deploy-upgrader commands' commands "$@"
 }
-<<<<<<< HEAD
-(( $+functions[_zkstack__help__chain__gateway-upgrade_commands] )) ||
-_zkstack__help__chain__gateway-upgrade_commands() {
-    local commands; commands=()
-    _describe -t commands 'zkstack help chain gateway-upgrade commands' commands "$@"
-=======
 (( $+functions[_zkstack__help__chain__enable-evm-emulator_commands] )) ||
 _zkstack__help__chain__enable-evm-emulator_commands() {
     local commands; commands=()
     _describe -t commands 'zkstack help chain enable-evm-emulator commands' commands "$@"
->>>>>>> ea18999a
 }
 (( $+functions[_zkstack__help__chain__genesis_commands] )) ||
 _zkstack__help__chain__genesis_commands() {
