--- conflicted
+++ resolved
@@ -7062,7 +7062,7 @@
             return 0
             ;;
         zkstack__prover__compressor__keys)
-            opts="-v -h --path --compressor-type --verbose --chain --ignore-prerequisites --help"
+            opts="-v -h --path --verbose --chain --ignore-prerequisites --help"
             if [[ ${cur} == -* || ${COMP_CWORD} -eq 3 ]] ; then
                 COMPREPLY=( $(compgen -W "${opts}" -- "${cur}") )
                 return 0
@@ -7070,10 +7070,6 @@
             case "${prev}" in
                 --path)
                     COMPREPLY=($(compgen -f "${cur}"))
-                    return 0
-                    ;;
-                --compressor-type)
-                    COMPREPLY=($(compgen -W "fflonk plonk" -- "${cur}"))
                     return 0
                     ;;
                 --chain)
@@ -7186,7 +7182,7 @@
             return 0
             ;;
         zkstack__prover__init)
-            opts="-u -d -v -h --dev --proof-store-dir --bucket-base-url --credentials-file --bucket-name --location --project-id --shall-save-to-public-bucket --public-store-dir --public-bucket-base-url --public-credentials-file --public-bucket-name --public-location --public-project-id --clone --bellman-cuda-dir --bellman-cuda --setup-compressor-key --path --compressor-type --region --mode --setup-keys --setup-database --prover-db-url --prover-db-name --use-default --dont-drop --cloud-type --verbose --chain --ignore-prerequisites --help"
+            opts="-u -d -v -h --dev --proof-store-dir --bucket-base-url --credentials-file --bucket-name --location --project-id --shall-save-to-public-bucket --public-store-dir --public-bucket-base-url --public-credentials-file --public-bucket-name --public-location --public-project-id --clone --bellman-cuda-dir --bellman-cuda --setup-compressor-key --path --region --mode --setup-keys --setup-database --prover-db-url --prover-db-name --use-default --dont-drop --cloud-type --verbose --chain --ignore-prerequisites --help"
             if [[ ${cur} == -* || ${COMP_CWORD} -eq 3 ]] ; then
                 COMPREPLY=( $(compgen -W "${opts}" -- "${cur}") )
                 return 0
@@ -7260,10 +7256,6 @@
                     COMPREPLY=($(compgen -f "${cur}"))
                     return 0
                     ;;
-                --compressor-type)
-                    COMPREPLY=($(compgen -W "fflonk plonk" -- "${cur}"))
-                    return 0
-                    ;;
                 --region)
                     COMPREPLY=($(compgen -W "us europe asia" -- "${cur}"))
                     return 0
@@ -7342,11 +7334,7 @@
             return 0
             ;;
         zkstack__prover__run)
-<<<<<<< HEAD
-            opts="-v -h --component --round --threads --max-allocation --witness-vector-generator-count --max-allocation --mode --docker --tag --verbose --chain --ignore-prerequisites --help"
-=======
             opts="-l -h -m -v -h --component --round --threads --max-allocation --light-wvg-count --heavy-wvg-count --max-allocation --docker --tag --verbose --chain --ignore-prerequisites --help"
->>>>>>> 21f0d18f
             if [[ ${cur} == -* || ${COMP_CWORD} -eq 3 ]] ; then
                 COMPREPLY=( $(compgen -W "${opts}" -- "${cur}") )
                 return 0
@@ -7388,13 +7376,8 @@
                     COMPREPLY=($(compgen -f "${cur}"))
                     return 0
                     ;;
-<<<<<<< HEAD
-                --mode)
-                    COMPREPLY=($(compgen -W "fflonk plonk" -- "${cur}"))
-=======
                 -m)
                     COMPREPLY=($(compgen -f "${cur}"))
->>>>>>> 21f0d18f
                     return 0
                     ;;
                 --docker)
