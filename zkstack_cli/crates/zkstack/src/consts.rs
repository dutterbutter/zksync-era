pub const AMOUNT_FOR_DISTRIBUTION_TO_WALLETS: u128 = 1000000000000000000000;

pub const MINIMUM_BALANCE_FOR_WALLET: u128 = 5000000000000000000;
/// The default block range within which we search for events within one query.
pub const DEFAULT_EVENTS_BLOCK_RANGE: u64 = 50_000;
pub const SERVER_MIGRATIONS: &str = "core/lib/dal/migrations";
pub const PROVER_MIGRATIONS: &str = "prover/crates/lib/prover_dal/migrations";
pub const PROVER_STORE_MAX_RETRIES: u16 = 10;
pub const DEFAULT_CREDENTIALS_FILE: &str = "~/.config/gcloud/application_default_credentials.json";
pub const DEFAULT_PROOF_STORE_DIR: &str = "artifacts";
pub const DEFAULT_UNSIGNED_TRANSACTIONS_DIR: &str = "transactions";
pub const BELLMAN_CUDA_DIR: &str = "era-bellman-cuda";
pub const L2_BASE_TOKEN_ADDRESS: &str = "0x000000000000000000000000000000000000800A";

/// Path to the JS runtime config for the block-explorer-app docker container to be mounted to
pub const EXPLORER_APP_DOCKER_CONFIG_PATH: &str = "/usr/src/app/packages/app/dist/config.js";
<<<<<<< HEAD
pub const EXPLORER_APP_DOCKER_IMAGE: &str = "matterlabs/block-explorer-app:v2.68.1";
=======
pub const EXPLORER_APP_DOCKER_IMAGE: &str = "matterlabs/block-explorer-app:v2.73.1";
>>>>>>> c8b7f658
/// Path to the JS runtime config for the dapp-portal docker container to be mounted to
pub const PORTAL_DOCKER_CONFIG_PATH: &str = "/usr/src/app/dist/config.js";
pub const PORTAL_DOCKER_IMAGE: &str = "matterlabs/dapp-portal";

pub const PROVER_GATEWAY_DOCKER_IMAGE: &str = "matterlabs/prover-fri-gateway";
pub const WITNESS_GENERATOR_DOCKER_IMAGE: &str = "matterlabs/witness-generator";
pub const CIRCUIT_PROVER_DOCKER_IMAGE: &str = "matterlabs/circuit-prover-gpu";
pub const COMPRESSOR_DOCKER_IMAGE: &str = "matterlabs/proof-fri-gpu-compressor";
pub const PROVER_JOB_MONITOR_DOCKER_IMAGE: &str = "matterlabs/prover-job-monitor";

pub const PROVER_GATEWAY_BINARY_NAME: &str = "zksync_prover_fri_gateway";
pub const WITNESS_GENERATOR_BINARY_NAME: &str = "zksync_witness_generator";
pub const CIRCUIT_PROVER_BINARY_NAME: &str = "zksync_circuit_prover";
pub const COMPRESSOR_BINARY_NAME: &str = "zksync_proof_fri_compressor";
pub const PROVER_JOB_MONITOR_BINARY_NAME: &str = "zksync_prover_job_monitor";

pub const PATH_TO_ONLY_REAL_PROOFS_OVERRIDE_CONFIG: &str =
    "etc/env/file_based/overrides/only_real_proofs.yaml";
pub const PATH_TO_VALIDIUM_OVERRIDE_CONFIG: &str = "etc/env/file_based/overrides/validium.yaml";

pub const PATH_TO_GATEWAY_OVERRIDE_CONFIG: &str = "etc/env/file_based/overrides/gateway.yaml";<|MERGE_RESOLUTION|>--- conflicted
+++ resolved
@@ -14,11 +14,7 @@
 
 /// Path to the JS runtime config for the block-explorer-app docker container to be mounted to
 pub const EXPLORER_APP_DOCKER_CONFIG_PATH: &str = "/usr/src/app/packages/app/dist/config.js";
-<<<<<<< HEAD
-pub const EXPLORER_APP_DOCKER_IMAGE: &str = "matterlabs/block-explorer-app:v2.68.1";
-=======
 pub const EXPLORER_APP_DOCKER_IMAGE: &str = "matterlabs/block-explorer-app:v2.73.1";
->>>>>>> c8b7f658
 /// Path to the JS runtime config for the dapp-portal docker container to be mounted to
 pub const PORTAL_DOCKER_CONFIG_PATH: &str = "/usr/src/app/dist/config.js";
 pub const PORTAL_DOCKER_IMAGE: &str = "matterlabs/dapp-portal";
