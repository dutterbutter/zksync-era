use anyhow::Context;
use common::{
    forge::{Forge, ForgeScript, ForgeScriptArgs},
    spinner::Spinner,
    wallets::Wallet,
};
use config::{
    forge_interface::script_params::ACCEPT_GOVERNANCE_SCRIPT_PARAMS, ChainConfig, ContractsConfig,
    EcosystemConfig,
};
use ethers::{
    abi::{parse_abi, Token},
    contract::BaseContract,
    types::Address,
};
use lazy_static::lazy_static;
use xshell::Shell;
<<<<<<< HEAD
use zksync_types::U256;
=======
use zksync_basic_types::U256;
>>>>>>> 0d83184d

use crate::{
    messages::MSG_ACCEPTING_GOVERNANCE_SPINNER,
    utils::forge::{check_the_balance, fill_forge_private_key, WalletOwner},
};

lazy_static! {
    static ref ACCEPT_ADMIN: BaseContract = BaseContract::from(
        parse_abi(&[
            "function governanceAcceptOwner(address governor, address target) public",
            "function chainAdminAcceptAdmin(address admin, address target) public",
<<<<<<< HEAD
            "function setDAValidatorPair(address chainAdmin, address target, address l1DaValidator, address l2DaValidator) public",
            "function makePermanentRollup(address chainAdmin, address target) public",
            "function governanceExecuteCalls(bytes calldata callsToExecute, address target) public",
            "function adminExecuteUpgrade(bytes memory diamondCut, address adminAddr, address accessControlRestriction, address chainDiamondProxy)",
            "function adminScheduleUpgrade(address adminAddr, address accessControlRestriction, uint256 newProtocolVersion, uint256 timestamp)",
            "function updateValidator(address adminAddr,address accessControlRestriction,address validatorTimelock,uint256 chainId,address validatorAddress,bool addValidator) public"
=======
>>>>>>> 0d83184d
        ])
        .unwrap(),
    );
}

pub async fn accept_admin(
    shell: &Shell,
    ecosystem_config: &EcosystemConfig,
    admin: Address,
    governor: &Wallet,
    target_address: Address,
    forge_args: &ForgeScriptArgs,
    l1_rpc_url: String,
) -> anyhow::Result<()> {
    // Resume for accept admin doesn't work properly. Foundry assumes that if signature of the function is the same,
    // than it's the same call, but because we are calling this function multiple times during the init process,
    // code assumes that doing only once is enough, but actually we need to accept admin multiple times
    let mut forge_args = forge_args.clone();
    forge_args.resume = false;

    let calldata = ACCEPT_ADMIN
        .encode("chainAdminAcceptAdmin", (admin, target_address))
        .unwrap();
    let foundry_contracts_path = ecosystem_config.path_to_l1_foundry();
    let forge = Forge::new(&foundry_contracts_path)
        .script(
            &ACCEPT_GOVERNANCE_SCRIPT_PARAMS.script(),
            forge_args.clone(),
        )
        .with_ffi()
        .with_rpc_url(l1_rpc_url)
        .with_broadcast()
        .with_calldata(&calldata);
    accept_ownership(shell, governor, forge).await
}

pub async fn accept_owner(
    shell: &Shell,
    ecosystem_config: &EcosystemConfig,
    governor_contract: Address,
    governor: &Wallet,
    target_address: Address,
    forge_args: &ForgeScriptArgs,
    l1_rpc_url: String,
) -> anyhow::Result<()> {
    // resume doesn't properly work here.
    let mut forge_args = forge_args.clone();
    forge_args.resume = false;

    let calldata = ACCEPT_ADMIN
        .encode("governanceAcceptOwner", (governor_contract, target_address))
        .unwrap();
    let foundry_contracts_path = ecosystem_config.path_to_l1_foundry();
    let forge = Forge::new(&foundry_contracts_path)
        .script(
            &ACCEPT_GOVERNANCE_SCRIPT_PARAMS.script(),
            forge_args.clone(),
        )
        .with_ffi()
        .with_rpc_url(l1_rpc_url)
        .with_broadcast()
        .with_calldata(&calldata);
    accept_ownership(shell, governor, forge).await
}

<<<<<<< HEAD
=======
// TODO(EVM-927): this function does not work without the Gateway contracts.
#[allow(unused)]
>>>>>>> 0d83184d
#[allow(clippy::too_many_arguments)]
pub async fn set_da_validator_pair(
    shell: &Shell,
    ecosystem_config: &EcosystemConfig,
    chain_admin_addr: Address,
    governor: &Wallet,
    diamond_proxy_address: Address,
    l1_da_validator_address: Address,
    l2_da_validator_address: Address,
    forge_args: &ForgeScriptArgs,
    l1_rpc_url: String,
) -> anyhow::Result<()> {
<<<<<<< HEAD
=======
    // TODO(EVM-927): this function does not work without the Gateway contracts.
    anyhow::bail!("Gateway upgrade not supported yet!");

>>>>>>> 0d83184d
    // resume doesn't properly work here.
    let mut forge_args = forge_args.clone();
    forge_args.resume = false;

    let calldata = ACCEPT_ADMIN
        .encode(
            "setDAValidatorPair",
            (
                chain_admin_addr,
                diamond_proxy_address,
                l1_da_validator_address,
                l2_da_validator_address,
            ),
        )
        .unwrap();
    let foundry_contracts_path = ecosystem_config.path_to_l1_foundry();
    let forge = Forge::new(&foundry_contracts_path)
        .script(
            &ACCEPT_GOVERNANCE_SCRIPT_PARAMS.script(),
            forge_args.clone(),
        )
        .with_ffi()
        .with_rpc_url(l1_rpc_url)
        .with_broadcast()
        .with_calldata(&calldata);
    accept_ownership(shell, governor, forge).await
}

<<<<<<< HEAD
=======
// TODO(EVM-927): this function does not work without the Gateway contracts.
#[allow(unused)]
>>>>>>> 0d83184d
#[allow(clippy::too_many_arguments)]
pub async fn make_permanent_rollup(
    shell: &Shell,
    ecosystem_config: &EcosystemConfig,
    chain_admin_addr: Address,
    governor: &Wallet,
    diamond_proxy_address: Address,
    forge_args: &ForgeScriptArgs,
    l1_rpc_url: String,
) -> anyhow::Result<()> {
<<<<<<< HEAD
=======
    // TODO(EVM-927): this function does not work without the Gateway contracts.
    anyhow::bail!("Gateway upgrade not supported yet!");

>>>>>>> 0d83184d
    // resume doesn't properly work here.
    let mut forge_args = forge_args.clone();
    forge_args.resume = false;

    let calldata = ACCEPT_ADMIN
        .encode(
            "makePermanentRollup",
            (chain_admin_addr, diamond_proxy_address),
        )
        .unwrap();
    let foundry_contracts_path = ecosystem_config.path_to_l1_foundry();
    let forge = Forge::new(&foundry_contracts_path)
        .script(
            &ACCEPT_GOVERNANCE_SCRIPT_PARAMS.script(),
            forge_args.clone(),
        )
        .with_ffi()
        .with_rpc_url(l1_rpc_url)
        .with_broadcast()
        .with_calldata(&calldata);
    accept_ownership(shell, governor, forge).await
}

<<<<<<< HEAD
=======
// TODO(EVM-927): this function does not work without the Gateway contracts.
#[allow(unused)]
>>>>>>> 0d83184d
#[allow(clippy::too_many_arguments)]
pub async fn governance_execute_calls(
    shell: &Shell,
    ecosystem_config: &EcosystemConfig,
    governor: &Wallet,
    encoded_calls: Vec<u8>,
    forge_args: &ForgeScriptArgs,
    l1_rpc_url: String,
) -> anyhow::Result<()> {
<<<<<<< HEAD
=======
    // TODO(EVM-927): this function does not work without the Gateway contracts.
    anyhow::bail!("Gateway upgrade not supported yet!");

>>>>>>> 0d83184d
    // resume doesn't properly work here.
    let mut forge_args = forge_args.clone();
    forge_args.resume = false;

    let governance_address = ecosystem_config.get_contracts_config()?.l1.governance_addr;

    let calldata = ACCEPT_ADMIN
        .encode(
            "governanceExecuteCalls",
            (Token::Bytes(encoded_calls), governance_address),
        )
        .unwrap();
    let foundry_contracts_path = ecosystem_config.path_to_l1_foundry();
    let forge = Forge::new(&foundry_contracts_path)
        .script(
            &ACCEPT_GOVERNANCE_SCRIPT_PARAMS.script(),
            forge_args.clone(),
        )
        .with_ffi()
        .with_rpc_url(l1_rpc_url)
        .with_broadcast()
        .with_calldata(&calldata);
    accept_ownership(shell, governor, forge).await
}

<<<<<<< HEAD
=======
// TODO(EVM-927): this function does not work without the Gateway contracts.
#[allow(unused)]
>>>>>>> 0d83184d
#[allow(clippy::too_many_arguments)]
pub async fn admin_execute_upgrade(
    shell: &Shell,
    ecosystem_config: &EcosystemConfig,
    chain_contracts_config: &ContractsConfig,
    governor: &Wallet,
    upgrade_diamond_cut: Vec<u8>,
    forge_args: &ForgeScriptArgs,
    l1_rpc_url: String,
) -> anyhow::Result<()> {
<<<<<<< HEAD
=======
    // TODO(EVM-927): this function does not work without the Gateway contracts.
    anyhow::bail!("Gateway upgrade not supported yet!");

>>>>>>> 0d83184d
    // resume doesn't properly work here.
    let mut forge_args = forge_args.clone();
    forge_args.resume = false;

    let admin_addr = chain_contracts_config.l1.chain_admin_addr;
    let access_control_restriction = chain_contracts_config
        .l1
        .access_control_restriction_addr
        .context("no access_control_restriction_addr")?;
    let diamond_proxy = chain_contracts_config.l1.diamond_proxy_addr;

    let calldata = ACCEPT_ADMIN
        .encode(
            "adminExecuteUpgrade",
            (
                Token::Bytes(upgrade_diamond_cut),
                admin_addr,
                access_control_restriction,
                diamond_proxy,
            ),
        )
        .unwrap();
    let foundry_contracts_path = ecosystem_config.path_to_l1_foundry();
    let forge = Forge::new(&foundry_contracts_path)
        .script(
            &ACCEPT_GOVERNANCE_SCRIPT_PARAMS.script(),
            forge_args.clone(),
        )
        .with_ffi()
        .with_rpc_url(l1_rpc_url)
        .with_broadcast()
        .with_calldata(&calldata);
    accept_ownership(shell, governor, forge).await
}

<<<<<<< HEAD
=======
// TODO(EVM-927): this function does not work without the Gateway contracts.
#[allow(unused)]
>>>>>>> 0d83184d
#[allow(clippy::too_many_arguments)]
pub async fn admin_schedule_upgrade(
    shell: &Shell,
    ecosystem_config: &EcosystemConfig,
    chain_contracts_config: &ContractsConfig,
    new_protocol_version: U256,
    timestamp: U256,
    governor: &Wallet,
    forge_args: &ForgeScriptArgs,
    l1_rpc_url: String,
) -> anyhow::Result<()> {
<<<<<<< HEAD
=======
    // TODO(EVM-927): this function does not work without the Gateway contracts.
    anyhow::bail!("Gateway upgrade not supported yet!");

>>>>>>> 0d83184d
    // resume doesn't properly work here.
    let mut forge_args = forge_args.clone();
    forge_args.resume = false;

    let admin_addr = chain_contracts_config.l1.chain_admin_addr;
    let access_control_restriction = chain_contracts_config
        .l1
        .access_control_restriction_addr
        .context("no access_control_restriction_addr")?;

    let calldata = ACCEPT_ADMIN
        .encode(
            "adminScheduleUpgrade",
            (
                admin_addr,
                access_control_restriction,
                new_protocol_version,
                timestamp,
            ),
        )
        .unwrap();
    let foundry_contracts_path = ecosystem_config.path_to_l1_foundry();
    let forge = Forge::new(&foundry_contracts_path)
        .script(
            &ACCEPT_GOVERNANCE_SCRIPT_PARAMS.script(),
            forge_args.clone(),
        )
        .with_ffi()
        .with_rpc_url(l1_rpc_url)
        .with_broadcast()
        .with_calldata(&calldata);
    accept_ownership(shell, governor, forge).await
}

<<<<<<< HEAD
=======
// TODO(EVM-927): this function does not work without the Gateway contracts.
#[allow(unused)]
>>>>>>> 0d83184d
#[allow(clippy::too_many_arguments)]
pub async fn admin_update_validator(
    shell: &Shell,
    ecosystem_config: &EcosystemConfig,
    chain_config: &ChainConfig,
    validator_timelock: Address,
    validator: Address,
    add_validator: bool,
    governor: &Wallet,
    forge_args: &ForgeScriptArgs,
    l1_rpc_url: String,
) -> anyhow::Result<()> {
<<<<<<< HEAD
=======
    // TODO(EVM-927): this function does not work without the Gateway contracts.
    anyhow::bail!("Gateway upgrade not supported yet!");

>>>>>>> 0d83184d
    // resume doesn't properly work here.
    let mut forge_args = forge_args.clone();
    forge_args.resume = false;

    let chain_contracts_config = chain_config.get_contracts_config()?;

    let admin_addr = chain_contracts_config.l1.chain_admin_addr;
    let access_control_restriction = chain_contracts_config
        .l1
        .access_control_restriction_addr
        .context("no access_control_restriction_addr")?;

    let calldata = ACCEPT_ADMIN
        .encode(
            "updateValidator",
            (
                admin_addr,
                access_control_restriction,
                validator_timelock,
                chain_config.chain_id.as_u64(),
                validator,
                add_validator,
            ),
        )
        .unwrap();
    let foundry_contracts_path = ecosystem_config.path_to_l1_foundry();
    let forge = Forge::new(&foundry_contracts_path)
        .script(
            &ACCEPT_GOVERNANCE_SCRIPT_PARAMS.script(),
            forge_args.clone(),
        )
        .with_ffi()
        .with_rpc_url(l1_rpc_url)
        .with_broadcast()
        .with_calldata(&calldata);
    accept_ownership(shell, governor, forge).await
}

async fn accept_ownership(
    shell: &Shell,
    governor: &Wallet,
    mut forge: ForgeScript,
) -> anyhow::Result<()> {
    forge = fill_forge_private_key(forge, Some(governor), WalletOwner::Governor)?;
    check_the_balance(&forge).await?;
    let spinner = Spinner::new(MSG_ACCEPTING_GOVERNANCE_SPINNER);
    forge.run(shell)?;
    spinner.finish();
    Ok(())
}<|MERGE_RESOLUTION|>--- conflicted
+++ resolved
@@ -15,11 +15,7 @@
 };
 use lazy_static::lazy_static;
 use xshell::Shell;
-<<<<<<< HEAD
-use zksync_types::U256;
-=======
 use zksync_basic_types::U256;
->>>>>>> 0d83184d
 
 use crate::{
     messages::MSG_ACCEPTING_GOVERNANCE_SPINNER,
@@ -31,15 +27,12 @@
         parse_abi(&[
             "function governanceAcceptOwner(address governor, address target) public",
             "function chainAdminAcceptAdmin(address admin, address target) public",
-<<<<<<< HEAD
             "function setDAValidatorPair(address chainAdmin, address target, address l1DaValidator, address l2DaValidator) public",
             "function makePermanentRollup(address chainAdmin, address target) public",
             "function governanceExecuteCalls(bytes calldata callsToExecute, address target) public",
             "function adminExecuteUpgrade(bytes memory diamondCut, address adminAddr, address accessControlRestriction, address chainDiamondProxy)",
             "function adminScheduleUpgrade(address adminAddr, address accessControlRestriction, uint256 newProtocolVersion, uint256 timestamp)",
             "function updateValidator(address adminAddr,address accessControlRestriction,address validatorTimelock,uint256 chainId,address validatorAddress,bool addValidator) public"
-=======
->>>>>>> 0d83184d
         ])
         .unwrap(),
     );
@@ -105,11 +98,6 @@
     accept_ownership(shell, governor, forge).await
 }
 
-<<<<<<< HEAD
-=======
-// TODO(EVM-927): this function does not work without the Gateway contracts.
-#[allow(unused)]
->>>>>>> 0d83184d
 #[allow(clippy::too_many_arguments)]
 pub async fn set_da_validator_pair(
     shell: &Shell,
@@ -122,12 +110,6 @@
     forge_args: &ForgeScriptArgs,
     l1_rpc_url: String,
 ) -> anyhow::Result<()> {
-<<<<<<< HEAD
-=======
-    // TODO(EVM-927): this function does not work without the Gateway contracts.
-    anyhow::bail!("Gateway upgrade not supported yet!");
-
->>>>>>> 0d83184d
     // resume doesn't properly work here.
     let mut forge_args = forge_args.clone();
     forge_args.resume = false;
@@ -156,11 +138,6 @@
     accept_ownership(shell, governor, forge).await
 }
 
-<<<<<<< HEAD
-=======
-// TODO(EVM-927): this function does not work without the Gateway contracts.
-#[allow(unused)]
->>>>>>> 0d83184d
 #[allow(clippy::too_many_arguments)]
 pub async fn make_permanent_rollup(
     shell: &Shell,
@@ -171,12 +148,6 @@
     forge_args: &ForgeScriptArgs,
     l1_rpc_url: String,
 ) -> anyhow::Result<()> {
-<<<<<<< HEAD
-=======
-    // TODO(EVM-927): this function does not work without the Gateway contracts.
-    anyhow::bail!("Gateway upgrade not supported yet!");
-
->>>>>>> 0d83184d
     // resume doesn't properly work here.
     let mut forge_args = forge_args.clone();
     forge_args.resume = false;
@@ -200,11 +171,6 @@
     accept_ownership(shell, governor, forge).await
 }
 
-<<<<<<< HEAD
-=======
-// TODO(EVM-927): this function does not work without the Gateway contracts.
-#[allow(unused)]
->>>>>>> 0d83184d
 #[allow(clippy::too_many_arguments)]
 pub async fn governance_execute_calls(
     shell: &Shell,
@@ -214,12 +180,6 @@
     forge_args: &ForgeScriptArgs,
     l1_rpc_url: String,
 ) -> anyhow::Result<()> {
-<<<<<<< HEAD
-=======
-    // TODO(EVM-927): this function does not work without the Gateway contracts.
-    anyhow::bail!("Gateway upgrade not supported yet!");
-
->>>>>>> 0d83184d
     // resume doesn't properly work here.
     let mut forge_args = forge_args.clone();
     forge_args.resume = false;
@@ -245,11 +205,6 @@
     accept_ownership(shell, governor, forge).await
 }
 
-<<<<<<< HEAD
-=======
-// TODO(EVM-927): this function does not work without the Gateway contracts.
-#[allow(unused)]
->>>>>>> 0d83184d
 #[allow(clippy::too_many_arguments)]
 pub async fn admin_execute_upgrade(
     shell: &Shell,
@@ -260,12 +215,6 @@
     forge_args: &ForgeScriptArgs,
     l1_rpc_url: String,
 ) -> anyhow::Result<()> {
-<<<<<<< HEAD
-=======
-    // TODO(EVM-927): this function does not work without the Gateway contracts.
-    anyhow::bail!("Gateway upgrade not supported yet!");
-
->>>>>>> 0d83184d
     // resume doesn't properly work here.
     let mut forge_args = forge_args.clone();
     forge_args.resume = false;
@@ -301,11 +250,6 @@
     accept_ownership(shell, governor, forge).await
 }
 
-<<<<<<< HEAD
-=======
-// TODO(EVM-927): this function does not work without the Gateway contracts.
-#[allow(unused)]
->>>>>>> 0d83184d
 #[allow(clippy::too_many_arguments)]
 pub async fn admin_schedule_upgrade(
     shell: &Shell,
@@ -317,12 +261,6 @@
     forge_args: &ForgeScriptArgs,
     l1_rpc_url: String,
 ) -> anyhow::Result<()> {
-<<<<<<< HEAD
-=======
-    // TODO(EVM-927): this function does not work without the Gateway contracts.
-    anyhow::bail!("Gateway upgrade not supported yet!");
-
->>>>>>> 0d83184d
     // resume doesn't properly work here.
     let mut forge_args = forge_args.clone();
     forge_args.resume = false;
@@ -357,11 +295,6 @@
     accept_ownership(shell, governor, forge).await
 }
 
-<<<<<<< HEAD
-=======
-// TODO(EVM-927): this function does not work without the Gateway contracts.
-#[allow(unused)]
->>>>>>> 0d83184d
 #[allow(clippy::too_many_arguments)]
 pub async fn admin_update_validator(
     shell: &Shell,
@@ -374,12 +307,6 @@
     forge_args: &ForgeScriptArgs,
     l1_rpc_url: String,
 ) -> anyhow::Result<()> {
-<<<<<<< HEAD
-=======
-    // TODO(EVM-927): this function does not work without the Gateway contracts.
-    anyhow::bail!("Gateway upgrade not supported yet!");
-
->>>>>>> 0d83184d
     // resume doesn't properly work here.
     let mut forge_args = forge_args.clone();
     forge_args.resume = false;
