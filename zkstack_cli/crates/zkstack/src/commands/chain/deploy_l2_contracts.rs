--- conflicted
+++ resolved
@@ -24,16 +24,8 @@
 use zksync_basic_types::L2ChainId;
 
 use crate::{
-<<<<<<< HEAD
     messages::{MSG_DEPLOYING_L2_CONTRACT_SPINNER, MSG_L1_SECRETS_MUST_BE_PRESENTED},
-    utils::forge::{check_the_balance, fill_forge_private_key},
-=======
-    messages::{
-        MSG_CHAIN_NOT_INITIALIZED, MSG_DEPLOYING_L2_CONTRACT_SPINNER,
-        MSG_L1_SECRETS_MUST_BE_PRESENTED,
-    },
     utils::forge::{check_the_balance, fill_forge_private_key, WalletOwner},
->>>>>>> aaca32b6
 };
 
 pub enum Deploy2ContractsOption {
@@ -299,15 +291,7 @@
         forge = forge.with_signature(signature);
     }
 
-<<<<<<< HEAD
-    forge = fill_forge_private_key(forge, Some(&wallets.governor))?;
-=======
-    forge = fill_forge_private_key(
-        forge,
-        Some(&ecosystem_config.get_wallets()?.governor),
-        WalletOwner::Governor,
-    )?;
->>>>>>> aaca32b6
+    forge = fill_forge_private_key(forge, Some(&wallets.governor), WalletOwner::Governor)?;
 
     check_the_balance(&forge).await?;
     forge.run(shell)?;
