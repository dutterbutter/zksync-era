--- conflicted
+++ resolved
@@ -21,25 +21,12 @@
     wallets::Wallet,
 };
 use zkstack_cli_config::{
-<<<<<<< HEAD
     traits::{ReadConfig, SaveConfig, SaveConfigWithBasePath},
-    ChainConfig, EcosystemConfig,
+    ChainConfig, EcosystemConfig, GatewayChainConfigPatch,
 };
 use zkstack_cli_types::L1BatchCommitmentMode;
 use zksync_basic_types::{Address, H256, U256, U64};
-use zksync_config::configs::gateway::{GatewayChainConfig, GatewayConfig};
 use zksync_contracts::chain_admin_contract;
-=======
-    forge_interface::{
-        gateway_preparation::{input::GatewayPreparationConfig, output::GatewayPreparationOutput},
-        script_params::GATEWAY_PREPARATION,
-    },
-    traits::{ReadConfig, SaveConfig},
-    ChainConfig, EcosystemConfig, GatewayChainConfigPatch,
-};
-use zkstack_cli_types::L1BatchCommitmentMode;
-use zksync_basic_types::{Address, H256, U256, U64};
->>>>>>> 64db575f
 use zksync_system_constants::L2_BRIDGEHUB_ADDRESS;
 use zksync_types::{
     address_to_u256, h256_to_u256, server_notification::GatewayMigrationNotification,
@@ -145,42 +132,7 @@
     logger::info("Migrating the chain to the Gateway...");
 
     let general_config = gateway_chain_config.get_general_config().await?;
-<<<<<<< HEAD
-    let gw_rpc_url = general_config.get::<String>("api.web3_json_rpc.http_url")?;
-=======
-    let l2_rpc_url = general_config.l2_http_url()?;
-    let gateway_provider = Provider::<Http>::try_from(l2_rpc_url.clone())?;
-
-    if hash == H256::zero() {
-        logger::info("Chain already migrated!");
-    } else {
-        logger::info(format!(
-            "Migration started! Migration hash: {}",
-            hex::encode(hash)
-        ));
-        await_for_tx_to_complete(&gateway_provider, hash).await?;
-    }
-
-    // After the migration is done, there are a few things left to do:
-    // Let's grab the new diamond proxy address
-
-    // TODO(EVM-929): maybe move to using a precalculated address, just like for EN
-    let chain_id = U256::from(chain_config.chain_id.as_u64());
-    let contract = BRIDGEHUB_INTERFACE
-        .clone()
-        .into_contract(L2_BRIDGEHUB_ADDRESS, gateway_provider);
-
-    let method = contract.method::<U256, Address>("getHyperchain", chain_id)?;
-
-    let new_diamond_proxy_address = method.call().await?;
-
-    logger::info(format!(
-        "New diamond proxy address: {}",
-        hex::encode(new_diamond_proxy_address.as_bytes())
-    ));
-
-    let chain_contracts_config = chain_config.get_contracts_config().unwrap();
->>>>>>> 64db575f
+    let gw_rpc_url = general_config.l2_http_url()?;
 
     let is_rollup = matches!(
         genesis_config.l1_batch_commitment_mode()?,
@@ -246,21 +198,14 @@
     .await?;
 
     let mut chain_secrets_config = chain_config.get_secrets_config().await?.patched();
-<<<<<<< HEAD
-    chain_secrets_config.insert("l1.gateway_rpc_url", gw_rpc_url)?;
+    chain_secrets_config.set_gateway_rpc_url(gw_rpc_url)?;
     chain_secrets_config.save().await?;
 
     let gw_bridgehub = BridgehubAbi::new(L2_BRIDGEHUB_ADDRESS, gateway_provider);
-
-    let gateway_chain_config = GatewayChainConfig::from_gateway_and_chain_data(
-=======
-    chain_secrets_config.set_gateway_rpc_url(gateway_url)?;
-    chain_secrets_config.save().await?;
 
     let mut gateway_chain_config =
         GatewayChainConfigPatch::empty(shell, chain_config.path_to_gateway_chain_config());
     gateway_chain_config.init(
->>>>>>> 64db575f
         &gateway_gateway_config,
         gw_bridgehub
             .get_zk_chain(chain_config.chain_id.as_u64().into())
@@ -330,55 +275,15 @@
         .load_current_chain()
         .context(MSG_CHAIN_NOT_INITIALIZED)?;
 
-<<<<<<< HEAD
-    let l1_url = chain_config
-        .get_secrets_config()
-        .await?
-        .get::<String>("l1.l1_rpc_url")?;
-=======
     let l1_url = chain_config.get_secrets_config().await?.l1_rpc_url()?;
     let contracts = chain_config.get_contracts_config()?;
-    let server_notifier = contracts
-        .ecosystem_contracts
-        .server_notifier_proxy_addr
-        .unwrap();
-    let chain_admin = contracts.l1.chain_admin_addr;
-    let restrictions = contracts
-        .l1
-        .access_control_restriction_addr
-        .unwrap_or_default();
-
-    let data = match direction {
-        MigrationDirection::FromGateway => &GATEWAY_PREPARATION_INTERFACE.encode(
-            "notifyServerMigrationFromGateway",
-            (
-                server_notifier,
-                chain_admin,
-                restrictions,
-                chain_config.chain_id.as_u64(),
-            ),
-        )?,
-        MigrationDirection::ToGateway => &GATEWAY_PREPARATION_INTERFACE.encode(
-            "notifyServerMigrationToGateway",
-            (
-                server_notifier,
-                chain_admin,
-                restrictions,
-                chain_config.chain_id.as_u64(),
-            ),
-        )?,
-    };
->>>>>>> 64db575f
 
     let calls = get_notify_server_calls(
         shell,
         &args,
         &chain_config.path_to_l1_foundry(),
         NotifyServerCalldataArgs {
-            l1_bridgehub_addr: ecosystem_config
-                .get_contracts_config()?
-                .ecosystem_contracts
-                .bridgehub_proxy_addr,
+            l1_bridgehub_addr: contracts.ecosystem_contracts.bridgehub_proxy_addr,
             l2_chain_id: chain_config.chain_id.as_u64(),
             l1_rpc_url: l1_url.clone(),
         },
