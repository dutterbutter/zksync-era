--- conflicted
+++ resolved
@@ -6,12 +6,7 @@
     copy_configs, set_l1_rpc_url, traits::SaveConfigWithBasePath, update_from_chain_config,
     ChainConfig, ContractsConfig, EcosystemConfig,
 };
-<<<<<<< HEAD
-use ethers::types::Address;
-use xshell::Shell;
 use zksync_config::configs::DataAvailabilitySecrets;
-=======
->>>>>>> 64d861d1
 
 use crate::{
     commands::{
