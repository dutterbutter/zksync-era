--- conflicted
+++ resolved
@@ -1,13 +1,5 @@
 use anyhow::Context;
 use clap::{command, Parser, Subcommand};
-<<<<<<< HEAD
-use common::{git, logger, spinner::Spinner};
-use config::{traits::SaveConfigWithBasePath, ChainConfig, EcosystemConfig};
-use types::{BaseToken, L1BatchCommitmentMode};
-use xshell::Shell;
-use zksync_basic_types::Address;
-use zksync_config::DAClientConfig;
-=======
 use xshell::Shell;
 use zkstack_cli_common::{git, logger, spinner::Spinner};
 use zkstack_cli_config::{
@@ -15,7 +7,6 @@
 };
 use zkstack_cli_types::{BaseToken, L1BatchCommitmentMode};
 use zksync_types::Address;
->>>>>>> e3759a27
 
 use crate::{
     accept_ownership::{accept_admin, make_permanent_rollup, set_da_validator_pair},
@@ -185,13 +176,9 @@
     .await?;
     contracts_config.save_with_base_path(shell, &chain_config.configs)?;
 
-<<<<<<< HEAD
-    let l1_da_validator_addr = get_l1_da_validator(chain_config);
-=======
     let l1_da_validator_addr = get_l1_da_validator(chain_config)
         .await
         .context("l1_da_validator_addr")?;
->>>>>>> e3759a27
 
     let spinner = Spinner::new(MSG_DA_PAIR_REGISTRATION_SPINNER);
     set_da_validator_pair(
@@ -200,11 +187,7 @@
         contracts_config.l1.chain_admin_addr,
         &chain_config.get_wallets_config()?.governor,
         contracts_config.l1.diamond_proxy_addr,
-<<<<<<< HEAD
-        l1_da_validator_addr.context("l1_da_validator_addr")?,
-=======
         l1_da_validator_addr,
->>>>>>> e3759a27
         contracts_config
             .l2
             .da_validator_addr
@@ -265,26 +248,12 @@
     Ok(())
 }
 
-<<<<<<< HEAD
-pub(crate) fn get_l1_da_validator(chain_config: &ChainConfig) -> anyhow::Result<Address> {
-=======
 pub(crate) async fn get_l1_da_validator(chain_config: &ChainConfig) -> anyhow::Result<Address> {
->>>>>>> e3759a27
     let contracts_config = chain_config.get_contracts_config()?;
 
     let l1_da_validator_contract = match chain_config.l1_batch_commit_data_generator_mode {
         L1BatchCommitmentMode::Rollup => contracts_config.l1.rollup_l1_da_validator_addr,
         L1BatchCommitmentMode::Validium => {
-<<<<<<< HEAD
-            let general_config = chain_config.get_general_config()?;
-            if let Some(da_client_config) = general_config.da_client_config {
-                match da_client_config {
-                    DAClientConfig::Avail(_) => contracts_config.l1.avail_l1_da_validator_addr,
-                    _ => anyhow::bail!("DA client config is not supported"),
-                }
-            } else {
-                contracts_config.l1.no_da_validium_l1_validator_addr
-=======
             let general_config = chain_config.get_general_config().await?;
             match get_da_client_type(&general_config) {
                 Some("avail") => contracts_config.l1.avail_l1_da_validator_addr,
@@ -292,7 +261,6 @@
                 Some(unsupported) => {
                     anyhow::bail!("DA client config is not supported: {unsupported:?}");
                 }
->>>>>>> e3759a27
             }
         }
     }
