use std::cell::OnceCell;

use anyhow::Context;
use xshell::Shell;
use zkstack_cli_common::{logger, spinner::Spinner};
use zkstack_cli_config::{
    create_local_configs_dir, create_wallets, traits::SaveConfigWithBasePath, ChainConfig,
    EcosystemConfig, GenesisConfig, GENESIS_FILE,
};
use zksync_basic_types::L2ChainId;

use crate::{
    commands::chain::args::create::{ChainCreateArgs, ChainCreateArgsFinal},
    messages::{
        MSG_ARGS_VALIDATOR_ERR, MSG_CHAIN_CREATED, MSG_CREATING_CHAIN,
        MSG_CREATING_CHAIN_CONFIGURATIONS_SPINNER, MSG_EVM_EMULATOR_HASH_MISSING_ERR,
        MSG_SELECTED_CONFIG,
    },
    utils::link_to_code::resolve_link_to_code,
};

pub async fn run(args: ChainCreateArgs, shell: &Shell) -> anyhow::Result<()> {
    let mut ecosystem_config = EcosystemConfig::from_file(shell)?;
    create(args, &mut ecosystem_config, shell).await
}

pub async fn create(
    args: ChainCreateArgs,
    ecosystem_config: &mut EcosystemConfig,
    shell: &Shell,
) -> anyhow::Result<()> {
    let tokens = ecosystem_config.get_erc20_tokens();
    let args = args
        .fill_values_with_prompt(
            ecosystem_config.list_of_chains().len() as u32,
            &ecosystem_config.l1_network,
            tokens,
            ecosystem_config.link_to_code.clone().display().to_string(),
        )
        .context(MSG_ARGS_VALIDATOR_ERR)?;

    logger::note(MSG_SELECTED_CONFIG, logger::object_to_string(&args));
    logger::info(MSG_CREATING_CHAIN);

    let spinner = Spinner::new(MSG_CREATING_CHAIN_CONFIGURATIONS_SPINNER);
    let name = args.chain_name.clone();
    let set_as_default = args.set_as_default;
    create_chain_inner(args, ecosystem_config, shell).await?;
    if set_as_default {
        ecosystem_config.default_chain = name;
        ecosystem_config.save_with_base_path(shell, ".")?;
    }
    spinner.finish();

    logger::success(MSG_CHAIN_CREATED);

    Ok(())
}

pub(crate) async fn create_chain_inner(
    args: ChainCreateArgsFinal,
    ecosystem_config: &EcosystemConfig,
    shell: &Shell,
) -> anyhow::Result<()> {
    if args.legacy_bridge {
        logger::warn("WARNING!!! You are creating a chain with legacy bridge, use it only for testing compatibility")
    }
    let default_chain_name = args.chain_name.clone();
    println!(
        "ecosystem_config.list_of_chains() before: {:?}",
        ecosystem_config.list_of_chains()
    );
    let internal_id = if ecosystem_config.list_of_chains().contains(&args.chain_name) {
        ecosystem_config
            .list_of_chains()
            .iter()
            .position(|x| *x == args.chain_name)
            .unwrap() as u32
            + 1
    } else {
        ecosystem_config.list_of_chains().len() as u32 + 1
    };
    println!("internal_id: {}", internal_id);
    let chain_path = ecosystem_config.chains.join(&default_chain_name);
    let chain_configs_path = create_local_configs_dir(shell, &chain_path)?;
    let (chain_id, legacy_bridge) = if args.legacy_bridge {
        // Legacy bridge is distinguished by using the same chain id as ecosystem
        (ecosystem_config.era_chain_id, Some(true))
    } else {
        (L2ChainId::from(args.chain_id), None)
    };
<<<<<<< HEAD
    let internal_id = ecosystem_config
        .list_of_chains()
        .iter()
        .position(|x| *x == args.chain_name)
        .unwrap() as u32
        + 1;
    println!(
        "ecosystem_config.list_of_chains(): {:?}",
=======
    println!(
        "ecosystem_config.list_of_chains() after: {:?}",
>>>>>>> 8cc91584
        ecosystem_config.list_of_chains()
    );
    let link_to_code = resolve_link_to_code(
        shell,
        chain_path.clone(),
        args.link_to_code.clone(),
        args.update_submodules,
    )?;
    let genesis_config_path =
        EcosystemConfig::default_configs_path(&link_to_code).join(GENESIS_FILE);
    let default_genesis_config = GenesisConfig::read(shell, genesis_config_path).await?;
    let has_evm_emulation_support = default_genesis_config.evm_emulator_hash()?.is_some();
    if args.evm_emulator && !has_evm_emulation_support {
        anyhow::bail!(MSG_EVM_EMULATOR_HASH_MISSING_ERR);
    }

    let chain_config = ChainConfig {
        id: internal_id,
        name: default_chain_name.clone(),
        chain_id,
        prover_version: args.prover_version,
        l1_network: ecosystem_config.l1_network,
        link_to_code: ecosystem_config.link_to_code.clone(),
        rocks_db_path: ecosystem_config.get_chain_rocks_db_path(&default_chain_name),
        artifacts: ecosystem_config.get_chain_artifacts_path(&default_chain_name),
        configs: chain_configs_path.clone(),
        external_node_config_path: None,
        l1_batch_commit_data_generator_mode: args.l1_batch_commit_data_generator_mode,
        base_token: args.base_token,
        wallet_creation: args.wallet_creation,
        shell: OnceCell::from(shell.clone()),
        legacy_bridge,
        evm_emulator: args.evm_emulator,
    };

    create_wallets(
        shell,
        &chain_config.configs,
        &ecosystem_config.link_to_code,
        internal_id,
        args.wallet_creation,
        args.wallet_path,
    )?;

    chain_config.save_with_base_path(shell, chain_path)?;
    Ok(())
}<|MERGE_RESOLUTION|>--- conflicted
+++ resolved
@@ -89,19 +89,8 @@
     } else {
         (L2ChainId::from(args.chain_id), None)
     };
-<<<<<<< HEAD
-    let internal_id = ecosystem_config
-        .list_of_chains()
-        .iter()
-        .position(|x| *x == args.chain_name)
-        .unwrap() as u32
-        + 1;
-    println!(
-        "ecosystem_config.list_of_chains(): {:?}",
-=======
     println!(
         "ecosystem_config.list_of_chains() after: {:?}",
->>>>>>> 8cc91584
         ecosystem_config.list_of_chains()
     );
     let link_to_code = resolve_link_to_code(
