use std::{path::PathBuf, str::FromStr};

use anyhow::Context;
use common::{
    config::global_config,
    contracts::{build_l1_contracts, build_l2_contracts, build_system_contracts},
    forge::{Forge, ForgeScriptArgs},
    git, logger,
    spinner::Spinner,
    Prompt,
};
use config::{
    forge_interface::{
        deploy_ecosystem::{
            input::{DeployErc20Config, Erc20DeploymentConfig, InitialDeploymentConfig},
            output::ERC20Tokens,
        },
        script_params::DEPLOY_ERC20_SCRIPT_PARAMS,
    },
    traits::{FileConfigWithDefaultName, ReadConfig, SaveConfig, SaveConfigWithBasePath},
    ContractsConfig, EcosystemConfig,
};
use types::L1Network;
use xshell::Shell;

use super::{
    args::init::{EcosystemArgsFinal, EcosystemInitArgs, EcosystemInitArgsFinal},
    common::deploy_l1,
    setup_observability,
    utils::{build_da_contracts, install_yarn_dependencies},
};
use crate::{
    accept_ownership::{accept_admin, accept_owner},
    commands::{
        chain::{self},
        ecosystem::create_configs::{
            create_erc20_deployment_config, create_initial_deployments_config,
        },
    },
    messages::{
        msg_chain_load_err, msg_ecosystem_initialized, msg_ecosystem_no_found_preexisting_contract,
        msg_initializing_chain, MSG_DEPLOYING_ECOSYSTEM_CONTRACTS_SPINNER, MSG_DEPLOYING_ERC20,
        MSG_DEPLOYING_ERC20_SPINNER, MSG_ECOSYSTEM_CONTRACTS_PATH_INVALID_ERR,
        MSG_ECOSYSTEM_CONTRACTS_PATH_PROMPT, MSG_INITIALIZING_ECOSYSTEM,
        MSG_INTALLING_DEPS_SPINNER,
    },
    utils::forge::{check_the_balance, fill_forge_private_key, WalletOwner},
};

pub async fn run(args: EcosystemInitArgs, shell: &Shell) -> anyhow::Result<()> {
    let ecosystem_config = EcosystemConfig::from_file(shell)?;

<<<<<<< HEAD
    if !args.skip_submodules_checkout {
        println!("Checking out submodules");
=======
    if args.update_submodules.is_none() || args.update_submodules == Some(true) {
>>>>>>> 0d83184d
        git::submodule_update(shell, ecosystem_config.link_to_code.clone())?;
    }

    let initial_deployment_config = match ecosystem_config.get_initial_deployment_config() {
        Ok(config) => config,
        Err(_) => create_initial_deployments_config(shell, &ecosystem_config.config)?,
    };

    let mut final_ecosystem_args = args
        .clone()
        .fill_values_with_prompt(ecosystem_config.l1_network);

    logger::info(MSG_INITIALIZING_ECOSYSTEM);

    if final_ecosystem_args.observability {
        setup_observability::run(shell)?;
    }

    let contracts_config = init_ecosystem(
        &mut final_ecosystem_args,
        shell,
        &ecosystem_config,
        &initial_deployment_config,
    )
    .await?;

    if final_ecosystem_args.deploy_erc20 {
        logger::info(MSG_DEPLOYING_ERC20);
        let erc20_deployment_config = match ecosystem_config.get_erc20_deployment_config() {
            Ok(config) => config,
            Err(_) => create_erc20_deployment_config(shell, &ecosystem_config.config)?,
        };
        deploy_erc20(
            shell,
            &erc20_deployment_config,
            &ecosystem_config,
            &contracts_config,
            final_ecosystem_args.forge_args.clone(),
            final_ecosystem_args.ecosystem.l1_rpc_url.clone(),
        )
        .await?;
    }

    // Initialize chain(s)
    let mut chains: Vec<String> = vec![];
    if !final_ecosystem_args.ecosystem_only {
        chains = init_chains(&args, &final_ecosystem_args, shell, &ecosystem_config).await?;
    }
    logger::outro(msg_ecosystem_initialized(&chains.join(",")));

    Ok(())
}

async fn init_ecosystem(
    init_args: &mut EcosystemInitArgsFinal,
    shell: &Shell,
    ecosystem_config: &EcosystemConfig,
    initial_deployment_config: &InitialDeploymentConfig,
) -> anyhow::Result<ContractsConfig> {
    let spinner = Spinner::new(MSG_INTALLING_DEPS_SPINNER);
    install_yarn_dependencies(shell, &ecosystem_config.link_to_code)?;
    if !init_args.skip_contract_compilation_override {
        build_da_contracts(shell, &ecosystem_config.link_to_code)?;
        build_l1_contracts(shell.clone(), ecosystem_config.link_to_code.clone())?;
        build_system_contracts(shell.clone(), ecosystem_config.link_to_code.clone())?;
        build_l2_contracts(shell.clone(), ecosystem_config.link_to_code.clone())?;
    }
    spinner.finish();

    let contracts = deploy_ecosystem(
        shell,
        &mut init_args.ecosystem,
        init_args.forge_args.clone(),
        ecosystem_config,
        initial_deployment_config,
        init_args.support_l2_legacy_shared_bridge_test,
    )
    .await?;
    contracts.save_with_base_path(shell, &ecosystem_config.config)?;
    Ok(contracts)
}

async fn deploy_erc20(
    shell: &Shell,
    erc20_deployment_config: &Erc20DeploymentConfig,
    ecosystem_config: &EcosystemConfig,
    contracts_config: &ContractsConfig,
    forge_args: ForgeScriptArgs,
    l1_rpc_url: String,
) -> anyhow::Result<ERC20Tokens> {
    let deploy_config_path = DEPLOY_ERC20_SCRIPT_PARAMS.input(&ecosystem_config.link_to_code);
    let wallets = ecosystem_config.get_wallets()?;
    DeployErc20Config::new(
        erc20_deployment_config,
        contracts_config,
        vec![
            wallets.governor.address,
            wallets.operator.address,
            wallets.blob_operator.address,
        ],
    )
    .save(shell, deploy_config_path)?;

    let mut forge = Forge::new(&ecosystem_config.path_to_l1_foundry())
        .script(&DEPLOY_ERC20_SCRIPT_PARAMS.script(), forge_args.clone())
        .with_ffi()
        .with_rpc_url(l1_rpc_url)
        .with_broadcast();

    forge = fill_forge_private_key(
        forge,
        ecosystem_config.get_wallets()?.deployer.as_ref(),
        WalletOwner::Deployer,
    )?;

    let spinner = Spinner::new(MSG_DEPLOYING_ERC20_SPINNER);
    check_the_balance(&forge).await?;
    forge.run(shell)?;
    spinner.finish();

    let result = ERC20Tokens::read(
        shell,
        DEPLOY_ERC20_SCRIPT_PARAMS.output(&ecosystem_config.link_to_code),
    )?;
    result.save_with_base_path(shell, &ecosystem_config.config)?;
    Ok(result)
}

async fn deploy_ecosystem(
    shell: &Shell,
    ecosystem: &mut EcosystemArgsFinal,
    forge_args: ForgeScriptArgs,
    ecosystem_config: &EcosystemConfig,
    initial_deployment_config: &InitialDeploymentConfig,
    support_l2_legacy_shared_bridge_test: bool,
) -> anyhow::Result<ContractsConfig> {
    if ecosystem.deploy_ecosystem {
        return deploy_ecosystem_inner(
            shell,
            forge_args,
            ecosystem_config,
            initial_deployment_config,
            ecosystem.l1_rpc_url.clone(),
            support_l2_legacy_shared_bridge_test,
        )
        .await;
    }

    let ecosystem_contracts_path = match &ecosystem.ecosystem_contracts_path {
        Some(path) => Some(path.clone()),
        None => {
            let input_path: String = Prompt::new(MSG_ECOSYSTEM_CONTRACTS_PATH_PROMPT)
                .allow_empty()
                .validate_with(|val: &String| {
                    if val.is_empty() {
                        return Ok(());
                    }
                    PathBuf::from_str(val)
                        .map(|_| ())
                        .map_err(|_| MSG_ECOSYSTEM_CONTRACTS_PATH_INVALID_ERR.to_string())
                })
                .ask();
            if input_path.is_empty() {
                None
            } else {
                Some(input_path.into())
            }
        }
    };

    let ecosystem_preexisting_configs_path =
        ecosystem_config
            .get_preexisting_configs_path()
            .join(format!(
                "{}.yaml",
                ecosystem_config.l1_network.to_string().to_lowercase()
            ));

    // currently there are not some preexisting ecosystem contracts in
    // chains, so we need check if this file exists.
    if ecosystem_contracts_path.is_none() && !ecosystem_preexisting_configs_path.exists() {
        anyhow::bail!(msg_ecosystem_no_found_preexisting_contract(
            &ecosystem_config.l1_network.to_string()
        ))
    }

    let ecosystem_contracts_path =
        ecosystem_contracts_path.unwrap_or_else(|| match ecosystem_config.l1_network {
            L1Network::Localhost => {
                ContractsConfig::get_path_with_base_path(&ecosystem_config.config)
            }
            L1Network::Sepolia | L1Network::Holesky | L1Network::Mainnet => {
                ecosystem_preexisting_configs_path
            }
        });

    ContractsConfig::read(shell, ecosystem_contracts_path)
}

async fn deploy_ecosystem_inner(
    shell: &Shell,
    forge_args: ForgeScriptArgs,
    config: &EcosystemConfig,
    initial_deployment_config: &InitialDeploymentConfig,
    l1_rpc_url: String,
    support_l2_legacy_shared_bridge_test: bool,
) -> anyhow::Result<ContractsConfig> {
    let spinner = Spinner::new(MSG_DEPLOYING_ECOSYSTEM_CONTRACTS_SPINNER);
    let contracts_config = deploy_l1(
        shell,
        &forge_args,
        config,
        initial_deployment_config,
        &l1_rpc_url,
        None,
        true,
        support_l2_legacy_shared_bridge_test,
    )
    .await?;
    spinner.finish();

    accept_owner(
        shell,
        config,
        contracts_config.l1.governance_addr,
        &config.get_wallets()?.governor,
        contracts_config.ecosystem_contracts.bridgehub_proxy_addr,
        &forge_args,
        l1_rpc_url.clone(),
    )
    .await?;

    accept_admin(
        shell,
        config,
        contracts_config.l1.chain_admin_addr,
        &config.get_wallets()?.governor,
        contracts_config.ecosystem_contracts.bridgehub_proxy_addr,
        &forge_args,
        l1_rpc_url.clone(),
    )
    .await?;

    accept_owner(
        shell,
        config,
        contracts_config.l1.governance_addr,
        &config.get_wallets()?.governor,
        contracts_config.bridges.shared.l1_address,
        &forge_args,
        l1_rpc_url.clone(),
    )
    .await?;

    // Note, that there is no admin in L1 asset router, so we do
    // need to accept it

    accept_owner(
        shell,
        config,
        contracts_config.l1.governance_addr,
        &config.get_wallets()?.governor,
        contracts_config
            .ecosystem_contracts
            .state_transition_proxy_addr,
        &forge_args,
        l1_rpc_url.clone(),
    )
    .await?;

    accept_admin(
        shell,
        config,
        contracts_config.l1.chain_admin_addr,
        &config.get_wallets()?.governor,
        contracts_config
            .ecosystem_contracts
            .state_transition_proxy_addr,
        &forge_args,
        l1_rpc_url.clone(),
    )
    .await?;

    accept_owner(
        shell,
        config,
        contracts_config.l1.governance_addr,
        &config.get_wallets()?.governor,
        contracts_config
            .ecosystem_contracts
            .stm_deployment_tracker_proxy_addr
            .context("stm_deployment_tracker_proxy_addr")?,
        &forge_args,
        l1_rpc_url.clone(),
    )
    .await?;

    Ok(contracts_config)
}

async fn init_chains(
    init_args: &EcosystemInitArgs,
    final_init_args: &EcosystemInitArgsFinal,
    shell: &Shell,
    ecosystem_config: &EcosystemConfig,
) -> anyhow::Result<Vec<String>> {
    // If the name of chain passed then we deploy exactly this chain otherwise deploy all chains
    let list_of_chains = if let Some(name) = global_config().chain_name.clone() {
        vec![name]
    } else {
        ecosystem_config.list_of_chains()
    };
    // Set default values for dev mode
    let mut deploy_paymaster = init_args.deploy_paymaster;
    let mut genesis_args = init_args.get_genesis_args().clone();
    if final_init_args.dev {
        deploy_paymaster = Some(true);
        genesis_args.dev = true;
    }
    // Can't initialize multiple chains with the same DB
    if list_of_chains.len() > 1 {
        genesis_args.reset_db_names();
    }
    // Initialize chains
    for chain_name in &list_of_chains {
        logger::info(msg_initializing_chain(chain_name));
        let chain_config = ecosystem_config
            .load_chain(Some(chain_name.clone()))
            .context(msg_chain_load_err(chain_name))?;

        let chain_init_args = chain::args::init::InitArgs {
            forge_args: final_init_args.forge_args.clone(),
            server_db_url: genesis_args.server_db_url.clone(),
            server_db_name: genesis_args.server_db_name.clone(),
            dont_drop: genesis_args.dont_drop,
            deploy_paymaster,
            l1_rpc_url: Some(final_init_args.ecosystem.l1_rpc_url.clone()),
            no_port_reallocation: final_init_args.no_port_reallocation,
<<<<<<< HEAD
            skip_submodules_checkout: final_init_args.skip_submodules_checkout,
=======
            update_submodules: init_args.update_submodules,
>>>>>>> 0d83184d
            dev: final_init_args.dev,
            validium_args: final_init_args.validium_args.clone(),
        };
        let final_chain_init_args = chain_init_args.fill_values_with_prompt(&chain_config);

        chain::init::init(
            &final_chain_init_args,
            shell,
            ecosystem_config,
            &chain_config,
        )
        .await?;
    }
    Ok(list_of_chains)
}<|MERGE_RESOLUTION|>--- conflicted
+++ resolved
@@ -50,12 +50,7 @@
 pub async fn run(args: EcosystemInitArgs, shell: &Shell) -> anyhow::Result<()> {
     let ecosystem_config = EcosystemConfig::from_file(shell)?;
 
-<<<<<<< HEAD
-    if !args.skip_submodules_checkout {
-        println!("Checking out submodules");
-=======
     if args.update_submodules.is_none() || args.update_submodules == Some(true) {
->>>>>>> 0d83184d
         git::submodule_update(shell, ecosystem_config.link_to_code.clone())?;
     }
 
@@ -394,11 +389,7 @@
             deploy_paymaster,
             l1_rpc_url: Some(final_init_args.ecosystem.l1_rpc_url.clone()),
             no_port_reallocation: final_init_args.no_port_reallocation,
-<<<<<<< HEAD
-            skip_submodules_checkout: final_init_args.skip_submodules_checkout,
-=======
             update_submodules: init_args.update_submodules,
->>>>>>> 0d83184d
             dev: final_init_args.dev,
             validium_args: final_init_args.validium_args.clone(),
         };
