--- conflicted
+++ resolved
@@ -12,10 +12,7 @@
 mod common;
 mod create;
 pub mod create_configs;
-<<<<<<< HEAD
-=======
 #[cfg(feature = "gateway")]
->>>>>>> e3759a27
 mod gateway_upgrade;
 pub(crate) mod init;
 pub(crate) mod setup_observability;
@@ -40,12 +37,8 @@
     #[command(alias = "obs")]
     SetupObservability,
     /// Gateway version upgrade
-<<<<<<< HEAD
-    GatewayUpgrade(GatewayUpgradeArgs),
-=======
     #[cfg(feature = "gateway")]
     GatewayUpgrade(crate::commands::ecosystem::args::gateway_upgrade::GatewayUpgradeArgs),
->>>>>>> e3759a27
 }
 
 pub(crate) async fn run(shell: &Shell, args: EcosystemCommands) -> anyhow::Result<()> {
@@ -55,10 +48,7 @@
         EcosystemCommands::Init(args) => init::run(args, shell).await,
         EcosystemCommands::ChangeDefaultChain(args) => change_default::run(args, shell),
         EcosystemCommands::SetupObservability => setup_observability::run(shell),
-<<<<<<< HEAD
-=======
         #[cfg(feature = "gateway")]
->>>>>>> e3759a27
         EcosystemCommands::GatewayUpgrade(args) => gateway_upgrade::run(args, shell).await,
     }
 }