--- conflicted
+++ resolved
@@ -20,25 +20,14 @@
 pub(super) const MSG_V28_PRECOMPILES_UPGRADE: &str =
     "Precompiles (v28) upgrade checker and calldata generator";
 
-<<<<<<< HEAD
-#[cfg(feature = "upgrades")]
 pub(super) const GENERAL_ECOSYSTEM_UPGRADE: &str =
     "General ecosystem upgrade checker and calldata generator";
 
-#[cfg(feature = "upgrades")]
 pub(super) const GENERAL_CHAIN_UPGRADE: &str =
     "General chain upgrade checker and calldata generator";
 
-=======
-pub(super) const GENERAL_ECOSYSTEM_UPGRADE: &str =
-    "General ecosystem upgrade checker and calldata generator";
-
-pub(super) const GENERAL_CHAIN_UPGRADE: &str =
-    "General chain upgrade checker and calldata generator";
-
 pub(super) const V29_CHAIN_UPGRADE: &str = "V29 chain upgrade checker and calldata generator";
 
->>>>>>> 7bcf2759
 pub(super) const MSG_SUBCOMMAND_FMT_ABOUT: &str = "Format code";
 
 pub(super) const MSG_SUBCOMMAND_SNAPSHOTS_CREATOR_ABOUT: &str = "Snapshots creator";
