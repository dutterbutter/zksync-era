--- conflicted
+++ resolved
@@ -44,11 +44,7 @@
     let timeout = args.timeout.unwrap_or(800000).to_string();
     let mut command = cmd!(
         shell,
-<<<<<<< HEAD
         "yarn jest --forceExit --testTimeout {timeout} -t {test_pattern...}"
-=======
-        "yarn jest --forceExit --testTimeout 350000 -t {test_pattern...}"
->>>>>>> e3759a27
     )
     .env("CHAIN_NAME", ecosystem_config.current_chain())
     .env("MASTER_WALLET_PK", wallets.get_test_pk(&chain_config)?);
