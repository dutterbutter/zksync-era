--- conflicted
+++ resolved
@@ -9,10 +9,6 @@
 
 pub async fn run(shell: &Shell, args: RecoveryArgs) -> anyhow::Result<()> {
     let config = ZkStackConfig::ecosystem(shell)?;
-<<<<<<< HEAD
-=======
-    shell.change_dir(config.link_to_code().join(RECOVERY_TESTS_PATH));
->>>>>>> 64e367dc
 
     logger::info(MSG_RECOVERY_TEST_RUN_INFO);
     Server::new(None, None, config.link_to_code().clone(), false).build(shell)?;
@@ -21,7 +17,7 @@
         install_and_build_dependencies(shell, &config.link_to_code())?;
     }
 
-    shell.change_dir(config.link_to_code.join(RECOVERY_TESTS_PATH));
+    shell.change_dir(config.link_to_code().join(RECOVERY_TESTS_PATH));
     run_test(shell, &args, &config).await?;
     logger::outro(MSG_RECOVERY_TEST_RUN_SUCCESS);
 
