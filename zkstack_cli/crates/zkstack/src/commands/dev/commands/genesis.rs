use anyhow::Context;
use xshell::{cmd, Shell};
use zkstack_cli_common::{cmd::Cmd, spinner::Spinner};
use zkstack_cli_config::EcosystemConfig;

use crate::{
    commands::dev::{
        commands::database::reset::reset_database, dals::get_core_dal,
        messages::MSG_GENESIS_FILE_GENERATION_STARTED,
    },
    messages::MSG_CHAIN_NOT_FOUND_ERR,
};

pub(crate) async fn run(shell: &Shell) -> anyhow::Result<()> {
    let ecosystem = EcosystemConfig::from_file(shell)?;
    let chain = ecosystem
        .load_chain(Some(ecosystem.current_chain().to_string()))
        .context(MSG_CHAIN_NOT_FOUND_ERR)?;
    let spinner = Spinner::new(MSG_GENESIS_FILE_GENERATION_STARTED);
<<<<<<< HEAD
    println!("chain: {:?}", chain);
=======
>>>>>>> a98b1c89
    let secrets_path = chain.path_to_secrets_config().canonicalize().unwrap();
    let dal = get_core_dal(shell, None).await?;
    reset_database(shell, ecosystem.link_to_code, dal).await?;
    let _a = shell.push_dir("core");
<<<<<<< HEAD
    println!("secrete path: {:?}", secrets_path);
=======
>>>>>>> a98b1c89
    Cmd::new(cmd!(shell,"cargo run --package genesis_generator --bin genesis_generator -- --config-path={secrets_path}")).run()?;
    spinner.finish();
    Ok(())
}<|MERGE_RESOLUTION|>--- conflicted
+++ resolved
@@ -17,18 +17,10 @@
         .load_chain(Some(ecosystem.current_chain().to_string()))
         .context(MSG_CHAIN_NOT_FOUND_ERR)?;
     let spinner = Spinner::new(MSG_GENESIS_FILE_GENERATION_STARTED);
-<<<<<<< HEAD
-    println!("chain: {:?}", chain);
-=======
->>>>>>> a98b1c89
     let secrets_path = chain.path_to_secrets_config().canonicalize().unwrap();
     let dal = get_core_dal(shell, None).await?;
     reset_database(shell, ecosystem.link_to_code, dal).await?;
     let _a = shell.push_dir("core");
-<<<<<<< HEAD
-    println!("secrete path: {:?}", secrets_path);
-=======
->>>>>>> a98b1c89
     Cmd::new(cmd!(shell,"cargo run --package genesis_generator --bin genesis_generator -- --config-path={secrets_path}")).run()?;
     spinner.finish();
     Ok(())
