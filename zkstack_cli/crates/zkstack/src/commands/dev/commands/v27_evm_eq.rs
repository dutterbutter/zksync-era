--- conflicted
+++ resolved
@@ -19,15 +19,9 @@
     namespaces::ZksNamespaceClient,
 };
 
-<<<<<<< HEAD
-use super::events_gatherer::{get_logs_for_events, DEFAULT_BLOCK_RANGE};
 use crate::commands::{
-    chain::admin_call_builder::AdminCallBuilder,
+    chain::admin_call_builder::{AdminCall, AdminCallBuilder},
     dev::commands::upgrade_utils::{print_error, set_upgrade_timestamp_calldata},
-=======
-use crate::commands::dev::commands::upgrade_utils::{
-    print_error, set_upgrade_timestamp_calldata, AdminCallBuilder,
->>>>>>> 64db575f
 };
 
 #[derive(Debug, Default)]
@@ -196,23 +190,6 @@
     })
 }
 
-#[derive(Debug, Clone, Serialize)]
-struct AdminCall {
-    description: String,
-    target: Address,
-    #[serde(serialize_with = "serialize_hex")]
-    data: Vec<u8>,
-    value: U256,
-}
-
-fn serialize_hex<S>(bytes: &Vec<u8>, serializer: S) -> Result<S::Ok, S::Error>
-where
-    S: serde::Serializer,
-{
-    let hex_string = format!("0x{}", hex::encode(bytes));
-    serializer.serialize_str(&hex_string)
-}
-
 #[derive(Parser, Debug, Clone)]
 pub struct V27EvmInterpreterCalldataArgs {
     upgrade_description_path: String,
