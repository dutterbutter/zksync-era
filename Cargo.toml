[workspace]
members = [
    # Binaries
    "core/bin/block_reverter",
    "core/bin/contract-verifier",
    "core/bin/external_node",
    "core/bin/merkle_tree_consistency_checker",
    "core/bin/rocksdb_util",
    "core/bin/storage_logs_dedup_migration",
    "core/bin/system-constants-generator",
    "core/bin/verification_key_generator_and_server",
    "core/bin/verified_sources_fetcher",
    "core/bin/zksync_server",
    # Libraries
    "core/lib/zksync_core",
    "core/lib/basic_types",
    "core/lib/config",
    "core/lib/constants",
    "core/lib/contracts",
    "core/lib/crypto",
    "core/lib/circuit_breaker",
    "core/lib/commitment_utils",
<<<<<<< HEAD
    "core/lib/server_dal",
=======
    "core/lib/dal",
    "core/lib/env_config",
>>>>>>> 835dd828
    "core/lib/eth_client",
    "core/lib/eth_signer",
    "core/lib/mempool",
    "core/lib/merkle_tree",
    "core/lib/mini_merkle_tree",
    "core/lib/object_store",
    "core/lib/prometheus_exporter",
    "core/lib/queued_job_processor",
    "core/lib/state",
    "core/lib/storage",
    "core/lib/types",
    "core/lib/prover_utils",
    "core/lib/utils",
    "core/lib/vlog",
    "core/lib/multivm",
    "core/lib/web3_decl",
    "core/lib/test_account",

    # Test infrastructure
    "core/tests/cross_external_nodes_checker",
    "core/tests/loadnext",
    "core/tests/vm-benchmark",
    "core/tests/vm-benchmark/harness",

    # SDK section
    "sdk/zksync-rs",
]
resolver = "2"

exclude = []

# for `perf` profiling
[profile.perf]
inherits = "release"
debug = true<|MERGE_RESOLUTION|>--- conflicted
+++ resolved
@@ -20,12 +20,8 @@
     "core/lib/crypto",
     "core/lib/circuit_breaker",
     "core/lib/commitment_utils",
-<<<<<<< HEAD
     "core/lib/server_dal",
-=======
-    "core/lib/dal",
     "core/lib/env_config",
->>>>>>> 835dd828
     "core/lib/eth_client",
     "core/lib/eth_signer",
     "core/lib/mempool",
