--- conflicted
+++ resolved
@@ -248,21 +248,12 @@
         const OPTIONAL_BYTECODE_COMPRESSION: bool = false;
 
         let sk_config = try_load_config!(self.configs.state_keeper_config);
-<<<<<<< HEAD
-        let persistence_layer = OutputHandlerLayer::new(sk_config.l2_block_seal_queue_capacity)
-            .with_pre_insert_txs(true)
-            .with_protective_reads_persistence_enabled(
-                sk_config.protective_reads_persistence_enabled,
-            );
-        let leader_io_layer = LeaderIOLayer::new(
-=======
         let persistence_layer =
             OutputHandlerLayer::new(sk_config.shared.l2_block_seal_queue_capacity)
                 .with_protective_reads_persistence_enabled(
                     sk_config.shared.protective_reads_persistence_enabled,
                 );
-        let mempool_io_layer = MempoolIOLayer::new(
->>>>>>> ee739a1f
+        let leader_io_layer = LeaderIOLayer::new(
             self.genesis_config.l2_chain_id,
             sk_config.clone(),
             self.configs.mempool_config.clone(),
@@ -769,14 +760,11 @@
         {
             self = self.add_pk_signing_client_layer()?;
         }
-<<<<<<< HEAD
-        let consensus_enabled = components.contains(&Component::Consensus);
-=======
         if components.contains(&Component::HttpApi) || components.contains(&Component::WsApi) {
             self = self.add_replication_lag_checker_layer()?;
         }
-
->>>>>>> ee739a1f
+        let consensus_enabled = components.contains(&Component::Consensus);
+
         // Add "component-specific" layers.
         // Note that the layers are added only once, so it's fine to add the same layer multiple times.
         for component in &components {
