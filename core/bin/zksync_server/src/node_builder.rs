--- conflicted
+++ resolved
@@ -189,11 +189,8 @@
                 .as_ref()
                 .map(|c| c.gateway_chain_id),
             eth_config.gateway_rpc_url,
-<<<<<<< HEAD
             eth_config.dependency_chain_id,
-            eth_config.dependency_chain_rpc_url, // kl todo. Is this ok?
-=======
->>>>>>> cc6de3b1
+            eth_config.dependency_chain_rpc_url,
         );
         self.node.add_layer(query_eth_client_layer);
         Ok(self)
