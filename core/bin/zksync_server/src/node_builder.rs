--- conflicted
+++ resolved
@@ -439,24 +439,18 @@
         };
         let http_port = rpc_config.http_port;
         let internal_config_builder = InternalApiConfigBuilder::from_genesis(&self.genesis_config)
-            .with_web3_config(rpc_config);
-        self.node.add_layer(Web3ServerLayer::http(
-<<<<<<< HEAD
-            http_port,
-            internal_config_builder,
-=======
-            rpc_config.http_port,
-            InternalApiConfig::new(
-                &rpc_config,
-                &self.contracts_config,
-                &self.genesis_config,
+            .with_web3_config(rpc_config)
+            .with_l1_to_l2_txs_paused(
                 self.configs
                     .mempool_config
                     .as_ref()
                     .map(|x| x.l1_to_l2_txs_paused)
                     .unwrap_or_default(),
-            ),
->>>>>>> 662fe08e
+            );
+
+        self.node.add_layer(Web3ServerLayer::http(
+            http_port,
+            internal_config_builder,
             optional_config,
         ));
 
@@ -497,25 +491,18 @@
         };
         let ws_port = rpc_config.ws_port;
         let internal_config_builder = InternalApiConfigBuilder::from_genesis(&self.genesis_config)
-            .with_web3_config(rpc_config);
-
-        self.node.add_layer(Web3ServerLayer::ws(
-<<<<<<< HEAD
-            ws_port,
-            internal_config_builder,
-=======
-            rpc_config.ws_port,
-            InternalApiConfig::new(
-                &rpc_config,
-                &self.contracts_config,
-                &self.genesis_config,
+            .with_web3_config(rpc_config)
+            .with_l1_to_l2_txs_paused(
                 self.configs
                     .mempool_config
                     .as_ref()
                     .map(|x| x.l1_to_l2_txs_paused)
                     .unwrap_or_default(),
-            ),
->>>>>>> 662fe08e
+            );
+
+        self.node.add_layer(Web3ServerLayer::ws(
+            ws_port,
+            internal_config_builder,
             optional_config,
         ));
 
