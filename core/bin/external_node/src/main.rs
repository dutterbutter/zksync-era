--- conflicted
+++ resolved
@@ -73,16 +73,9 @@
     action_queue: ActionQueue,
     state_keeper_db_path: String,
     config: &ExternalNodeConfig,
-<<<<<<< HEAD
-    connection_pool: ConnectionPool,
-    sync_state: SyncState,
-    l2_shared_bridge_addr: Address,
-    miniblock_sealer_handle: MiniblockSealerHandle,
-=======
     connection_pool: ConnectionPool<Core>,
     main_node_client: L2Client,
     output_handler: OutputHandler,
->>>>>>> f7c5c142
     stop_receiver: watch::Receiver<bool>,
     chain_id: L2ChainId,
     task_handles: &mut Vec<task::JoinHandle<anyhow::Result<()>>>,
@@ -110,14 +103,7 @@
     let io = ExternalIO::new(
         connection_pool,
         action_queue,
-<<<<<<< HEAD
-        sync_state,
-        Box::new(main_node_client),
-        l2_shared_bridge_addr,
-        validation_computational_gas_limit,
-=======
         Box::new(main_node_client.for_component("external_io")),
->>>>>>> f7c5c142
         chain_id,
     )
     .await
@@ -193,7 +179,7 @@
 
     let (persistence, miniblock_sealer) = StateKeeperPersistence::new(
         connection_pool.clone(),
-        config.remote.l2_erc20_bridge_addr,
+        config.remote.l2_shared_bridge_addr,
         config.optional.miniblock_seal_queue_capacity,
     );
     task_handles.push(tokio::spawn(miniblock_sealer.run()));
@@ -213,14 +199,8 @@
         config.required.state_cache_path.clone(),
         config,
         connection_pool.clone(),
-<<<<<<< HEAD
-        sync_state.clone(),
-        config.remote.l2_shared_bridge_addr,
-        miniblock_sealer_handle,
-=======
         main_node_client.clone(),
         output_handler,
->>>>>>> f7c5c142
         stop_receiver.clone(),
         config.remote.l2_chain_id,
         task_handles,
