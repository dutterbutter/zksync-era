//! This module provides a "builder" for the external node,
//! as well as an interface to run the node with the specified components.

use std::mem;

use anyhow::{bail, Context as _};
use zksync_block_reverter::{
    node::{BlockReverterLayer, UnconditionalRevertLayer},
    NodeRole,
};
use zksync_commitment_generator::node::CommitmentGeneratorLayer;
use zksync_config::{
    configs::{
<<<<<<< HEAD
        api::{HealthCheckConfig, MerkleTreeApiConfig},
        chain::{MempoolConfig, StateKeeperConfig, TimestampAsserterConfig},
        database::MerkleTreeMode,
        wallets::AddressWallet,
        DataAvailabilitySecrets, DatabaseSecrets,
=======
        api::{MerkleTreeApiConfig, Namespace},
        database::MerkleTreeMode,
        DataAvailabilitySecrets,
>>>>>>> ee739a1f
    },
    DAClientConfig,
};
use zksync_consistency_checker::node::ConsistencyCheckerLayer;
use zksync_da_clients::node::{
    AvailWiringLayer, CelestiaWiringLayer, EigenWiringLayer, NoDAClientWiringLayer,
    ObjectStorageClientWiringLayer,
};
use zksync_dal::node::{PoolsLayer, PostgresMetricsLayer};
use zksync_eth_client::node::BridgeAddressesUpdaterLayer;
use zksync_gateway_migrator::node::SettlementLayerData;
use zksync_logs_bloom_backfill::node::LogsBloomBackfillLayer;
use zksync_metadata_calculator::{
    node::{MetadataCalculatorLayer, TreeApiClientLayer, TreeApiServerLayer},
    MerkleTreeReaderConfig, MetadataCalculatorConfig,
};
use zksync_node_api_server::{
    node::{
        HealthCheckLayer, MasterPoolSinkLayer, MempoolCacheLayer, PostgresStorageCachesConfig,
        ProxySinkLayer, TxSenderLayer, Web3ServerLayer, Web3ServerOptionalConfig,
    },
    web3::state::InternalApiConfigBase,
};
use zksync_node_consensus::node::{ExternalNodeConsensusLayer, MainNodeConsensusLayer};
use zksync_node_db_pruner::node::PruningLayer;
use zksync_node_fee_model::node::MainNodeFeeParamsFetcherLayer;
use zksync_node_framework::service::{ZkStackService, ZkStackServiceBuilder};
use zksync_node_storage_init::{
    node::{external_node_strategy::ExternalNodeInitStrategyLayer, NodeStorageInitializerLayer},
    SnapshotRecoveryConfig,
};
use zksync_node_sync::node::{
    BatchStatusUpdaterLayer, DataAvailabilityFetcherLayer, LeaderIOLayer, SyncStateUpdaterLayer,
    TreeDataFetcherLayer, ValidateChainIdsLayer,
};
use zksync_reorg_detector::node::ReorgDetectorLayer;
use zksync_state::RocksdbStorageOptions;
use zksync_state_keeper::{
    node::{MainBatchExecutorLayer, OutputHandlerLayer, StateKeeperLayer},
    RunMode,
};
use zksync_types::{commitment::PubdataType, L1BatchNumber};
use zksync_vlog::node::{PrometheusExporterLayer, SigintHandlerLayer};
use zksync_web3_decl::node::{MainNodeClientLayer, QueryEthClientLayer};

use crate::{
    config::{ExternalNodeConfig, RemoteENConfig},
    metrics::framework::ExternalNodeMetricsLayer,
    Component,
};

/// Builder for the external node.
#[derive(Debug)]
pub(crate) struct ExternalNodeBuilder<R = RemoteENConfig> {
    pub(crate) node: ZkStackServiceBuilder,
    config: ExternalNodeConfig<R>,
}

impl<R> ExternalNodeBuilder<R> {
    #[cfg(test)]
    pub fn new(config: ExternalNodeConfig<R>) -> anyhow::Result<Self> {
        Ok(Self {
            node: ZkStackServiceBuilder::new().context("Cannot create ZkStackServiceBuilder")?,
            config,
        })
    }

    pub fn on_runtime(runtime: tokio::runtime::Runtime, config: ExternalNodeConfig<R>) -> Self {
        Self {
            node: ZkStackServiceBuilder::on_runtime(runtime),
            config,
        }
    }

    fn add_sigint_handler_layer(mut self) -> anyhow::Result<Self> {
        self.node.add_layer(SigintHandlerLayer);
        Ok(self)
    }

    fn add_pools_layer(mut self) -> anyhow::Result<Self> {
        let mut config = self.config.local.postgres.clone();
        // Note: the EN config doesn't currently support specifying configuration for replicas,
        // so we reuse the master configuration for that purpose.
        // Settings unconditionally set to `None` are either not supported by the EN configuration layer
        // or are not used in the context of the external node.
        config.max_connections_master = config.max_connections;

        let mut secrets = self.config.local.secrets.postgres.clone();
        secrets.server_replica_url = secrets.server_url.clone();
        secrets.prover_url = None;

        let pools_layer = PoolsLayer::empty(config, secrets)
            .with_master(true)
            .with_replica(true);
        self.node.add_layer(pools_layer);
        Ok(self)
    }

    fn add_postgres_layer(mut self) -> anyhow::Result<Self> {
        self.node.add_layer(PostgresMetricsLayer);
        Ok(self)
    }

    #[cfg(not(target_env = "msvc"))]
    fn add_jemalloc_monitor_layer(mut self) -> anyhow::Result<Self> {
        self.node
            .add_layer(zksync_node_jemalloc::JemallocMonitorLayer);
        Ok(self)
    }

    fn add_external_node_metrics_layer(mut self) -> anyhow::Result<Self> {
        let networks = &self.config.local.networks;
        self.node.add_layer(ExternalNodeMetricsLayer {
            l1_chain_id: networks.l1_chain_id,
            sl_chain_id: networks
                .gateway_chain_id
                .unwrap_or(networks.l1_chain_id.into()),
            l2_chain_id: networks.l2_chain_id,
            postgres_pool_size: self.config.local.postgres.max_connections()?,
        });
        Ok(self)
    }

    fn add_main_node_client_layer(mut self) -> anyhow::Result<Self> {
        let networks = &self.config.local.networks;
        let layer = MainNodeClientLayer::new(
            networks.main_node_url.clone(),
            networks.main_node_rate_limit_rps,
            networks.l2_chain_id,
        );
        self.node.add_layer(layer);
        Ok(self)
    }

    fn add_healthcheck_layer(mut self) -> anyhow::Result<Self> {
        let config = self.config.local.api.healthcheck.clone();
        let config_params = mem::take(&mut self.config.config_params);
        let layer = HealthCheckLayer::new(config).with_config_params(config_params);
        self.node.add_layer(layer);
        Ok(self)
    }

    fn add_prometheus_exporter_layer(mut self) -> anyhow::Result<Self> {
        if let Some(prom_config) = self.config.local.prometheus.to_exporter_config() {
            self.node.add_layer(PrometheusExporterLayer(prom_config));
        } else {
            tracing::info!("No configuration for prometheus exporter, skipping");
        }
        Ok(self)
    }

    fn add_query_eth_client_layer(mut self) -> anyhow::Result<Self> {
        let query_eth_client_layer = QueryEthClientLayer::new(
            self.config.local.networks.l1_chain_id,
            self.config
                .local
                .secrets
                .l1
                .l1_rpc_url
                .clone()
                .context("missing L1 RPC URL")?,
        );
        self.node.add_layer(query_eth_client_layer);
        Ok(self)
    }

    fn add_state_keeper_layer(mut self) -> anyhow::Result<Self> {
        // While optional bytecode compression may be disabled on the main node, there are batches where
        // optional bytecode compression was enabled. To process these batches (and also for the case where
        // compression will become optional on the sequencer again), EN has to allow txs without bytecode
        // compression.
        const OPTIONAL_BYTECODE_COMPRESSION: bool = true;

        let config = &self.config.local;
        let queue_capacity = config.state_keeper.l2_block_seal_queue_capacity;
        let persistence_layer = OutputHandlerLayer::new(queue_capacity)
            .with_pre_insert_txs(true) // EN requires txs to be pre-inserted.
            .with_protective_reads_persistence_enabled(
                config.state_keeper.protective_reads_persistence_enabled,
            );

<<<<<<< HEAD
        let io_layer = LeaderIOLayer::new(
            self.config.required.l2_chain_id,
            StateKeeperConfig::for_tests(),
            MempoolConfig::default(),
            AddressWallet::from_address(Default::default()),
            PubdataType::Rollup,
            true,
        );
        // let io_layer = ExternalIOLayer::new(self.config.required.l2_chain_id);
=======
        let io_layer = ExternalIOLayer::new(config.networks.l2_chain_id);
>>>>>>> ee739a1f

        // We only need call traces on the external node if the `debug_` namespace is enabled.
        // TODO(PLA-1153): this is backwards / unobvious. Can readily use `config.state_keeper.save_call_traces` instead.
        let save_call_traces = config
            .api
            .web3_json_rpc
            .api_namespaces
            .contains(&Namespace::Debug);
        let main_node_batch_executor_builder_layer =
            MainBatchExecutorLayer::new(save_call_traces, OPTIONAL_BYTECODE_COMPRESSION);

        let db_config = &config.db.experimental;
        let rocksdb_options = RocksdbStorageOptions {
            block_cache_capacity: db_config.state_keeper_db_block_cache_capacity.0 as usize,
            max_open_files: db_config.state_keeper_db_max_open_files,
        };
<<<<<<< HEAD
        let state_keeper_layer = StateKeeperLayer::new(
            self.config.required.state_cache_path.clone(),
            rocksdb_options,
            None,
        );
=======
        let state_keeper_layer =
            StateKeeperLayer::new(config.db.state_keeper_db_path.clone(), rocksdb_options);
>>>>>>> ee739a1f
        self.node
            .add_layer(io_layer)
            .add_layer(persistence_layer)
            .add_layer(main_node_batch_executor_builder_layer)
            .add_layer(state_keeper_layer);
        Ok(self)
    }

    fn add_consensus_layer(mut self) -> anyhow::Result<Self> {
        let config = self.config.consensus.clone();
<<<<<<< HEAD
        let secrets = self.config.consensus_secrets.clone();
        let layer = MainNodeConsensusLayer {
            // build_version: crate::metadata::SERVER_VERSION
            //     .parse()
            //     .context("CRATE_VERSION.parse()")?,
            config: config.unwrap(),
            secrets: secrets,
=======
        let secrets = self.config.local.secrets.consensus.clone();
        let layer = ExternalNodeConsensusLayer {
            build_version: crate::metadata::SERVER_VERSION
                .parse()
                .context("CRATE_VERSION.parse()")?,
            config,
            secrets: Some(secrets),
>>>>>>> ee739a1f
        };
        self.node.add_layer(layer);
        Ok(self)
    }

    fn add_pruning_layer(mut self) -> anyhow::Result<Self> {
        let config = &self.config.local.pruning;
        if config.enabled {
            let layer = PruningLayer::new(
                config.removal_delay,
                config.chunk_size.get(),
                config.data_retention,
            );
            self.node.add_layer(layer);
        } else {
            tracing::info!("Pruning is disabled");
        }
        Ok(self)
    }

    fn add_validate_chain_ids_layer(mut self) -> anyhow::Result<Self> {
        let config = &self.config.local.networks;
        let layer = ValidateChainIdsLayer::new(config.l1_chain_id, config.l2_chain_id);
        self.node.add_layer(layer);
        Ok(self)
    }

    fn add_consistency_checker_layer(mut self) -> anyhow::Result<Self> {
        let layer = ConsistencyCheckerLayer::new(
            self.config.local.consistency_checker.max_batches_to_recheck,
        );
        self.node.add_layer(layer);
        Ok(self)
    }

    fn add_commitment_generator_layer(mut self) -> anyhow::Result<Self> {
        let config = &self.config.local.commitment_generator;
        let layer =
            CommitmentGeneratorLayer::default().with_max_parallelism(config.max_parallelism);
        self.node.add_layer(layer);
        Ok(self)
    }

    fn add_batch_status_updater_layer(mut self) -> anyhow::Result<Self> {
        self.node.add_layer(BatchStatusUpdaterLayer);
        Ok(self)
    }

    fn add_tree_data_fetcher_layer(mut self) -> anyhow::Result<Self> {
        self.node.add_layer(TreeDataFetcherLayer);
        Ok(self)
    }

    fn add_da_client_layer(mut self) -> anyhow::Result<Self> {
        let da_client_config = self.config.local.da_client.clone();
        let da_client_config = da_client_config.context("DA client config is missing")?;

        if matches!(da_client_config, DAClientConfig::NoDA) {
            self.node.add_layer(NoDAClientWiringLayer);
            return Ok(self);
        }

        if let DAClientConfig::ObjectStore(config) = da_client_config {
            self.node
                .add_layer(ObjectStorageClientWiringLayer::new(config));
            return Ok(self);
        }

        let da_client_secrets = self.config.local.secrets.data_availability.clone();
        let da_client_secrets = da_client_secrets.context("DA client secrets are missing")?;
        match (da_client_config, da_client_secrets) {
            (DAClientConfig::Avail(config), DataAvailabilitySecrets::Avail(secret)) => {
                self.node.add_layer(AvailWiringLayer::new(config, secret));
            }
            (DAClientConfig::Celestia(config), DataAvailabilitySecrets::Celestia(secret)) => {
                self.node
                    .add_layer(CelestiaWiringLayer::new(config, secret));
            }
            (DAClientConfig::Eigen(mut config), DataAvailabilitySecrets::Eigen(secret)) => {
                if config.eigenda_eth_rpc.is_none() {
                    config.eigenda_eth_rpc = self.config.local.secrets.l1.l1_rpc_url.clone();
                }
                self.node.add_layer(EigenWiringLayer::new(config, secret));
            }
            _ => bail!("invalid pair of da_client and da_secrets"),
        }

        Ok(self)
    }

    fn add_data_availability_fetcher_layer(mut self) -> anyhow::Result<Self> {
        self.node.add_layer(DataAvailabilityFetcherLayer);
        Ok(self)
    }

    fn add_sync_state_updater_layer(mut self) -> anyhow::Result<Self> {
        // This layer may be used as a fallback for EN API if API server runs without the core component.
        self.node.add_layer(SyncStateUpdaterLayer);
        Ok(self)
    }

    fn add_metadata_calculator_layer(mut self, with_tree_api: bool) -> anyhow::Result<Self> {
        let mut config = self.config.local.db.merkle_tree.clone();
        config.mode = MerkleTreeMode::Lightweight; // Force-override the tree mode; full tree isn't supported on EN yet

        let state_keeper = &self.config.local.state_keeper;
        let snapshot_recovery = &self.config.local.snapshot_recovery;
        let metadata_calculator_config =
            MetadataCalculatorConfig::from_configs(&config, state_keeper, &snapshot_recovery.tree);

        // Configure basic tree layer.
        let mut layer = MetadataCalculatorLayer::new(metadata_calculator_config);

        // Add tree API if needed.
        if with_tree_api {
            let merkle_tree_api_config = MerkleTreeApiConfig {
                port: self.config.local.api.merkle_tree.port,
            };
            layer = layer.with_tree_api_config(merkle_tree_api_config);
        }

        // Add stale keys repair task if requested.
        if self
            .config
            .local
            .db
            .experimental
            .merkle_tree_repair_stale_keys
        {
            layer = layer.with_stale_keys_repair();
        }

        // Add tree pruning if needed.
        let pruning = &self.config.local.pruning;
        if pruning.enabled {
            layer = layer.with_pruning_config(pruning.removal_delay);
        }

        self.node.add_layer(layer);
        Ok(self)
    }

    fn add_isolated_tree_api_layer(mut self) -> anyhow::Result<Self> {
        let config = &self.config.local.db.merkle_tree;
        let reader_config = MerkleTreeReaderConfig {
            db_path: config.path.clone(),
            max_open_files: config.max_open_files,
            multi_get_chunk_size: config.multi_get_chunk_size,
            block_cache_capacity: config.block_cache_size.0 as usize,
            include_indices_and_filters_in_block_cache: config
                .include_indices_and_filters_in_block_cache,
        };
        let api_config = MerkleTreeApiConfig {
            port: self.config.local.api.merkle_tree.port,
        };
        self.node
            .add_layer(TreeApiServerLayer::new(reader_config, api_config));
        Ok(self)
    }

    fn add_mempool_cache_layer(mut self) -> anyhow::Result<Self> {
        let config = &self.config.local.api.web3_json_rpc;
        self.node.add_layer(MempoolCacheLayer::new(
            config.mempool_cache_size,
            config.mempool_cache_update_interval,
        ));
        Ok(self)
    }

    fn add_tree_api_client_layer(mut self) -> anyhow::Result<Self> {
        self.node.add_layer(TreeApiClientLayer::http(
            self.config.local.api.web3_json_rpc.tree_api_url.clone(),
        ));
        Ok(self)
    }

    fn add_main_node_fee_params_fetcher_layer(mut self) -> anyhow::Result<Self> {
        self.node.add_layer(MainNodeFeeParamsFetcherLayer);
        Ok(self)
    }

    fn add_logs_bloom_backfill_layer(mut self) -> anyhow::Result<Self> {
        self.node.add_layer(LogsBloomBackfillLayer);
        Ok(self)
    }

    fn add_bridge_addresses_updater_layer(mut self) -> anyhow::Result<Self> {
        self.node.add_layer(BridgeAddressesUpdaterLayer {
            refresh_interval: self.config.local.networks.bridge_addresses_refresh_interval,
        });
        Ok(self)
    }

    fn add_reorg_detector_layer(mut self) -> anyhow::Result<Self> {
        self.node.add_layer(ReorgDetectorLayer);
        Ok(self)
    }

    fn add_block_reverter_layer(mut self) -> anyhow::Result<Self> {
        let config = &self.config.local.db;
        let mut layer = BlockReverterLayer::new(NodeRole::External);
        // Reverting executed batches is more-or-less safe for external nodes.
        layer
            .allow_rolling_back_executed_batches()
            .enable_rolling_back_postgres()
            .enable_rolling_back_merkle_tree(config.merkle_tree.path.clone())
            .enable_rolling_back_state_keeper_cache(config.state_keeper_db_path.clone());
        self.node.add_layer(layer);
        Ok(self)
    }

    fn add_unconditional_revert_layer(mut self, l1_batch: L1BatchNumber) -> anyhow::Result<Self> {
        let layer = UnconditionalRevertLayer::new(l1_batch);
        self.node.add_layer(layer);
        Ok(self)
    }

    /// This layer will make sure that the database is initialized correctly,
    /// e.g.:
    /// - genesis or snapshot recovery will be performed if it's required.
    /// - we perform the storage rollback if required (e.g. if reorg is detected).
    ///
    /// Depending on the `kind` provided, either a task or a precondition will be added.
    ///
    /// *Important*: the task should be added by at most one component, because
    /// it assumes unique control over the database. Multiple components adding this
    /// layer in a distributed mode may result in the database corruption.
    ///
    /// This task works in pair with precondition, which must be present in every component:
    /// the precondition will prevent node from starting until the database is initialized.
    fn add_storage_initialization_layer(mut self, kind: LayerKind) -> anyhow::Result<Self> {
        let config = &self.config.local.snapshot_recovery;
        let snapshot_recovery_config = config.enabled.then_some(SnapshotRecoveryConfig {
            snapshot_l1_batch_override: config.l1_batch,
            drop_storage_key_preimages: config.drop_storage_key_preimages,
            object_store_config: config.object_store.clone(),
        });
        self.node.add_layer(ExternalNodeInitStrategyLayer {
            l2_chain_id: self.config.local.networks.l2_chain_id,
            max_postgres_concurrency: config.postgres.max_concurrency,
            snapshot_recovery_config,
        });
        let mut layer = NodeStorageInitializerLayer::new();
        if matches!(kind, LayerKind::Precondition) {
            layer = layer.as_precondition();
        }
        self.node.add_layer(layer);
        Ok(self)
    }

    pub fn build_for_revert(mut self, l1_batch: L1BatchNumber) -> anyhow::Result<ZkStackService> {
        self = self
            .add_pools_layer()?
            .add_block_reverter_layer()?
            .add_unconditional_revert_layer(l1_batch)?;
        Ok(self.node.build())
    }
}

/// Layers that depend on the remote configuration.
impl ExternalNodeBuilder {
    fn web3_api_optional_config(&self) -> anyhow::Result<Web3ServerOptionalConfig> {
        let config = &self.config.local.api.web3_json_rpc;
        // The refresh interval should be several times lower than the pruning removal delay, so that
        // soft-pruning will timely propagate to the API server.
        let pruning_info_refresh_interval = self.config.local.pruning.removal_delay / 5;

        Ok(Web3ServerOptionalConfig {
            namespaces: config.api_namespaces.clone(),
            filters_limit: config.filters_limit,
            subscriptions_limit: config.subscriptions_limit,
            batch_request_size_limit: config.max_batch_request_size.get(),
            response_body_size_limit: config.max_response_body_size(),
            with_extended_tracing: config.extended_api_tracing,
            pruning_info_refresh_interval,
            polling_interval: config.pubsub_polling_interval,
            request_timeout: config.request_timeout,
            websocket_requests_per_minute_limit: Some(config.websocket_requests_per_minute_limit),
        })
    }

    fn add_settlement_layer_data(mut self) -> anyhow::Result<Self> {
        self.node.add_layer(SettlementLayerData::new(
            zksync_gateway_migrator::node::ENConfig {
                l1_specific_contracts: self.config.l1_specific_contracts(),
                l1_chain_contracts: self.config.l1_settelment_contracts(),
                l2_contracts: self.config.l2_contracts(),
                chain_id: self.config.local.networks.l2_chain_id,
                gateway_rpc_url: self.config.local.secrets.l1.gateway_rpc_url.clone(),
            },
        ));
        Ok(self)
    }

    fn add_tx_sender_layer(mut self) -> anyhow::Result<Self> {
        let config = &self.config.local.api.web3_json_rpc;
        let postgres_storage_config = PostgresStorageCachesConfig {
            factory_deps_cache_size: config.factory_deps_cache_size.0,
            initial_writes_cache_size: config.initial_writes_cache_size.0,
            latest_values_cache_size: config.latest_values_cache_size.0,
            latest_values_max_block_lag: config.latest_values_max_block_lag.get(),
        };
        let max_vm_concurrency = config.vm_concurrency_limit;
        let tx_sender_layer = TxSenderLayer::new(
            postgres_storage_config,
            max_vm_concurrency,
            (&self.config).into(),
            self.config.local.timestamp_asserter.clone(),
        )
        .with_whitelisted_tokens_for_aa_cache(true);

        // self.node.add_layer(ProxySinkLayer);
        self.node.add_layer(MasterPoolSinkLayer);
        self.node.add_layer(tx_sender_layer);
        Ok(self)
    }

    fn add_http_web3_api_layer(mut self) -> anyhow::Result<Self> {
        let mut optional_config = self.web3_api_optional_config()?;
        // Not relevant for HTTP server, so we reset to prevent a logged warning.
        optional_config.websocket_requests_per_minute_limit = None;
        let internal_api_config_base: InternalApiConfigBase = (&self.config).into();

        self.node.add_layer(Web3ServerLayer::http(
            self.config.local.api.web3_json_rpc.http_port,
            internal_api_config_base,
            optional_config,
        ));

        Ok(self)
    }

    fn add_ws_web3_api_layer(mut self) -> anyhow::Result<Self> {
        // TODO: Support websocket requests per minute limit
        let optional_config = self.web3_api_optional_config()?;
        let internal_api_config_base: InternalApiConfigBase = (&self.config).into();

        self.node.add_layer(Web3ServerLayer::ws(
            self.config.local.api.web3_json_rpc.ws_port,
            internal_api_config_base,
            optional_config,
        ));

        Ok(self)
    }

    pub fn build(mut self, mut components: Vec<Component>) -> anyhow::Result<ZkStackService> {
        // Add "base" layers
        self = self
            .add_sigint_handler_layer()?
            .add_healthcheck_layer()?
            .add_prometheus_exporter_layer()?
            .add_pools_layer()?
            .add_main_node_client_layer()?
            .add_query_eth_client_layer()?
            .add_settlement_layer_data()?
            .add_reorg_detector_layer()?
            .add_main_node_fee_params_fetcher_layer()?;

        #[cfg(not(target_env = "msvc"))]
        {
            self = self.add_jemalloc_monitor_layer()?;
        }

        // Add layers that must run only on a single component.
        if components.contains(&Component::Core) {
            // Core is a singleton & mandatory component,
            // so until we have a dedicated component for "auxiliary" tasks,
            // it's responsible for things like metrics.
            self = self
                .add_postgres_layer()?
                .add_external_node_metrics_layer()?;
            // We assign the storage initialization to the core, as it's considered to be
            // the "main" component.
            self = self
                .add_block_reverter_layer()?
                .add_storage_initialization_layer(LayerKind::Task)?;
        }

        // Add preconditions for all the components.
        self = self
            .add_validate_chain_ids_layer()?
            .add_storage_initialization_layer(LayerKind::Precondition)?;

        // Sort the components, so that the components they may depend on each other are added in the correct order.
        components.sort_unstable_by_key(|component| match component {
            // API consumes the resources provided by other layers (multiple ones), so it has to come the last.
            Component::HttpApi | Component::WsApi => 1,
            // Default priority.
            _ => 0,
        });

        for component in &components {
            match component {
                Component::HttpApi => {
                    self = self
                        .add_sync_state_updater_layer()?
                        .add_bridge_addresses_updater_layer()?
                        .add_mempool_cache_layer()?
                        .add_tree_api_client_layer()?
                        .add_tx_sender_layer()?
                        .add_http_web3_api_layer()?;
                }
                Component::WsApi => {
                    self = self
                        .add_sync_state_updater_layer()?
                        .add_bridge_addresses_updater_layer()?
                        .add_mempool_cache_layer()?
                        .add_tree_api_client_layer()?
                        .add_tx_sender_layer()?
                        .add_ws_web3_api_layer()?;
                }
                Component::Tree => {
                    // Right now, distributed mode for EN is not fully supported, e.g. there are some
                    // issues with reorg detection and snapshot recovery.
                    // So we require the core component to be present, e.g. forcing the EN to run in a monolithic mode.
                    anyhow::ensure!(
                        components.contains(&Component::Core),
                        "Tree must run on the same machine as Core"
                    );
                    let with_tree_api = components.contains(&Component::TreeApi);
                    self = self.add_metadata_calculator_layer(with_tree_api)?;
                }
                Component::TreeApi => {
                    if components.contains(&Component::Tree) {
                        // Do nothing, will be handled by the `Tree` component.
                    } else {
                        self = self.add_isolated_tree_api_layer()?;
                    }
                }
                Component::TreeFetcher => {
                    self = self.add_tree_data_fetcher_layer()?;
                }
                Component::DataAvailabilityFetcher => {
                    self = self
                        .add_da_client_layer()?
                        .add_data_availability_fetcher_layer()?;
                }
                Component::Core => {
                    // Main tasks
                    self = self
                        .add_state_keeper_layer()?
                        .add_consensus_layer()?
                        .add_pruning_layer()?
                        .add_consistency_checker_layer()?
                        .add_commitment_generator_layer()?
                        .add_batch_status_updater_layer()?
                        .add_logs_bloom_backfill_layer()?;
                }
            }
        }

        Ok(self.node.build())
    }
}

/// Marker for layers that can add either a task or a precondition.
#[derive(Debug)]
enum LayerKind {
    Task,
    Precondition,
}<|MERGE_RESOLUTION|>--- conflicted
+++ resolved
@@ -11,17 +11,11 @@
 use zksync_commitment_generator::node::CommitmentGeneratorLayer;
 use zksync_config::{
     configs::{
-<<<<<<< HEAD
-        api::{HealthCheckConfig, MerkleTreeApiConfig},
-        chain::{MempoolConfig, StateKeeperConfig, TimestampAsserterConfig},
+        api::{MerkleTreeApiConfig, Namespace},
+        chain::{MempoolConfig, StateKeeperConfig},
         database::MerkleTreeMode,
         wallets::AddressWallet,
-        DataAvailabilitySecrets, DatabaseSecrets,
-=======
-        api::{MerkleTreeApiConfig, Namespace},
-        database::MerkleTreeMode,
         DataAvailabilitySecrets,
->>>>>>> ee739a1f
     },
     DAClientConfig,
 };
@@ -203,19 +197,15 @@
                 config.state_keeper.protective_reads_persistence_enabled,
             );
 
-<<<<<<< HEAD
         let io_layer = LeaderIOLayer::new(
-            self.config.required.l2_chain_id,
+            config.networks.l2_chain_id,
             StateKeeperConfig::for_tests(),
             MempoolConfig::default(),
             AddressWallet::from_address(Default::default()),
             PubdataType::Rollup,
             true,
         );
-        // let io_layer = ExternalIOLayer::new(self.config.required.l2_chain_id);
-=======
-        let io_layer = ExternalIOLayer::new(config.networks.l2_chain_id);
->>>>>>> ee739a1f
+        // let io_layer = ExternalIOLayer::new(config.networks.l2_chain_id);
 
         // We only need call traces on the external node if the `debug_` namespace is enabled.
         // TODO(PLA-1153): this is backwards / unobvious. Can readily use `config.state_keeper.save_call_traces` instead.
@@ -232,16 +222,11 @@
             block_cache_capacity: db_config.state_keeper_db_block_cache_capacity.0 as usize,
             max_open_files: db_config.state_keeper_db_max_open_files,
         };
-<<<<<<< HEAD
         let state_keeper_layer = StateKeeperLayer::new(
-            self.config.required.state_cache_path.clone(),
+            config.db.state_keeper_db_path.clone(),
             rocksdb_options,
             None,
         );
-=======
-        let state_keeper_layer =
-            StateKeeperLayer::new(config.db.state_keeper_db_path.clone(), rocksdb_options);
->>>>>>> ee739a1f
         self.node
             .add_layer(io_layer)
             .add_layer(persistence_layer)
@@ -252,23 +237,13 @@
 
     fn add_consensus_layer(mut self) -> anyhow::Result<Self> {
         let config = self.config.consensus.clone();
-<<<<<<< HEAD
-        let secrets = self.config.consensus_secrets.clone();
+        let secrets = self.config.local.secrets.consensus.clone();
         let layer = MainNodeConsensusLayer {
             // build_version: crate::metadata::SERVER_VERSION
             //     .parse()
             //     .context("CRATE_VERSION.parse()")?,
             config: config.unwrap(),
             secrets: secrets,
-=======
-        let secrets = self.config.local.secrets.consensus.clone();
-        let layer = ExternalNodeConsensusLayer {
-            build_version: crate::metadata::SERVER_VERSION
-                .parse()
-                .context("CRATE_VERSION.parse()")?,
-            config,
-            secrets: Some(secrets),
->>>>>>> ee739a1f
         };
         self.node.add_layer(layer);
         Ok(self)
