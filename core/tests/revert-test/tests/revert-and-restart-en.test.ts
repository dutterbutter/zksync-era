--- conflicted
+++ resolved
@@ -184,17 +184,11 @@
 
         gatewayInfo = getGatewayInfo(pathToHome, fileConfig.chain);
 
-<<<<<<< HEAD
-        settlementLayerMainContract = gatewayInfo
-            ? IZkSyncHyperchain__factory.connect(gatewayInfo.l2DiamondProxyAddress, gatewayInfo.gatewayProvider)
-            : await mainNode.tester.syncWallet.getMainContract();
-=======
         const l1Provider = new ethers.JsonRpcProvider(ethClientWeb3Url);
 
         settlementLayerMainContract = gatewayInfo
             ? IZkSyncHyperchain__factory.connect(gatewayInfo.l2DiamondProxyAddress, gatewayInfo.gatewayProvider)
             : IZkSyncHyperchain__factory.connect(contractsConfig.l1.diamond_proxy_addr, l1Provider);
->>>>>>> 0d83184d
     });
 
     step('Make sure that nodes are not running', async () => {
@@ -312,13 +306,10 @@
         config: 'gateway_chain.yaml'
     });
 
-<<<<<<< HEAD
-=======
     if (!gatewayChainConfig) {
         return null;
     }
 
->>>>>>> 0d83184d
     if (gatewayChainConfig.gateway_chain_id) {
         const secretsConfig = loadConfig({
             pathToHome,
