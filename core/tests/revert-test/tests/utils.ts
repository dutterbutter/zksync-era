--- conflicted
+++ resolved
@@ -73,11 +73,7 @@
 
 async function exec(command: string, options: ProcessEnvOptions) {
     command = command.replace(/\n/g, ' ');
-<<<<<<< HEAD
-    console.log(`Executing command: ${command}`);
-=======
     utils.log(`Executing command: ${command}`);
->>>>>>> c8b7f658
     const childProcess = _spawn(command, { stdio: 'inherit', shell: true, ...options });
     await new Promise((resolve, reject) => {
         childProcess.on('exit', (exitCode) => {
@@ -132,14 +128,11 @@
     )} ${fileConfigFlags}`;
 
     await exec(cmd, { cwd: pathToHome });
-<<<<<<< HEAD
-=======
 }
 
 export async function revertExternalNode(chain: string, l1Batch: bigint) {
     const command = `zkstack external-node run --chain ${chain} -- revert ${l1Batch}`;
     await utils.spawn(command);
->>>>>>> c8b7f658
 }
 
 export async function executeRevert(
@@ -148,17 +141,10 @@
     operatorAddress: string,
     batchesCommittedBeforeRevert: bigint,
     mainContract: IZkSyncHyperchain
-<<<<<<< HEAD
-) {
-    const tmpDir = await fs.mkdtemp(path.join(os.tmpdir(), 'zksync-revert-test-'));
-    const jsonPath = path.join(tmpDir, 'values.json');
-    console.log(`Temporary file for suggested revert values: ${jsonPath}`);
-=======
 ): Promise<bigint> {
     const tmpDir = await fs.mkdtemp(path.join(os.tmpdir(), 'zksync-revert-test-'));
     const jsonPath = path.join(tmpDir, 'values.json');
     utils.log(`Temporary file for suggested revert values: ${jsonPath}`);
->>>>>>> c8b7f658
 
     let suggestedValuesOutput: string;
     try {
