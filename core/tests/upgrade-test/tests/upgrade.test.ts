--- conflicted
+++ resolved
@@ -268,16 +268,10 @@
         bootloaderHash = ethers.hexlify(zksync.utils.hashBytecode(bootloaderCode));
         defaultAccountHash = ethers.hexlify(zksync.utils.hashBytecode(defaultAACode));
 
-<<<<<<< HEAD
-        await publishBytecode(tester.ethWallet, bytecodeSupplier, bootloaderCode);
-        await publishBytecode(tester.ethWallet, bytecodeSupplier, defaultAACode);
-        await publishBytecode(tester.ethWallet, bytecodeSupplier, forceDeployBytecode);
-=======
         let nonce = await tester.ethWallet.getNonce();
         nonce += await publishBytecode(tester.ethWallet, bytecodeSupplier, bootloaderCode, nonce);
         nonce += await publishBytecode(tester.ethWallet, bytecodeSupplier, defaultAACode, nonce);
         await publishBytecode(tester.ethWallet, bytecodeSupplier, forceDeployBytecode, nonce);
->>>>>>> e3759a27
     });
 
     step('Schedule governance call', async () => {
@@ -356,13 +350,6 @@
         );
 
         console.log('Sending chain admin operation');
-<<<<<<< HEAD
-        await sendChainAdminOperation({
-            target: await slChainAdminContract.getAddress(),
-            data: setTimestampCalldata,
-            value: 0
-        });
-=======
         // Different chain admin impls are used depending on whether gateway is used.
         if (gatewayInfo) {
             // ChainAdmin.sol: `setUpgradeTimestamp` has onlySelf so we do multicall.
@@ -375,7 +362,6 @@
             // ChainAdminOwnable.sol: `setUpgradeTimestamp` has onlyOwner so we call it directly.
             await chainAdminSetTimestamp(setTimestampCalldata);
         }
->>>>>>> e3759a27
 
         // Wait for server to process L1 event.
         await utils.sleep(2);
@@ -538,16 +524,12 @@
     }
 }
 
-<<<<<<< HEAD
-async function publishBytecode(wallet: ethers.Wallet, bytecodeSupplierAddr: string, bytecode: string) {
-=======
 async function publishBytecode(
     wallet: ethers.Wallet,
     bytecodeSupplierAddr: string,
     bytecode: string,
     nonce: number
 ): Promise<number> {
->>>>>>> e3759a27
     const hash = zksync.utils.hashBytecode(bytecode);
     const abi = [
         'function publishBytecode(bytes calldata _bytecode) public',
@@ -557,16 +539,11 @@
     const contract = new ethers.Contract(bytecodeSupplierAddr, abi, wallet);
     const block = await contract.publishingBlock(hash);
     if (block == BigInt(0)) {
-<<<<<<< HEAD
-        await (await contract.publishBytecode(bytecode)).wait();
-    }
-=======
         const tx = await contract.publishBytecode(bytecode, { nonce });
         await tx.wait();
         return 1;
     }
     return 0;
->>>>>>> e3759a27
 }
 
 async function checkedRandomTransfer(sender: zksync.Wallet, amount: bigint): Promise<zksync.types.TransactionResponse> {
