import * as fs from 'fs';
import * as zksync from 'zksync-ethers';
import * as ethers from 'ethers';
import * as hre from 'hardhat';
import { ZkSyncArtifact } from '@matterlabs/hardhat-zksync-solc/dist/src/types';

export const SYSTEM_CONTEXT_ADDRESS = '0x000000000000000000000000000000000000800b';

/**
 * Loads the test contract
 *
 * @param name Name of the contract, e.g. `Counter`
 * @returns Artifact containing the bytecode and ABI of the contract.
 */
export function getTestContract(name: string): ZkSyncArtifact {
    const artifact = hre.artifacts.readArtifactSync(name);
    return artifact as ZkSyncArtifact;
}

/**
 * Loads the `*.sol` file for a test contract.
 *
 * @param relativePath Path relative to the `ts-integration/contracts` folder (e.g. `contra).
 * @returns Conta
 */
export function getContractSource(relativePath: string): string {
    const contractPath = `${__dirname}/../contracts/${relativePath}`;
    const source = fs.readFileSync(contractPath, 'utf8');
    return source;
}

export function readContract(path: string, fileName: string) {
    return JSON.parse(fs.readFileSync(`${path}/${fileName}.sol/${fileName}.json`, { encoding: 'utf-8' }));
}

/**
 * Performs a contract deployment
 *
 * @param initiator Wallet from which contract should be deployed
 * @param artifact ABI and bytecode of the contract
 * @param args Constructor arguments for the contract
 * @param deploymentType Optional: should be set to `createAccount` if deployed contract would represent an account.
 * @param overrides Optional: overrides for the deployment transaction.
 * @returns Deployed contract object (with `initiator` wallet attached).
 */
export async function deployContract(
    initiator: zksync.Wallet,
    artifact: ZkSyncArtifact,
    args: any[],
    deploymentType?: zksync.types.DeploymentType,
    overrides: any = {}
): Promise<zksync.Contract> {
    const contractFactory = new zksync.ContractFactory(artifact.abi, artifact.bytecode, initiator, deploymentType);
    const contract = (await contractFactory.deploy(...args, overrides)) as zksync.Contract;
    await contract.waitForDeployment();
    return contract;
}

/**
 * Just performs a transaction. Can be used when you don't care about a particular action,
 * but just need a transaction to be executed.
 *
 * @param wallet Wallet to send a transaction from. Should have enough balance to cover the fee.
 * @returns Transaction receipt.
 */
export async function anyTransaction(wallet: zksync.Wallet): Promise<ethers.TransactionReceipt> {
    return await wallet.transfer({ to: wallet.address, amount: 0 }).then((tx) => tx.wait());
}

/**
 * Waits until a new L1 batch is created on ZKsync node.
 * This function attempts to trigger this action by sending an additional transaction,
 * however it may not be enough in some env (e.g. if some testnet is configured to utilize the block capacity).
 *
 * @param wallet Wallet to send transaction from. Should have enough balance to cover the fee.
 */
export async function waitForNewL1Batch(wallet: zksync.Wallet): Promise<zksync.types.TransactionReceipt> {
    const MAX_ATTEMPTS = 3;

    let txResponse: ethers.TransactionResponse | null = null;
    let txReceipt: ethers.TransactionReceipt | null = null;
    let nonce = Number(await wallet.getNonce());
    for (let i = 0; i < MAX_ATTEMPTS; i++) {
        // Send a dummy transaction and wait for it to execute. We override `maxFeePerGas` as the default ethers behavior
        // is to fetch `maxFeePerGas` from the latest sealed block and double it which is not enough for scenarios with
        // extreme gas price fluctuations.
        let gasPrice = await wallet.provider.getGasPrice();
        if (!txResponse || !txResponse.maxFeePerGas || txResponse.maxFeePerGas < gasPrice) {
            txResponse = await wallet
                .transfer({
                    to: wallet.address,
                    amount: 0,
                    overrides: { maxFeePerGas: gasPrice, nonce: nonce, maxPriorityFeePerGas: 0, type: 2 }
                })
                .catch((e) => {
                    // Unlike `waitForTransaction` below, these errors are not wrapped as `EthersError` for some reason
                    if (<Error>e.message.match(/Not enough gas/)) {
                        console.log(
                            `Transaction did not have enough gas, likely gas price went up (attempt ${i + 1}/${MAX_ATTEMPTS})`
                        );
                        return null;
                    } else if (<Error>e.message.match(/max fee per gas less than block base fee/)) {
                        console.log(
                            `Transaction's max fee per gas was lower than block base fee, likely gas price went up (attempt ${i + 1}/${MAX_ATTEMPTS})`
                        );
                        return null;
                    } else if (<Error>e.message.match(/nonce too low/)) {
                        if (!txResponse) {
                            // Our transaction was never accepted to the mempool with this nonce so it must have been used by another transaction.
                            return wallet.getNonce().then((newNonce) => {
                                console.log(
                                    `Transaction's nonce is too low, updating from ${nonce} to ${newNonce} (attempt ${i + 1}/${MAX_ATTEMPTS})`
                                );
                                nonce = newNonce;
                                return null;
                            });
                        } else {
                            console.log(
                                `Transaction's nonce is too low, likely previous attempt succeeded, waiting longer (attempt ${i + 1}/${MAX_ATTEMPTS})`
                            );
                            return txResponse;
                        }
                    } else {
                        return Promise.reject(e);
                    }
                });
            if (!txResponse) {
                continue;
            }
        } else {
            console.log('Gas price has not gone up, waiting longer');
        }
        txReceipt = await wallet.provider.waitForTransaction(txResponse.hash, 1, 3000).catch((e) => {
            if (ethers.isError(e, 'TIMEOUT')) {
                console.log(`Transaction timed out, potentially gas price went up (attempt ${i + 1}/${MAX_ATTEMPTS})`);
                return null;
            } else if (ethers.isError(e, 'UNKNOWN_ERROR') && e.message.match(/Not enough gas/)) {
                console.log(
                    `Transaction did not have enough gas, likely gas price went up (attempt ${i + 1}/${MAX_ATTEMPTS})`
                );
                return null;
            } else {
                return Promise.reject(e);
            }
        });
        if (txReceipt) {
            // Transaction got executed, so we can safely assume it will be sealed in the next batch
            break;
        }
    }
    if (!txReceipt) {
        throw new Error('Failed to force an L1 batch to seal');
    }
    // Invariant: even with 1 transaction, l1 batch must be eventually sealed, so this loop must exit.
    while (!(await wallet.provider.getTransactionReceipt(txReceipt.hash))?.l1BatchNumber) {
        await zksync.utils.sleep(wallet.provider.pollingInterval);
    }
    return (await wallet.provider.getTransactionReceipt(txReceipt.hash))!;
}

/**
 * Waits until the requested block is finalized.
 *
 * @param wallet Wallet to use to poll the server.
 * @param blockNumber Number of block.
 */
export async function waitUntilBlockFinalized(wallet: zksync.Wallet, blockNumber: number) {
    while (true) {
        const block = await wallet.provider.getBlock('finalized');
        if (blockNumber <= block.number) {
            break;
        } else {
            await zksync.utils.sleep(wallet.provider.pollingInterval);
        }
    }
}

<<<<<<< HEAD
async function getL1BatchFinalizationStatus(provider: zksync.Provider, number: number) {
    const result = await provider.send('zks_getL1ProcessingDetails', [number]);

    if (result == null) {
        return null;
    }
    if (result.executedAt != null) {
        return {
            finalizedHash: result.executeTxHash,
            finalizedAt: result.executedAt
        };
    }
    return null;
}

export async function waitForBlockToBeFinalizedOnL1(wallet: zksync.Wallet, blockNumber: number) {
    // Waiting for the block to be finalized on the immediate settlement layer.
    await waitUntilBlockFinalized(wallet, blockNumber);

    const provider = wallet.provider;

    const batchNumber = (await provider.getBlockDetails(blockNumber)).l1BatchNumber;

    let result = await getL1BatchFinalizationStatus(provider, batchNumber);

    while (result == null) {
        await zksync.utils.sleep(provider.pollingInterval);

        result = await getL1BatchFinalizationStatus(provider, batchNumber);
=======
export async function waitForL2ToL1LogProof(wallet: zksync.Wallet, blockNumber: number, txHash: string) {
    // First, we wait for block to be finalized.
    await waitUntilBlockFinalized(wallet, blockNumber);

    // Second, we wait for the log proof.
    while ((await wallet.provider.getLogProof(txHash)) == null) {
        await zksync.utils.sleep(wallet.provider.pollingInterval);
>>>>>>> a8489270
    }
}

/**
 * Returns an increased gas price to decrease chances of L1 transactions being stuck
 *
 * @param wallet Wallet to use to fetch the gas price.
 * @returns Scaled gas price.
 */
export async function scaledGasPrice(wallet: ethers.Wallet | zksync.Wallet): Promise<bigint> {
    const provider = wallet.provider;
    if (!provider) {
        throw new Error('Wallet should have provider');
    }
    const feeData = await provider.getFeeData();
    const gasPrice = feeData.gasPrice;
    if (!gasPrice) {
        throw new Error('Failed to fetch gas price');
    }
    // Increase by 40%
    return (gasPrice * 140n) / 100n;
}

export const bigIntReviver = (_: string, value: any) => {
    if (typeof value === 'string' && value.endsWith('n')) {
        const number = value.slice(0, -1);
        if (/^-?\d+$/.test(number)) {
            return BigInt(number);
        }
    }
    return value;
};

export const bigIntReplacer = (_: string, value: any) => {
    if (typeof value === 'bigint') {
        return `${value}n`;
    }
    return value;
};

export function bigIntMax(...args: bigint[]) {
    if (args.length === 0) {
        throw new Error('No arguments provided');
    }

    return args.reduce((max, current) => (current > max ? current : max), args[0]);
}

export function isLocalHost(network: string): boolean {
    return network.toLowerCase() == 'localhost';
}<|MERGE_RESOLUTION|>--- conflicted
+++ resolved
@@ -175,37 +175,6 @@
     }
 }
 
-<<<<<<< HEAD
-async function getL1BatchFinalizationStatus(provider: zksync.Provider, number: number) {
-    const result = await provider.send('zks_getL1ProcessingDetails', [number]);
-
-    if (result == null) {
-        return null;
-    }
-    if (result.executedAt != null) {
-        return {
-            finalizedHash: result.executeTxHash,
-            finalizedAt: result.executedAt
-        };
-    }
-    return null;
-}
-
-export async function waitForBlockToBeFinalizedOnL1(wallet: zksync.Wallet, blockNumber: number) {
-    // Waiting for the block to be finalized on the immediate settlement layer.
-    await waitUntilBlockFinalized(wallet, blockNumber);
-
-    const provider = wallet.provider;
-
-    const batchNumber = (await provider.getBlockDetails(blockNumber)).l1BatchNumber;
-
-    let result = await getL1BatchFinalizationStatus(provider, batchNumber);
-
-    while (result == null) {
-        await zksync.utils.sleep(provider.pollingInterval);
-
-        result = await getL1BatchFinalizationStatus(provider, batchNumber);
-=======
 export async function waitForL2ToL1LogProof(wallet: zksync.Wallet, blockNumber: number, txHash: string) {
     // First, we wait for block to be finalized.
     await waitUntilBlockFinalized(wallet, blockNumber);
@@ -213,7 +182,6 @@
     // Second, we wait for the log proof.
     while ((await wallet.provider.getLogProof(txHash)) == null) {
         await zksync.utils.sleep(wallet.provider.pollingInterval);
->>>>>>> a8489270
     }
 }
 
