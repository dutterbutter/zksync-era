--- conflicted
+++ resolved
@@ -157,9 +157,5 @@
 }
 
 export function isLocalHost(network: string): boolean {
-<<<<<<< HEAD
-    return network == 'localhost';
-=======
     return network.toLowerCase() == 'localhost';
->>>>>>> 0d83184d
 }