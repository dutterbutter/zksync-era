--- conflicted
+++ resolved
@@ -149,9 +149,5 @@
 export async function scaledGasPrice(wallet: ethers.Wallet | zksync.Wallet): Promise<ethers.BigNumber> {
     const gasPrice = await wallet.getGasPrice();
     // Increase by 40%.
-<<<<<<< HEAD
-    return gasPrice.mul(540).div(100);
-=======
     return gasPrice.mul(170).div(100);
->>>>>>> daed70ec
 }