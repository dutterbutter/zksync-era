--- conflicted
+++ resolved
@@ -257,11 +257,6 @@
         feeCallStarters: InteropCallStarter[],
         execCallStarters: InteropCallStarter[]
     ) {
-<<<<<<< HEAD
-        const destinationChainId = (await interop2Provider.getNetwork()).chainId;
-
-=======
->>>>>>> 4945e726
         const tx = await interop1InteropCenter.requestInterop(
             (await interop2Provider.getNetwork()).chainId,
             L2_STANDARD_TRIGGER_ACCOUNT_ADDRESS,
