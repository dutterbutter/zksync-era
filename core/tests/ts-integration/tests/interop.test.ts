/**
 * This suite contains tests checking interop functionality.
 */

import { TestMaster } from '../src';
import { Token } from '../src/types';

import * as zksync from 'zksync-ethers';
import * as ethers from 'ethers';

import { waitForL2ToL1LogProof } from '../src/helpers';
import { RetryableWallet } from '../src/retry-provider';

import { scaledGasPrice, deployContract, waitUntilBlockFinalized, getL2bUrl } from '../src/helpers';

import {
    L2_ASSET_ROUTER_ADDRESS,
    L2_NATIVE_TOKEN_VAULT_ADDRESS,
    L2_INTEROP_HANDLER_ADDRESS,
    L2_INTEROP_CENTER_ADDRESS,
    L2_INTEROP_ROOT_STORAGE_ADDRESS,
    L2_MESSAGE_VERIFICATION_ADDRESS,
    REQUIRED_L2_GAS_PRICE_PER_PUBDATA,
    ETH_ADDRESS_IN_CONTRACTS,
    ArtifactBridgeHub,
    ArtifactInteropCenter,
    ArtifactInteropHandler,
    ArtifactNativeTokenVault,
    ArtifactMintableERC20,
    ArtifactIERC7786Attributes,
    ArtifactL2InteropRootStorage,
    ArtifactL2MessageVerification,
    GATEWAY_CHAIN_ID
} from '../src/constants';
import { RetryProvider } from '../src/retry-provider';
import { getInteropBundleData } from '../src/temp-sdk';
import { ETH_ADDRESS, sleep } from 'zksync-ethers/build/utils';
import { FinalizeWithdrawalParams } from 'zksync-ethers/build/types';
<<<<<<< HEAD

const richPk = '0x7726827caac94a7f9e1b160f7ea819f172f7b6f9d2a97f992c38edeab82d4110'; // Must have L1 ETH
const ethFundAmount = ethers.parseEther('1');
=======
>>>>>>> 271f955a

describe('Interop behavior checks', () => {
    let testMaster: TestMaster;
    let alice: RetryableWallet;
    let aliceSecondChain: RetryableWallet;
    let tokenDetails: Token;

    let skipInteropTests = false;

    // L1 Variables
    let l1Provider: ethers.Provider;
    let veryRichWallet: zksync.Wallet;

    // Token details
    let tokenA: Token = {
        name: 'Token A',
        symbol: 'AA',
        decimals: 18n,
        l1Address: '',
        l2Address: '',
        l2AddressSecondChain: ''
    };

    // Interop1 (Main Chain) Variables
    let interop1Provider: zksync.Provider;
    let interop1Wallet: zksync.Wallet;
    let interop1RichWallet: zksync.Wallet;
    // kl todo remove very rich wallet. Useful for local debugging, calldata can be sent directly using cast.
    let interop1VeryRichWallet: zksync.Wallet;
    let interop1InteropCenter: zksync.Contract;
    let interop2InteropHandler: zksync.Contract;
    let interop1NativeTokenVault: zksync.Contract;
    let interop1TokenA: zksync.Contract;

    // Interop2 (Second Chain) Variables
    let interop2RichWallet: zksync.Wallet;
    let interop2Provider: zksync.Provider;
    let interop2NativeTokenVault: zksync.Contract;

    // Gateway Variables
    let gatewayProvider: zksync.Provider;
    let gatewayWallet: zksync.Wallet;

    beforeAll(async () => {
        testMaster = TestMaster.getInstance(__filename);
        alice = testMaster.mainAccount();

        tokenDetails = testMaster.environment().erc20Token;

        const testWalletPK = testMaster.newEmptyAccount().privateKey;
        const mainAccount = testMaster.mainAccount();

        // Initialize providers
        l1Provider = mainAccount.providerL1!;
        interop1Provider = mainAccount.provider;
        // Setup wallets for Interop1
        veryRichWallet = new zksync.Wallet(richPk, interop1Provider, l1Provider);

        // Initialize Test Master and create wallets for Interop1
        interop1Wallet = new zksync.Wallet(testWalletPK, interop1Provider, l1Provider);
        interop1RichWallet = new zksync.Wallet(mainAccount.privateKey, interop1Provider, l1Provider);
        interop1VeryRichWallet = new zksync.Wallet(richPk, interop1Provider, l1Provider);

        // Skip interop tests if the SL is the same as the L1.
        const bridgehub = new ethers.Contract(
            await alice.provider.getBridgehubContractAddress(),
            ArtifactBridgeHub.abi,
            alice.providerL1
        );

        if (
            (await bridgehub.settlementLayer((await alice.provider.getNetwork()).chainId)) ==
            (await alice.providerL1!.getNetwork()).chainId
        ) {
            skipInteropTests = true;
        } else {
            // Define the second chain wallet if the SL is different from the L1.
            const maybeAliceSecondChain = testMaster.mainAccountSecondChain();
            if (!maybeAliceSecondChain) {
                throw new Error(
                    'Interop tests cannot be run if the second chain is not set. Use the --second-chain flag to specify a different second chain to run the tests on.'
                );
            }
            aliceSecondChain = maybeAliceSecondChain!;
        }

        // Setup Interop2 Provider and Wallet
        interop2Provider = new RetryProvider(
            { url: await getL2bUrl('validium'), timeout: 1200 * 1000 },
            undefined,
            testMaster.reporter
        );
        interop2RichWallet = new zksync.Wallet(mainAccount.privateKey, interop2Provider, l1Provider);

        gatewayProvider = new RetryProvider(
            { url: await getL2bUrl('gateway'), timeout: 1200 * 1000 },
            undefined,
            testMaster.reporter
        );
        gatewayWallet = new zksync.Wallet(zksync.Wallet.createRandom().privateKey, gatewayProvider);

        // Initialize Contracts on Interop1
        interop1InteropCenter = new zksync.Contract(
            L2_INTEROP_CENTER_ADDRESS,
            ArtifactInteropCenter.abi,
            interop1Wallet
        );
        interop2InteropHandler = new zksync.Contract(
            L2_INTEROP_HANDLER_ADDRESS,
            ArtifactInteropHandler.abi,
            interop2RichWallet
        );
        interop1NativeTokenVault = new zksync.Contract(
            L2_NATIVE_TOKEN_VAULT_ADDRESS,
            ArtifactNativeTokenVault.abi,
            interop1Wallet
        );

        // Initialize Contracts on Interop2
        interop2NativeTokenVault = new zksync.Contract(
            L2_NATIVE_TOKEN_VAULT_ADDRESS,
            ArtifactNativeTokenVault.abi,
            interop2Provider
        );
    });

    let withdrawalHash: string;
    let params: FinalizeWithdrawalParams;
    test('Can check withdrawal hash in L2-A', async () => {
        if (skipInteropTests) {
            return;
        }

        const l2MessageVerification = new zksync.Contract(
            L2_MESSAGE_VERIFICATION_ADDRESS,
            ArtifactL2MessageVerification.abi,
            alice.provider
        );

        // Perform a withdrawal and wait for it to be processed
        const withdrawalPromise = await alice.withdraw({
            token: tokenDetails.l2Address,
            amount: 1n
        });
        await expect(withdrawalPromise).toBeAccepted();
        const withdrawalTx = await withdrawalPromise;
        withdrawalHash = withdrawalTx.hash;
        const l2TxReceipt = await alice.provider.getTransactionReceipt(withdrawalHash);
        await waitForL2ToL1LogProof(alice, l2TxReceipt!.blockNumber, withdrawalHash);

        // Proof-based interop on Gateway, meaning the Merkle proof hashes to Gateway's MessageRoot
        params = await alice.getFinalizeWithdrawalParams(withdrawalHash, undefined, 'proof_based_gw');

        // Needed else the L2's view of GW's MessageRoot won't be updated
<<<<<<< HEAD
        await waitForInteropRootNonZero(alice.provider, alice, GW_CHAIN_ID, getGWBlockNumber(params));
=======
        await waitForInteropRootNonZero(alice.provider, alice, getGWBlockNumber(params));
>>>>>>> 271f955a

        const included = await l2MessageVerification.proveL2MessageInclusionShared(
            (await alice.provider.getNetwork()).chainId,
            params.l1BatchNumber,
            params.l2MessageIndex,
            { txNumberInBatch: params.l2TxNumberInBlock, sender: params.sender, data: params.message },
            params.proof
        );
        expect(included).toBe(true);
    });

    test('Can check withdrawal hash from L2-B', async () => {
        if (skipInteropTests) {
            return;
        }

        const l2MessageVerification = new zksync.Contract(
            L2_MESSAGE_VERIFICATION_ADDRESS,
            ArtifactL2MessageVerification.abi,
            aliceSecondChain.provider
        );

        // Needed else the L2's view of GW's MessageRoot won't be updated
        await waitForInteropRootNonZero(
            aliceSecondChain.provider,
            aliceSecondChain,
            GW_CHAIN_ID,
            getGWBlockNumber(params)
        );

        // We use the same proof that was verified in L2-A
        const included = await l2MessageVerification.proveL2MessageInclusionShared(
            (await alice.provider.getNetwork()).chainId,
            params.l1BatchNumber,
            params.l2MessageIndex,
            { txNumberInBatch: params.l2TxNumberInBlock, sender: params.sender, data: params.message },
            params.proof
        );
        expect(included).toBe(true);
    });

    test('Can perform an ETH deposit', async () => {
        const gasPrice = await scaledGasPrice(interop1RichWallet);

        await (
            await veryRichWallet._signerL1!().sendTransaction({
                to: interop1RichWallet.address,
                value: ethFundAmount * 10n
            })
        ).wait();

        // Deposit funds on Interop1
        await (
            await interop1RichWallet.deposit({
                token: ETH_ADDRESS_IN_CONTRACTS,
                amount: ethFundAmount,
                to: interop1Wallet.address,
                approveERC20: true,
                approveBaseERC20: true,
                approveOverrides: { gasPrice },
                overrides: { gasPrice }
            })
        ).wait();

        // Deposit funds on Interop2
        await (
            await interop2RichWallet.deposit({
                token: ETH_ADDRESS_IN_CONTRACTS,
                amount: ethFundAmount,
                to: interop2RichWallet.address,
                approveERC20: true,
                approveBaseERC20: true,
                approveOverrides: { gasPrice },
                overrides: { gasPrice }
            })
        ).wait();
    });

    test('Can deploy token contracts', async () => {
        // Deploy Token A on Interop1
        const tokenADeploy = await deployContract(interop1Wallet, ArtifactMintableERC20, [
            tokenA.name,
            tokenA.symbol,
            tokenA.decimals
        ]);
        tokenA.l2Address = await tokenADeploy.getAddress();
        console.log('tokenA.l2Address', tokenA.l2Address);
        // Register Token A
        await (await interop1NativeTokenVault.registerToken(tokenA.l2Address)).wait();
        tokenA.assetId = await interop1NativeTokenVault.assetId(tokenA.l2Address);
        tokenA.l2AddressSecondChain = await interop2NativeTokenVault.tokenAddress(tokenA.assetId);
        interop1TokenA = new zksync.Contract(tokenA.l2Address, ArtifactMintableERC20.abi, interop1Wallet);
    });

    test('Can perform cross chain transfer', async () => {
        const transferAmount = 100n;
        // let interop1TokenAVeryRichWallet = new zksync.Contract(
        //     tokenA.l2Address,
        //     ArtifactMintableERC20.abi,
        //     interop1VeryRichWallet
        // );
        // await ((await interop1TokenAVeryRichWallet.approve(L2_NATIVE_TOKEN_VAULT_ADDRESS, transferAmount)).wait()).wait();
        // await ((await interop1TokenA.mint('0x36615Cf349d7F6344891B1e7CA7C72883F5dc049', transferAmount)).wait()).wait();

        await Promise.all([
            // Approve token transfer on Interop1
            (await interop1TokenA.approve(L2_NATIVE_TOKEN_VAULT_ADDRESS, transferAmount)).wait(),

            // Mint tokens for the test wallet on Interop1 for the transfer
            (await interop1TokenA.mint(interop1Wallet.address, transferAmount)).wait()
        ]);

        // Compose and send the interop request transaction
        const erc7786AttributeDummy = new zksync.Contract(
            '0x0000000000000000000000000000000000000000',
            ArtifactIERC7786Attributes.abi,
            interop1Wallet
        );

        const feeValue = ethers.parseEther('0.2');
        const receipt = await fromInterop1RequestInterop(
            // Fee payment call starters
            [
                {
                    nextContract: ethers.ZeroAddress,
                    data: '0x',
                    callAttributes: [
                        await erc7786AttributeDummy.interface.encodeFunctionData('interopCallValue', [feeValue])
                    ]
                }
            ],
            // Execution call starters for token transfer
            [
                {
                    nextContract: L2_ASSET_ROUTER_ADDRESS,
                    data: getTokenTransferSecondBridgeData(tokenA.assetId!, transferAmount, interop2RichWallet.address),
                    callAttributes: [await erc7786AttributeDummy.interface.encodeFunctionData('indirectCall', [0n])]
                }
            ]
        );
        // console.log('receipt', receipt);

        // Broadcast interop transaction from Interop1 to Interop2
        // await readAndBroadcastInteropTx(tx.hash, interop1Provider, interop2Provider);
        await readAndBroadcastInteropBundle(receipt.hash, interop1Provider, interop2Provider);

        await sleep(10000);
        tokenA.l2AddressSecondChain = await interop2NativeTokenVault.tokenAddress(tokenA.assetId);
        console.log('Token A info:', tokenA);

        // Assert that the token balance on chain2
        // const interop1WalletSecondChainBalance = await getTokenBalance({
        //     provider: interop2Provider,
        //     tokenAddress: tokenA.l2AddressSecondChain!,
        //     address: interop2RichWallet.address
        // });
        // expect(interop1WalletSecondChainBalance).toBe(transferAmount);
    });

    // Types for interop call starters and gas fields.
    interface InteropCallStarter {
        nextContract: string;
        data: string;
        callAttributes: string[];
    }

    /**
     * Sends a direct L2 transaction request on Interop1.
     * The function prepares the interop call input and populates the transaction before sending.
     */
    async function fromInterop1RequestInterop(
        feeCallStarters: InteropCallStarter[],
        execCallStarters: InteropCallStarter[]
    ) {
        // note skipping feeCallStarters for now:

        const txFinalizeReceipt = (
            await interop1InteropCenter.sendBundle((await interop2Provider.getNetwork()).chainId, execCallStarters, [])
        ).wait();
        return txFinalizeReceipt;

        // const tx = await interop1InteropCenter.requestInterop(
        //     (await interop2Provider.getNetwork()).chainId,
        //     // L2_STANDARD_TRIGGER_ACCOUNT_ADDRESS,
        //     feeCallStarters,
        //     execCallStarters,
        //     {
        //         gasLimit: 30000000n,
        //         gasPerPubdataByteLimit: REQUIRED_L2_GAS_PRICE_PER_PUBDATA,
        //         refundRecipient: interop1Wallet.address,
        //         paymaster: ethers.ZeroAddress,
        //         paymasterInput: '0x'
        //     },
        //     {
        //         value: [...feeCallStarters, ...execCallStarters].reduce(
        //             (total, item) => total + BigInt(item.requestedInteropCallValue),
        //             0n
        //         )
        //     }
        // );
        // const txReceipt: zksync.types.TransactionReceipt = await tx.wait();
        // return txReceipt;
    }

    /**
     * Generates ABI-encoded data for transferring tokens using the second bridge.
     */
    function getTokenTransferSecondBridgeData(assetId: string, amount: bigint, recipient: string) {
        return ethers.concat([
            '0x01',
            new ethers.AbiCoder().encode(
                ['bytes32', 'bytes'],
                [
                    assetId,
                    new ethers.AbiCoder().encode(
                        ['uint256', 'address', 'address'],
                        [amount, recipient, ethers.ZeroAddress]
                    )
                ]
            )
        ]);
    }

    function getGWBlockNumber(params: FinalizeWithdrawalParams): number {
        /// see hashProof in MessageHashing.sol for this logic.
        let gwProofIndex =
            1 + parseInt(params.proof[0].slice(4, 6), 16) + 1 + parseInt(params.proof[0].slice(6, 8), 16);
        // console.log('params', params, gwProofIndex, parseInt(params.proof[gwProofIndex].slice(2, 34), 16));
        return parseInt(params.proof[gwProofIndex].slice(2, 34), 16);
    }

<<<<<<< HEAD
    async function waitForInteropRootNonZero(
        provider: zksync.Provider,
        alice: zksync.Wallet,
        chainId: bigint,
        l1BatchNumber: number
    ) {
=======
    async function waitForInteropRootNonZero(provider: zksync.Provider, alice: zksync.Wallet, l1BatchNumber: number) {
>>>>>>> 271f955a
        const l2InteropRootStorage = new zksync.Contract(
            L2_INTEROP_ROOT_STORAGE_ADDRESS,
            ArtifactL2InteropRootStorage.abi,
            provider
        );
        let currentRoot = ethers.ZeroHash;
        let count = 0;
        while (currentRoot === ethers.ZeroHash && count < 20) {
            // We make repeated transactions to force the L2 to update the interop root.
            const tx = await alice.transfer({
                to: alice.address,
<<<<<<< HEAD
                amount: 1,
                token: ETH_ADDRESS
=======
                amount: 1
>>>>>>> 271f955a
            });
            await tx.wait();

            currentRoot = await l2InteropRootStorage.interopRoots(parseInt(chainId.toString()), l1BatchNumber);
            await zksync.utils.sleep(alice.provider.pollingInterval);

            console.log('currentRoot', currentRoot, count);
            count++;
        }
        console.log('Interop root is non-zero', currentRoot, l1BatchNumber);
    }

    const GW_CHAIN_ID = 506n;

    /**
     * Reads an interop transaction from the sender chain, constructs a new transaction,
     * and broadcasts it on the receiver chain.
     */
    async function readAndBroadcastInteropBundle(
        txHash: string,
        senderProvider: zksync.Provider,
        receiverProvider: zksync.Provider
    ) {
        console.log('*Reading and broadcasting interop bundle initiated by txHash*', txHash);
        const senderUtilityWallet = new zksync.Wallet(zksync.Wallet.createRandom().privateKey, senderProvider);
        const txReceipt = await senderProvider.getTransactionReceipt(txHash);
        await waitUntilBlockFinalized(senderUtilityWallet, txReceipt!.blockNumber);
        // const gwWallet = new zksync.Wallet(zksync.Wallet.createRandom().privateKey, gatewayProvider);
        // await waitUntilBlockExecutedOnGateway(senderUtilityWallet, gatewayWallet, txReceipt!.blockNumber);
        /// kl todo figure out what we need to wait for here. Probably the fact that we need to wait for the GW block finalization.
        await sleep(25000);
        // console.log((await senderProvider.getNetwork()).chainId);
        // console.log((await senderProvider.getNetwork()).name)
        // console.log(await senderUtilityWallet.getL2BridgeContracts())
        const params = await senderUtilityWallet.getFinalizeWithdrawalParams(txHash, 0, 'proof_based_gw');
        await waitForInteropRootNonZero(interop2Provider, interop2RichWallet, GW_CHAIN_ID, getGWBlockNumber(params));

        // Get interop trigger and bundle data from the sender chain.
        const executionBundle = await getInteropBundleData(senderProvider, txHash, 0);
        // console.log('executionBundle', executionBundle);
        if (executionBundle.output == null) return;

        const receipt = await interop2InteropHandler.executeBundle(
            executionBundle.rawData,
            executionBundle.proofDecoded
        );
        await receipt.wait();
        console.log('receipt', receipt.hash);
    }

    /**
     * Reads an interop transaction from the sender chain, constructs a new transaction,
     * and broadcasts it on the receiver chain.
     */
    async function readAndBroadcastInteropTx(
        txHash: string,
        senderProvider: zksync.Provider,
        receiverProvider: zksync.Provider
    ) {
        console.log('*Reading and broadcasting interop tx initiated by txHash*', txHash);
        const senderUtilityWallet = new zksync.Wallet(zksync.Wallet.createRandom().privateKey, senderProvider);
        const txReceipt = await senderProvider.getTransactionReceipt(txHash);
        await waitUntilBlockFinalized(senderUtilityWallet, txReceipt!.blockNumber);

        /// kl todo figure out what we need to wait for here. Probably the fact that we need to wait for the GW block finalization.
        await sleep(25000);
        const params = await senderUtilityWallet.getFinalizeWithdrawalParams(txHash, 0, 'proof_based_gw');
        await waitForInteropRootNonZero(interop2Provider, interop2RichWallet, GW_CHAIN_ID, getGWBlockNumber(params));

        // Get interop trigger and bundle data from the sender chain.
        // const triggerDataBundle = await getInteropTriggerData(senderProvider, txHash, 2);
        // const feeBundle = await getInteropBundleData(senderProvider, txHash, 0);
        const executionBundle = await getInteropBundleData(senderProvider, txHash, 0);
        if (executionBundle.output == null) return;

        // ABI-encode execution data along with its proof.
        const txData = ethers.AbiCoder.defaultAbiCoder().encode(
            ['bytes', 'bytes'],
            [executionBundle.rawData, executionBundle.fullProof]
        );

        // Construct the interop transaction for the receiver chain.
        // const nonce = await receiverProvider.getTransactionCount(L2_STANDARD_TRIGGER_ACCOUNT_ADDRESS);
        const feeData = await receiverProvider.getFeeData();
        // let interopTx = {
        //     from: L2_STANDARD_TRIGGER_ACCOUNT_ADDRESS,
        //     to: L2_INTEROP_HANDLER_ADDRESS,
        //     chainId: (await receiverProvider.getNetwork()).chainId.toString(),
        //     data: txData,
        //     nonce: nonce,
        //     customData: {
        //         paymasterParams: {
        //             paymaster: triggerDataBundle.output.gasFields.paymaster,
        //             paymasterInput: triggerDataBundle.output.gasFields.paymasterInput
        //         },
        //         gasPerPubdata: triggerDataBundle.output.gasFields.gasPerPubdataByteLimit,
        //         customSignature: ethers.AbiCoder.defaultAbiCoder().encode(
        //             ['bytes', 'bytes', 'address', 'address', 'bytes'],
        //             [
        //                 feeBundle.rawData,
        //                 feeBundle.fullProof,
        //                 triggerDataBundle.output.sender,
        //                 triggerDataBundle.output.gasFields.refundRecipient,
        //                 triggerDataBundle.fullProof
        //             ]
        //         )
        //     },
        //     maxFeePerGas: feeData.maxFeePerGas,
        //     maxPriorityFeePerGas: feeData.maxPriorityFeePerGas,
        //     gasLimit: triggerDataBundle.output.gasFields.gasLimit,
        //     value: 0
        // };

        // Serialize and broadcast the transaction
        // const hexTx = zksync.utils.serializeEip712(interopTx);
        // const broadcastTx = await receiverProvider.broadcastTransaction(hexTx);
        // await broadcastTx.wait();

        // Recursive broadcast
        // await readAndBroadcastInteropTx(broadcastTx.realInteropHash!, receiverProvider, senderProvider);
    }

    /**
     * Retrieves the token balance for a given address.
     */
    async function getTokenBalance({
        provider,
        tokenAddress,
        address
    }: {
        provider: zksync.Provider;
        tokenAddress: string;
        address: string;
    }): Promise<bigint> {
        if (!tokenAddress) {
            throw new Error('Token address is not provided');
        }
        if (tokenAddress === ethers.ZeroAddress) {
            // Happens when token wasn't deployed yet. Therefore there is no balance.
            return 0n;
        }
        const tokenContract = new zksync.Contract(tokenAddress, ArtifactMintableERC20.abi, provider);
        return await tokenContract.balanceOf(address);
    }

    afterAll(async () => {
        await testMaster.deinitialize();
    });
});<|MERGE_RESOLUTION|>--- conflicted
+++ resolved
@@ -36,12 +36,9 @@
 import { getInteropBundleData } from '../src/temp-sdk';
 import { ETH_ADDRESS, sleep } from 'zksync-ethers/build/utils';
 import { FinalizeWithdrawalParams } from 'zksync-ethers/build/types';
-<<<<<<< HEAD
 
 const richPk = '0x7726827caac94a7f9e1b160f7ea819f172f7b6f9d2a97f992c38edeab82d4110'; // Must have L1 ETH
 const ethFundAmount = ethers.parseEther('1');
-=======
->>>>>>> 271f955a
 
 describe('Interop behavior checks', () => {
     let testMaster: TestMaster;
@@ -196,11 +193,7 @@
         params = await alice.getFinalizeWithdrawalParams(withdrawalHash, undefined, 'proof_based_gw');
 
         // Needed else the L2's view of GW's MessageRoot won't be updated
-<<<<<<< HEAD
         await waitForInteropRootNonZero(alice.provider, alice, GW_CHAIN_ID, getGWBlockNumber(params));
-=======
-        await waitForInteropRootNonZero(alice.provider, alice, getGWBlockNumber(params));
->>>>>>> 271f955a
 
         const included = await l2MessageVerification.proveL2MessageInclusionShared(
             (await alice.provider.getNetwork()).chainId,
@@ -432,16 +425,12 @@
         return parseInt(params.proof[gwProofIndex].slice(2, 34), 16);
     }
 
-<<<<<<< HEAD
     async function waitForInteropRootNonZero(
         provider: zksync.Provider,
         alice: zksync.Wallet,
         chainId: bigint,
         l1BatchNumber: number
     ) {
-=======
-    async function waitForInteropRootNonZero(provider: zksync.Provider, alice: zksync.Wallet, l1BatchNumber: number) {
->>>>>>> 271f955a
         const l2InteropRootStorage = new zksync.Contract(
             L2_INTEROP_ROOT_STORAGE_ADDRESS,
             ArtifactL2InteropRootStorage.abi,
@@ -449,23 +438,19 @@
         );
         let currentRoot = ethers.ZeroHash;
         let count = 0;
-        while (currentRoot === ethers.ZeroHash && count < 20) {
+        while (currentRoot === ethers.ZeroHash && count < 40) {
             // We make repeated transactions to force the L2 to update the interop root.
             const tx = await alice.transfer({
                 to: alice.address,
-<<<<<<< HEAD
                 amount: 1,
                 token: ETH_ADDRESS
-=======
-                amount: 1
->>>>>>> 271f955a
             });
             await tx.wait();
 
             currentRoot = await l2InteropRootStorage.interopRoots(parseInt(chainId.toString()), l1BatchNumber);
             await zksync.utils.sleep(alice.provider.pollingInterval);
 
-            console.log('currentRoot', currentRoot, count);
+            // console.log('currentRoot', currentRoot, count);
             count++;
         }
         console.log('Interop root is non-zero', currentRoot, l1BatchNumber);
