--- conflicted
+++ resolved
@@ -236,12 +236,7 @@
             tokenAddress: tokenA.l2AddressSecondChain!,
             address: aliasedInterop1WalletAddress
         });
-<<<<<<< HEAD
         expect(interop1WalletSecondChainBalance.toString()).toBe(transferAmount.toString());
-=======
-        expect(interop1WalletSecondChainBalance).toBe(transferAmount);
-        console.log("test succeeded")
->>>>>>> 351a7d28
     });
 
     // Types for interop call starters and gas fields.
