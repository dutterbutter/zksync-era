/**
 * This suite contains tests checking default ERC-20 contract behavior.
 */

import { TestMaster } from '../src';
import { Token } from '../src/types';
import { shouldChangeTokenBalances, shouldOnlyTakeFee } from '../src/modifiers/balance-checker';

import * as zksync from 'zksync-ethers';
import * as ethers from 'ethers';
<<<<<<< HEAD
import { scaledGasPrice, waitForBlockToBeFinalizedOnL1 } from '../src/helpers';
=======
import { scaledGasPrice, waitForL2ToL1LogProof } from '../src/helpers';
>>>>>>> a8489270
import { L2_DEFAULT_ETH_PER_ACCOUNT } from '../src/context-owner';

describe('L1 ERC20 contract checks', () => {
    let testMaster: TestMaster;
    let alice: zksync.Wallet;
    let bob: zksync.Wallet;
    let isETHBasedChain: boolean;
    let baseTokenAddress: string;
    let tokenDetails: Token;
    let aliceErc20: zksync.Contract;

    beforeAll(async () => {
        testMaster = TestMaster.getInstance(__filename);
        alice = testMaster.mainAccount();
        bob = testMaster.newEmptyAccount();

        // Get the information about base token address directly from the L2.
        baseTokenAddress = await alice._providerL2().getBaseTokenContractAddress();
        isETHBasedChain = baseTokenAddress == zksync.utils.ETH_ADDRESS_IN_CONTRACTS;

        tokenDetails = testMaster.environment().erc20Token;
        aliceErc20 = new zksync.Contract(tokenDetails.l2Address, zksync.utils.IERC20, alice);
    });

    test('Token properties are correct', async () => {
        await expect(aliceErc20.name()).resolves.toBe(tokenDetails.name);
        await expect(aliceErc20.decimals()).resolves.toBe(tokenDetails.decimals);
        await expect(aliceErc20.symbol()).resolves.toBe(tokenDetails.symbol);
        await expect(aliceErc20.balanceOf(alice.address)).resolves.toBeGreaterThan(0n); // 'Alice should have non-zero balance'
    });

    test('Can perform a deposit', async () => {
        const amount = 1n; // 1 wei is enough.
        const gasPrice = await scaledGasPrice(alice);

        // Note: for L1 we should use L1 token address.
        const l1BalanceChange = await shouldChangeTokenBalances(
            tokenDetails.l1Address,
            [{ wallet: alice, change: -amount }],
            {
                l1: true
            }
        );
        const l2BalanceChange = await shouldChangeTokenBalances(tokenDetails.l2Address, [
            { wallet: alice, change: amount }
        ]);
        const feeCheck = await shouldOnlyTakeFee(alice, true);
        await expect(
            alice.deposit({
                token: tokenDetails.l1Address,
                amount,
                approveERC20: true,
                approveBaseERC20: true,
                approveOverrides: {
                    gasPrice
                },
                overrides: {
                    gasPrice
                }
            })
        ).toBeAccepted([l1BalanceChange, l2BalanceChange, feeCheck]);
    });

    test('Can perform a transfer', async () => {
        const value = 200n;

        const balanceChange = await shouldChangeTokenBalances(tokenDetails.l2Address, [
            { wallet: alice, change: -value },
            { wallet: bob, change: value }
        ]);
        const feeCheck = await shouldOnlyTakeFee(alice);

        // Send transfer, it should succeed.
        await expect(aliceErc20.transfer(bob.address, value)).toBeAccepted([balanceChange, feeCheck]);
    });

    test('Can perform a transfer to self', async () => {
        const value = 200n;

        // When transferring to self, balance should not change.
        const balanceChange = await shouldChangeTokenBalances(tokenDetails.l2Address, [{ wallet: alice, change: 0n }]);
        const feeCheck = await shouldOnlyTakeFee(alice);
        await expect(aliceErc20.transfer(alice.address, value)).toBeAccepted([balanceChange, feeCheck]);
    });

    test('Incorrect transfer should revert', async () => {
        const value = ethers.parseEther('1000000.0');
        const gasPrice = await scaledGasPrice(alice);

        // Since gas estimation is expected to fail, we request gas limit for similar non-failing tx.
        const gasLimit = await aliceErc20.transfer.estimateGas(bob.address, 1);

        // Balances should not change for this token.
        const noBalanceChange = await shouldChangeTokenBalances(tokenDetails.l2Address, [
            { wallet: alice, change: 0n },
            { wallet: bob, change: 0n }
        ]);
        // Fee in ETH should be taken though.
        const feeTaken = await shouldOnlyTakeFee(alice);

        // Send transfer, it should revert due to lack of balance.
        await expect(aliceErc20.transfer(bob.address, value, { gasLimit, gasPrice })).toBeReverted([
            noBalanceChange,
            feeTaken
        ]);
    });

    test('Transfer to zero address should revert', async () => {
        const zeroAddress = ethers.ZeroAddress;
        const value = 200n;
        const gasPrice = await scaledGasPrice(alice);

        // Since gas estimation is expected to fail, we request gas limit for similar non-failing tx.
        const gasLimit = await aliceErc20.transfer.estimateGas(bob.address, 1);

        // Balances should not change for this token.
        const noBalanceChange = await shouldChangeTokenBalances(tokenDetails.l2Address, [
            { wallet: alice, change: 0n }
        ]);
        // Fee in ETH should be taken though.
        const feeTaken = await shouldOnlyTakeFee(alice);

        // Send transfer, it should revert because transfers to zero address are not allowed.
        await expect(aliceErc20.transfer(zeroAddress, value, { gasLimit, gasPrice })).toBeReverted([
            noBalanceChange,
            feeTaken
        ]);
    });

    test('Approve and transferFrom should work', async () => {
        const approveAmount = 42n;
        const bobErc20 = new zksync.Contract(tokenDetails.l2Address, zksync.utils.IERC20, bob);

        // Fund bob's account to perform a transaction from it.
        await alice
            .transfer({
                to: bob.address,
                amount: L2_DEFAULT_ETH_PER_ACCOUNT / 8n,
                token: zksync.utils.L2_BASE_TOKEN_ADDRESS
            })
            .then((tx) => tx.wait());

        await expect(aliceErc20.allowance(alice.address, bob.address)).resolves.toEqual(0n);
        await expect(aliceErc20.approve(bob.address, approveAmount)).toBeAccepted();
        await expect(aliceErc20.allowance(alice.address, bob.address)).resolves.toEqual(approveAmount);
        await expect(bobErc20.transferFrom(alice.address, bob.address, approveAmount)).toBeAccepted();
        await expect(aliceErc20.allowance(alice.address, bob.address)).resolves.toEqual(0n);
    });

    test('Can perform a withdrawal', async () => {
        if (testMaster.isFastMode()) {
            return;
        }
        const amount = 1n;

        const l2BalanceChange = await shouldChangeTokenBalances(tokenDetails.l2Address, [
            { wallet: alice, change: -amount }
        ]);
        const feeCheck = await shouldOnlyTakeFee(alice);
        const withdrawalPromise = alice.withdraw({
            token: tokenDetails.l2Address,
            amount
        });
        await expect(withdrawalPromise).toBeAccepted([l2BalanceChange, feeCheck]);
        const withdrawalTx = await withdrawalPromise;
        const l2TxReceipt = await alice.provider.getTransactionReceipt(withdrawalTx.hash);
<<<<<<< HEAD
        await waitForBlockToBeFinalizedOnL1(alice, l2TxReceipt!.blockNumber);
=======
        await waitForL2ToL1LogProof(alice, l2TxReceipt!.blockNumber, withdrawalTx.hash);
>>>>>>> a8489270

        // Note: For L1 we should use L1 token address.
        const l1BalanceChange = await shouldChangeTokenBalances(
            tokenDetails.l1Address,
            [{ wallet: alice, change: amount }],
            {
                l1: true
            }
        );

        await expect(alice.finalizeWithdrawal(withdrawalTx.hash)).toBeAccepted([l1BalanceChange]);
    });

    test('Should claim failed deposit', async () => {
        if (testMaster.isFastMode()) {
            return;
        }

        const amount = 1n;
        const initialBalance = await alice.getBalanceL1(tokenDetails.l1Address);
        // Deposit to the zero address is forbidden and should fail with the current implementation.
        const depositHandle = await alice.deposit({
            token: tokenDetails.l1Address,
            to: ethers.ZeroAddress,
            amount,
            approveERC20: true,
            approveBaseERC20: true,
            l2GasLimit: 5_000_000 // Setting the limit manually to avoid estimation for L1->L2 transaction
        });
        const l1Receipt = await depositHandle.waitL1Commit();

        // L1 balance should change, but tx should fail in L2.
        await expect(alice.getBalanceL1(tokenDetails.l1Address)).resolves.toEqual(initialBalance - amount);
        await expect(depositHandle).toBeReverted();

        // Wait for tx to be finalized.
        // `waitFinalize` is not used because it doesn't work as expected for failed transactions.
        // It throws once it gets status == 0 in the receipt and doesn't wait for the finalization.
        const l2Hash = zksync.utils.getL2HashFromPriorityOp(l1Receipt, await alice.provider.getMainContractAddress());
        const l2TxReceipt = await alice.provider.getTransactionReceipt(l2Hash);
<<<<<<< HEAD
        await waitForBlockToBeFinalizedOnL1(alice, l2TxReceipt!.blockNumber);
=======
        await waitForL2ToL1LogProof(alice, l2TxReceipt!.blockNumber, l2Hash);
>>>>>>> a8489270
        // Claim failed deposit.
        await expect(alice.claimFailedDeposit(l2Hash)).toBeAccepted();
        await expect(alice.getBalanceL1(tokenDetails.l1Address)).resolves.toEqual(initialBalance);
    });

    test('Can perform a deposit with precalculated max value', async () => {
        if (!isETHBasedChain) {
            // approving whole base token balance
            const baseTokenDetails = testMaster.environment().baseToken;
            const baseTokenMaxAmount = await alice.getBalanceL1(baseTokenDetails.l1Address);
            await (await alice.approveERC20(baseTokenDetails.l1Address, baseTokenMaxAmount)).wait();
        }

        // depositing the max amount: the whole balance of the token
        const tokenDepositAmount = await alice.getBalanceL1(tokenDetails.l1Address);

        // approving the needed allowance for the deposit
        await (await alice.approveERC20(tokenDetails.l1Address, tokenDepositAmount)).wait();

        // fee of the deposit in ether
        const depositFee = await alice.getFullRequiredDepositFee({
            token: tokenDetails.l1Address
        });

        // checking if alice has enough funds to pay the fee
        const l1Fee = depositFee.l1GasLimit * (depositFee.maxFeePerGas! || depositFee.gasPrice!);
        const l2Fee = depositFee.baseCost;
        const aliceBalance = await alice.getBalanceL1();
        if (aliceBalance < l1Fee + l2Fee) {
            throw new Error('Not enough balance to pay the fee');
        }

        // deposit handle with the precalculated max amount
        const depositHandle = await alice.deposit({
            token: tokenDetails.l1Address,
            amount: tokenDepositAmount,
            l2GasLimit: depositFee.l2GasLimit,
            approveBaseERC20: true,
            approveERC20: true,
            overrides: depositFee
        });

        // checking the l2 balance change
        const l2TokenBalanceChange = await shouldChangeTokenBalances(tokenDetails.l2Address, [
            { wallet: alice, change: tokenDepositAmount }
        ]);
        await expect(depositHandle).toBeAccepted([l2TokenBalanceChange]);
    });

    afterAll(async () => {
        await testMaster.deinitialize();
    });
});<|MERGE_RESOLUTION|>--- conflicted
+++ resolved
@@ -8,11 +8,7 @@
 
 import * as zksync from 'zksync-ethers';
 import * as ethers from 'ethers';
-<<<<<<< HEAD
-import { scaledGasPrice, waitForBlockToBeFinalizedOnL1 } from '../src/helpers';
-=======
 import { scaledGasPrice, waitForL2ToL1LogProof } from '../src/helpers';
->>>>>>> a8489270
 import { L2_DEFAULT_ETH_PER_ACCOUNT } from '../src/context-owner';
 
 describe('L1 ERC20 contract checks', () => {
@@ -179,11 +175,7 @@
         await expect(withdrawalPromise).toBeAccepted([l2BalanceChange, feeCheck]);
         const withdrawalTx = await withdrawalPromise;
         const l2TxReceipt = await alice.provider.getTransactionReceipt(withdrawalTx.hash);
-<<<<<<< HEAD
-        await waitForBlockToBeFinalizedOnL1(alice, l2TxReceipt!.blockNumber);
-=======
         await waitForL2ToL1LogProof(alice, l2TxReceipt!.blockNumber, withdrawalTx.hash);
->>>>>>> a8489270
 
         // Note: For L1 we should use L1 token address.
         const l1BalanceChange = await shouldChangeTokenBalances(
@@ -224,11 +216,7 @@
         // It throws once it gets status == 0 in the receipt and doesn't wait for the finalization.
         const l2Hash = zksync.utils.getL2HashFromPriorityOp(l1Receipt, await alice.provider.getMainContractAddress());
         const l2TxReceipt = await alice.provider.getTransactionReceipt(l2Hash);
-<<<<<<< HEAD
-        await waitForBlockToBeFinalizedOnL1(alice, l2TxReceipt!.blockNumber);
-=======
         await waitForL2ToL1LogProof(alice, l2TxReceipt!.blockNumber, l2Hash);
->>>>>>> a8489270
         // Claim failed deposit.
         await expect(alice.claimFailedDeposit(l2Hash)).toBeAccepted();
         await expect(alice.getBalanceL1(tokenDetails.l1Address)).resolves.toEqual(initialBalance);
