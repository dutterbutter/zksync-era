use std::time::{Duration, Instant};

use anyhow::Context;
<<<<<<< HEAD
use multivm::{
    interface::{L1BatchEnv, L2BlockEnv, PubdataParams, SystemEnv, TxExecutionMode},
=======
use zksync_contracts::BaseSystemContracts;
use zksync_dal::{Connection, Core, CoreDal, DalError};
use zksync_multivm::{
    interface::{L1BatchEnv, L2BlockEnv, SystemEnv, TxExecutionMode},
>>>>>>> fe65319d
    vm_latest::constants::BATCH_COMPUTATIONAL_GAS_LIMIT,
    zk_evm_latest::ethereum_types::H256,
};
use zksync_types::{
    block::L2BlockHeader, fee_model::BatchFeeInput, snapshots::SnapshotRecoveryStatus, Address,
    L1BatchNumber, L2BlockNumber, L2ChainId, ProtocolVersionId, ZKPORTER_IS_AVAILABLE,
};

/// Typesafe wrapper around [`L2BlockHeader`] returned by [`L1BatchParamsProvider`].
#[derive(Debug)]
pub struct FirstL2BlockInBatch {
    header: L2BlockHeader,
    l1_batch_number: L1BatchNumber,
}

impl FirstL2BlockInBatch {
    pub fn number(&self) -> L2BlockNumber {
        self.header.number
    }

    pub fn has_protocol_version(&self) -> bool {
        self.header.protocol_version.is_some()
    }

    pub fn set_protocol_version(&mut self, version: ProtocolVersionId) {
        assert!(
            self.header.protocol_version.is_none(),
            "Cannot redefine protocol version"
        );
        self.header.protocol_version = Some(version);
    }
}

/// Returns the parameters required to initialize the VM for the next L1 batch.
#[allow(clippy::too_many_arguments)]
pub fn l1_batch_params(
    current_l1_batch_number: L1BatchNumber,
    fee_account: Address,
    l1_batch_timestamp: u64,
    previous_batch_hash: H256,
    fee_input: BatchFeeInput,
    first_l2_block_number: L2BlockNumber,
    prev_l2_block_hash: H256,
    base_system_contracts: BaseSystemContracts,
    validation_computational_gas_limit: u32,
    protocol_version: ProtocolVersionId,
    virtual_blocks: u32,
    chain_id: L2ChainId,
    pubdata_params: PubdataParams,
) -> (SystemEnv, L1BatchEnv) {
    (
        SystemEnv {
            zk_porter_available: ZKPORTER_IS_AVAILABLE,
            version: protocol_version,
            base_system_smart_contracts: base_system_contracts,
            bootloader_gas_limit: BATCH_COMPUTATIONAL_GAS_LIMIT,
            execution_mode: TxExecutionMode::VerifyExecute,
            default_validation_computational_gas_limit: validation_computational_gas_limit,
            chain_id,
            pubdata_params,
        },
        L1BatchEnv {
            previous_batch_hash: Some(previous_batch_hash),
            number: current_l1_batch_number,
            timestamp: l1_batch_timestamp,
            fee_input,
            fee_account,
            enforced_base_fee: None,
            first_l2_block: L2BlockEnv {
                number: first_l2_block_number.0,
                timestamp: l1_batch_timestamp,
                prev_block_hash: prev_l2_block_hash,
                max_virtual_blocks_to_create: virtual_blocks,
            },
        },
    )
}

/// Provider of L1 batch parameters for state keeper I/O implementations. The provider is stateless; i.e., it doesn't
/// enforce a particular order of method calls.
#[derive(Debug)]
pub struct L1BatchParamsProvider {
    snapshot: Option<SnapshotRecoveryStatus>,
}

impl L1BatchParamsProvider {
    pub async fn new(storage: &mut Connection<'_, Core>) -> anyhow::Result<Self> {
        let snapshot = storage
            .snapshot_recovery_dal()
            .get_applied_snapshot_status()
            .await?;
        Ok(Self { snapshot })
    }

    /// Returns state root hash and timestamp of an L1 batch with the specified number waiting for the hash to be computed
    /// if necessary.
    pub async fn wait_for_l1_batch_params(
        &self,
        storage: &mut Connection<'_, Core>,
        number: L1BatchNumber,
    ) -> anyhow::Result<(H256, u64)> {
        let first_l1_batch = if let Some(snapshot) = &self.snapshot {
            // Special case: if we've recovered from a snapshot, we allow to wait for the snapshot L1 batch.
            if number == snapshot.l1_batch_number {
                return Ok((snapshot.l1_batch_root_hash, snapshot.l1_batch_timestamp));
            }
            snapshot.l1_batch_number + 1
        } else {
            L1BatchNumber(0)
        };

        anyhow::ensure!(
            number >= first_l1_batch,
            "Cannot wait a hash of a pruned L1 batch #{number} (first retained batch: {first_l1_batch})"
        );
        Self::wait_for_l1_batch_params_unchecked(storage, number).await
    }

    async fn wait_for_l1_batch_params_unchecked(
        storage: &mut Connection<'_, Core>,
        number: L1BatchNumber,
    ) -> anyhow::Result<(H256, u64)> {
        // If the state root is not known yet, this duration will be used to back off in the while loops
        const SAFE_STATE_ROOT_INTERVAL: Duration = Duration::from_millis(100);

        let stage_started_at: Instant = Instant::now();
        loop {
            let data = storage
                .blocks_dal()
                .get_l1_batch_state_root_and_timestamp(number)
                .await?;
            if let Some((root_hash, timestamp)) = data {
                tracing::trace!(
                    "Waiting for hash of L1 batch #{number} took {:?}",
                    stage_started_at.elapsed()
                );
                return Ok((root_hash, timestamp));
            }

            tokio::time::sleep(SAFE_STATE_ROOT_INTERVAL).await;
        }
    }

    pub async fn load_l1_batch_protocol_version(
        &self,
        storage: &mut Connection<'_, Core>,
        l1_batch_number: L1BatchNumber,
    ) -> anyhow::Result<Option<ProtocolVersionId>> {
        if let Some(snapshot) = &self.snapshot {
            if l1_batch_number == snapshot.l1_batch_number {
                return Ok(Some(snapshot.protocol_version));
            }
            anyhow::ensure!(
                l1_batch_number > snapshot.l1_batch_number,
                "Requested protocol version for pruned L1 batch #{l1_batch_number}; first retained batch is #{}",
                snapshot.l1_batch_number + 1
            );
        }

        storage
            .blocks_dal()
            .get_batch_protocol_version_id(l1_batch_number)
            .await
            .map_err(Into::into)
    }

    /// Returns a header of the first L2 block in the specified L1 batch regardless of whether the batch is sealed or not.
    pub async fn load_first_l2_block_in_batch(
        &self,
        storage: &mut Connection<'_, Core>,
        l1_batch_number: L1BatchNumber,
    ) -> anyhow::Result<Option<FirstL2BlockInBatch>> {
        let l2_block_number = self
            .load_number_of_first_l2_block_in_batch(storage, l1_batch_number)
            .await
            .context("failed getting first L2 block number")?;
        Ok(match l2_block_number {
            Some(number) => storage
                .blocks_dal()
                .get_l2_block_header(number)
                .await?
                .map(|header| FirstL2BlockInBatch {
                    header,
                    l1_batch_number,
                }),
            None => None,
        })
    }

    #[doc(hidden)] // public for testing purposes
    pub async fn load_number_of_first_l2_block_in_batch(
        &self,
        storage: &mut Connection<'_, Core>,
        l1_batch_number: L1BatchNumber,
    ) -> anyhow::Result<Option<L2BlockNumber>> {
        if l1_batch_number == L1BatchNumber(0) {
            return Ok(Some(L2BlockNumber(0)));
        }

        if let Some(snapshot) = &self.snapshot {
            anyhow::ensure!(
                l1_batch_number > snapshot.l1_batch_number,
                "Cannot load L2 blocks for pruned L1 batch #{l1_batch_number} (first retained batch: {})",
                snapshot.l1_batch_number + 1
            );
            if l1_batch_number == snapshot.l1_batch_number + 1 {
                return Ok(Some(snapshot.l2_block_number + 1));
            }
        }

        let prev_l1_batch = l1_batch_number - 1;
        // At this point, we have ensured that `prev_l1_batch` is not pruned.
        let Some((_, last_l2_block_in_prev_l1_batch)) = storage
            .blocks_dal()
            .get_l2_block_range_of_l1_batch(prev_l1_batch)
            .await?
        else {
            return Ok(None);
        };
        Ok(Some(last_l2_block_in_prev_l1_batch + 1))
    }

    /// Loads VM-related L1 batch parameters for the specified batch.
    pub async fn load_l1_batch_params(
        &self,
        storage: &mut Connection<'_, Core>,
        first_l2_block_in_batch: &FirstL2BlockInBatch,
        validation_computational_gas_limit: u32,
        chain_id: L2ChainId,
    ) -> anyhow::Result<(SystemEnv, L1BatchEnv)> {
        anyhow::ensure!(
            first_l2_block_in_batch.l1_batch_number > L1BatchNumber(0),
            "Loading params for genesis L1 batch not supported"
        );
        // L1 batch timestamp is set to the timestamp of its first L2 block.
        let l1_batch_timestamp = first_l2_block_in_batch.header.timestamp;

        let prev_l1_batch_number = first_l2_block_in_batch.l1_batch_number - 1;
        tracing::info!("Getting previous L1 batch hash for batch #{prev_l1_batch_number}");
        let (prev_l1_batch_hash, prev_l1_batch_timestamp) = self
            .wait_for_l1_batch_params(storage, prev_l1_batch_number)
            .await
            .context("failed getting hash for previous L1 batch")?;
        tracing::info!("Got state root hash for previous L1 batch #{prev_l1_batch_number}: {prev_l1_batch_hash:?}");

        anyhow::ensure!(
            prev_l1_batch_timestamp < l1_batch_timestamp,
            "Invalid params for L1 batch #{}: Timestamp of previous L1 batch ({prev_l1_batch_timestamp}) >= \
             provisional L1 batch timestamp ({l1_batch_timestamp}), \
             meaning that L1 batch will be rejected by the bootloader",
            first_l2_block_in_batch.l1_batch_number
        );

        let prev_l2_block_number = first_l2_block_in_batch.header.number - 1;
        tracing::info!("Getting previous L2 block hash for L2 block #{prev_l2_block_number}");

        let prev_l2_block_hash = self.snapshot.as_ref().and_then(|snapshot| {
            (snapshot.l2_block_number == prev_l2_block_number).then_some(snapshot.l2_block_hash)
        });
        let prev_l2_block_hash = match prev_l2_block_hash {
            Some(hash) => hash,
            None => storage
                .blocks_web3_dal()
                .get_l2_block_hash(prev_l2_block_number)
                .await
                .map_err(DalError::generalize)?
                .context("previous L2 block disappeared from storage")?,
        };
        tracing::info!(
            "Got hash for previous L2 block #{prev_l2_block_number}: {prev_l2_block_hash:?}"
        );

        let contract_hashes = first_l2_block_in_batch.header.base_system_contracts_hashes;
        let base_system_contracts = storage
            .factory_deps_dal()
            .get_base_system_contracts(contract_hashes.bootloader, contract_hashes.default_aa)
            .await
            .context("failed getting base system contracts")?;

        Ok(l1_batch_params(
            first_l2_block_in_batch.l1_batch_number,
            first_l2_block_in_batch.header.fee_account_address,
            l1_batch_timestamp,
            prev_l1_batch_hash,
            first_l2_block_in_batch.header.batch_fee_input,
            first_l2_block_in_batch.header.number,
            prev_l2_block_hash,
            base_system_contracts,
            validation_computational_gas_limit,
            first_l2_block_in_batch
                .header
                .protocol_version
                .context("`protocol_version` must be set for L2 block")?,
            first_l2_block_in_batch.header.virtual_blocks,
            chain_id,
            PubdataParams::extract_from_env(),
        ))
    }
}<|MERGE_RESOLUTION|>--- conflicted
+++ resolved
@@ -1,15 +1,10 @@
 use std::time::{Duration, Instant};
 
 use anyhow::Context;
-<<<<<<< HEAD
-use multivm::{
-    interface::{L1BatchEnv, L2BlockEnv, PubdataParams, SystemEnv, TxExecutionMode},
-=======
 use zksync_contracts::BaseSystemContracts;
 use zksync_dal::{Connection, Core, CoreDal, DalError};
 use zksync_multivm::{
-    interface::{L1BatchEnv, L2BlockEnv, SystemEnv, TxExecutionMode},
->>>>>>> fe65319d
+    interface::{L1BatchEnv, L2BlockEnv, PubdataParams, SystemEnv, TxExecutionMode},
     vm_latest::constants::BATCH_COMPUTATIONAL_GAS_LIMIT,
     zk_evm_latest::ethereum_types::H256,
 };
