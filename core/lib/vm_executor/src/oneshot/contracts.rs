--- conflicted
+++ resolved
@@ -109,16 +109,11 @@
             ProtocolVersionId::Version25 => &self.vm_protocol_defense,
             ProtocolVersionId::Version26 => &self.gateway,
             ProtocolVersionId::Version27 => &self.vm_evm_emulator,
-<<<<<<< HEAD
-
-            // Speculative base system contracts for the next protocol version to be used in the upgrade integration test etc.
-            ProtocolVersionId::Version28 | ProtocolVersionId::Version29 => &self.interop,
-=======
             // TODO: use v28 contracts
             ProtocolVersionId::Version28 => &self.vm_evm_emulator,
+            ProtocolVersionId::Version29 => &self.interop,
             // Speculative base system contracts for the next protocol version to be used in the upgrade integration test etc.
-            ProtocolVersionId::Version29 => &self.vm_evm_emulator,
->>>>>>> cc813422
+            ProtocolVersionId::Version30 => &self.interop,
         };
         base.clone()
     }
