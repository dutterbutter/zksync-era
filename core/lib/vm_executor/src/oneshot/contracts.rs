use std::{fmt, marker::PhantomData};

use async_trait::async_trait;
use zksync_contracts::BaseSystemContracts;
use zksync_types::ProtocolVersionId;

use super::ResolvedBlockInfo;
use crate::shared::Sealed;

/// Kind of base system contracts used as a marker in the [`BaseSystemContractsProvider`] trait.
pub trait ContractsKind: fmt::Debug + Sealed {}

/// Marker for [`BaseSystemContracts`] used for gas estimation.
#[derive(Debug)]
pub struct EstimateGas(());

impl Sealed for EstimateGas {}

impl ContractsKind for EstimateGas {}

/// Marker for [`BaseSystemContracts`] used for calls and transaction execution.
#[derive(Debug)]
pub struct CallOrExecute(());

impl Sealed for CallOrExecute {}

impl ContractsKind for CallOrExecute {}

/// Provider of [`BaseSystemContracts`] for oneshot execution.
///
/// The main implementation of this trait is [`MultiVmBaseSystemContracts`], which selects contracts
/// based on [`ProtocolVersionId`].
#[async_trait]
pub trait BaseSystemContractsProvider<C: ContractsKind>: fmt::Debug + Send + Sync {
    /// Returns base system contracts for executing a transaction on top of the provided block.
    ///
    /// Implementations are encouraged to cache returned contracts for performance; caching is **not** performed
    /// by the caller.
    ///
    /// # Errors
    ///
    /// Returned errors are treated as unrecoverable for a particular execution, but further executions are not affected.
    async fn base_system_contracts(
        &self,
        block_info: &ResolvedBlockInfo,
    ) -> anyhow::Result<BaseSystemContracts>;
}

/// System contracts (bootloader and default account abstraction) for all supported VM versions.
#[derive(Debug)]
pub struct MultiVmBaseSystemContracts<C> {
    /// Contracts to be used for pre-virtual-blocks protocol versions.
    pre_virtual_blocks: BaseSystemContracts,
    /// Contracts to be used for post-virtual-blocks protocol versions.
    post_virtual_blocks: BaseSystemContracts,
    /// Contracts to be used for protocol versions after virtual block upgrade fix.
    post_virtual_blocks_finish_upgrade_fix: BaseSystemContracts,
    /// Contracts to be used for post-boojum protocol versions.
    post_boojum: BaseSystemContracts,
    /// Contracts to be used after the allow-list removal upgrade
    post_allowlist_removal: BaseSystemContracts,
    /// Contracts to be used after the 1.4.1 upgrade
    post_1_4_1: BaseSystemContracts,
    /// Contracts to be used after the 1.4.2 upgrade
    post_1_4_2: BaseSystemContracts,
    /// Contracts to be used during the `v23` upgrade. This upgrade was done on an internal staging environment only.
    vm_1_5_0_small_memory: BaseSystemContracts,
    /// Contracts to be used after the 1.5.0 upgrade
    vm_1_5_0_increased_memory: BaseSystemContracts,
    /// Contracts to be used after the protocol defense upgrade
    vm_protocol_defense: BaseSystemContracts,
    /// Contracts to be used after the gateway upgrade
    gateway: BaseSystemContracts,
    /// Contracts to be used after the interop upgrade
    interop: BaseSystemContracts,
    // We use `fn() -> C` marker so that the `MultiVmBaseSystemContracts` unconditionally implements `Send + Sync`.
    _contracts_kind: PhantomData<fn() -> C>,
}

impl<C: ContractsKind> MultiVmBaseSystemContracts<C> {
    fn get_by_protocol_version(
        &self,
        version: ProtocolVersionId,
        use_evm_emulator: bool,
    ) -> BaseSystemContracts {
        let base = match version {
            ProtocolVersionId::Version0
            | ProtocolVersionId::Version1
            | ProtocolVersionId::Version2
            | ProtocolVersionId::Version3
            | ProtocolVersionId::Version4
            | ProtocolVersionId::Version5
            | ProtocolVersionId::Version6
            | ProtocolVersionId::Version7
            | ProtocolVersionId::Version8
            | ProtocolVersionId::Version9
            | ProtocolVersionId::Version10
            | ProtocolVersionId::Version11
            | ProtocolVersionId::Version12 => &self.pre_virtual_blocks,
            ProtocolVersionId::Version13 => &self.post_virtual_blocks,
            ProtocolVersionId::Version14
            | ProtocolVersionId::Version15
            | ProtocolVersionId::Version16
            | ProtocolVersionId::Version17 => &self.post_virtual_blocks_finish_upgrade_fix,
            ProtocolVersionId::Version18 => &self.post_boojum,
            ProtocolVersionId::Version19 => &self.post_allowlist_removal,
            ProtocolVersionId::Version20 => &self.post_1_4_1,
            ProtocolVersionId::Version21 | ProtocolVersionId::Version22 => &self.post_1_4_2,
            ProtocolVersionId::Version23 => &self.vm_1_5_0_small_memory,
            ProtocolVersionId::Version24 => &self.vm_1_5_0_increased_memory,
            ProtocolVersionId::Version25 => &self.vm_protocol_defense,
<<<<<<< HEAD
            ProtocolVersionId::Version26 => &self.gateway,
            ProtocolVersionId::Version27 | ProtocolVersionId::Version28 => &self.interop,
            ProtocolVersionId::Version29 => unreachable!("Version 29 is not supported yet"),
=======
            ProtocolVersionId::Version26 | ProtocolVersionId::Version27 => &self.gateway,
>>>>>>> d0f17c28
        };
        let base = base.clone();

        if version.is_post_1_5_0() && use_evm_emulator {
            // EVM emulator is not versioned now; the latest version is always checked out
            base.with_latest_evm_emulator()
        } else {
            base
        }
    }
}

impl MultiVmBaseSystemContracts<EstimateGas> {
    /// Returned system contracts (mainly the bootloader) are tuned to provide accurate execution metrics.
    pub fn load_estimate_gas_blocking() -> Self {
        Self {
            pre_virtual_blocks: BaseSystemContracts::estimate_gas_pre_virtual_blocks(),
            post_virtual_blocks: BaseSystemContracts::estimate_gas_post_virtual_blocks(),
            post_virtual_blocks_finish_upgrade_fix:
                BaseSystemContracts::estimate_gas_post_virtual_blocks_finish_upgrade_fix(),
            post_boojum: BaseSystemContracts::estimate_gas_post_boojum(),
            post_allowlist_removal: BaseSystemContracts::estimate_gas_post_allowlist_removal(),
            post_1_4_1: BaseSystemContracts::estimate_gas_post_1_4_1(),
            post_1_4_2: BaseSystemContracts::estimate_gas_post_1_4_2(),
            vm_1_5_0_small_memory: BaseSystemContracts::estimate_gas_1_5_0_small_memory(),
            vm_1_5_0_increased_memory:
                BaseSystemContracts::estimate_gas_post_1_5_0_increased_memory(),
            vm_protocol_defense: BaseSystemContracts::estimate_gas_post_protocol_defense(),
            gateway: BaseSystemContracts::estimate_gas_gateway(),
            interop: BaseSystemContracts::estimate_gas_interop(),
            _contracts_kind: PhantomData,
        }
    }
}

impl MultiVmBaseSystemContracts<CallOrExecute> {
    /// Returned system contracts (mainly the bootloader) are tuned to provide better UX (e.g. revert messages).
    pub fn load_eth_call_blocking() -> Self {
        Self {
            pre_virtual_blocks: BaseSystemContracts::playground_pre_virtual_blocks(),
            post_virtual_blocks: BaseSystemContracts::playground_post_virtual_blocks(),
            post_virtual_blocks_finish_upgrade_fix:
                BaseSystemContracts::playground_post_virtual_blocks_finish_upgrade_fix(),
            post_boojum: BaseSystemContracts::playground_post_boojum(),
            post_allowlist_removal: BaseSystemContracts::playground_post_allowlist_removal(),
            post_1_4_1: BaseSystemContracts::playground_post_1_4_1(),
            post_1_4_2: BaseSystemContracts::playground_post_1_4_2(),
            vm_1_5_0_small_memory: BaseSystemContracts::playground_1_5_0_small_memory(),
            vm_1_5_0_increased_memory: BaseSystemContracts::playground_post_1_5_0_increased_memory(
            ),
            vm_protocol_defense: BaseSystemContracts::playground_post_protocol_defense(),
            gateway: BaseSystemContracts::playground_gateway(),
            interop: BaseSystemContracts::playground_interop(),
            _contracts_kind: PhantomData,
        }
    }
}

#[async_trait]
impl<C: ContractsKind> BaseSystemContractsProvider<C> for MultiVmBaseSystemContracts<C> {
    async fn base_system_contracts(
        &self,
        block_info: &ResolvedBlockInfo,
    ) -> anyhow::Result<BaseSystemContracts> {
        Ok(self
            .get_by_protocol_version(block_info.protocol_version(), block_info.use_evm_emulator()))
    }
}<|MERGE_RESOLUTION|>--- conflicted
+++ resolved
@@ -109,13 +109,8 @@
             ProtocolVersionId::Version23 => &self.vm_1_5_0_small_memory,
             ProtocolVersionId::Version24 => &self.vm_1_5_0_increased_memory,
             ProtocolVersionId::Version25 => &self.vm_protocol_defense,
-<<<<<<< HEAD
-            ProtocolVersionId::Version26 => &self.gateway,
-            ProtocolVersionId::Version27 | ProtocolVersionId::Version28 => &self.interop,
-            ProtocolVersionId::Version29 => unreachable!("Version 29 is not supported yet"),
-=======
             ProtocolVersionId::Version26 | ProtocolVersionId::Version27 => &self.gateway,
->>>>>>> d0f17c28
+            ProtocolVersionId::Version28 | ProtocolVersionId::Version29 => &self.interop,
         };
         let base = base.clone();
 
