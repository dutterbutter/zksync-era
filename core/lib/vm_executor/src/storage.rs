--- conflicted
+++ resolved
@@ -426,12 +426,7 @@
     );
 
     if evm_simulator_hash.is_some() {
-<<<<<<< HEAD
-        // For now, it is not yet decided whether Gateway upgrade will happen before
-        // or after the EVM equivalence upgrade.
-=======
         // TODO(EVM-933): support EVM emulator.
->>>>>>> e3759a27
         panic!("EVM simulator not supported as part of gateway upgrade");
     }
 
@@ -448,11 +443,7 @@
     })
 }
 
-<<<<<<< HEAD
-pub async fn get_base_system_contracts_hashes_by_version_id(
-=======
 pub async fn get_base_system_contracts_by_version_id(
->>>>>>> e3759a27
     storage: &mut Connection<'_, Core>,
     version_id: ProtocolVersionId,
 ) -> anyhow::Result<Option<BaseSystemContracts>> {
