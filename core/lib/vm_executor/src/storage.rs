//! Utils to get data for L1 batch execution from storage.

use std::{
    collections::HashMap,
    time::{Duration, Instant},
};

use anyhow::Context;
use zksync_contracts::{BaseSystemContracts, SystemContractCode};
use zksync_dal::{Connection, Core, CoreDal, DalError};
use zksync_multivm::interface::{L1BatchEnv, L2BlockEnv, SystemEnv, TxExecutionMode};
use zksync_types::{
    block::L2BlockHeader, bytecode::BytecodeHash, commitment::PubdataParams,
    fee_model::BatchFeeInput, snapshots::SnapshotRecoveryStatus, Address, L1BatchNumber,
    L2BlockNumber, L2ChainId, ProtocolVersionId, H256, ZKPORTER_IS_AVAILABLE,
};

const BATCH_COMPUTATIONAL_GAS_LIMIT: u32 = u32::MAX;

/// Typesafe wrapper around [`L2BlockHeader`] returned by [`L1BatchParamsProvider`].
#[derive(Debug)]
pub struct FirstL2BlockInBatch {
    header: L2BlockHeader,
    l1_batch_number: L1BatchNumber,
}

impl FirstL2BlockInBatch {
    pub fn number(&self) -> L2BlockNumber {
        self.header.number
    }

    pub fn has_protocol_version(&self) -> bool {
        self.header.protocol_version.is_some()
    }

    pub fn set_protocol_version(&mut self, version: ProtocolVersionId) {
        assert!(
            self.header.protocol_version.is_none(),
            "Cannot redefine protocol version"
        );
        self.header.protocol_version = Some(version);
    }
}

<<<<<<< HEAD
=======
/// L1 batch environment parameters restored from the storage.
/// They are used to initialize state keeper with the pending batch data.
>>>>>>> 99af8fc0
#[derive(Debug)]
pub struct RestoredL1BatchEnv {
    pub l1_batch_env: L1BatchEnv,
    pub system_env: SystemEnv,
    pub pubdata_params: PubdataParams,
    pub pubdata_limit: Option<u64>,
}

/// Returns the parameters required to initialize the VM for the next L1 batch.
#[allow(clippy::too_many_arguments)]
pub fn l1_batch_params(
    current_l1_batch_number: L1BatchNumber,
    fee_account: Address,
    l1_batch_timestamp: u64,
    previous_batch_hash: H256,
    fee_input: BatchFeeInput,
    first_l2_block_number: L2BlockNumber,
    prev_l2_block_hash: H256,
    base_system_contracts: BaseSystemContracts,
    validation_computational_gas_limit: u32,
    protocol_version: ProtocolVersionId,
    virtual_blocks: u32,
    chain_id: L2ChainId,
) -> (SystemEnv, L1BatchEnv) {
    (
        SystemEnv {
            zk_porter_available: ZKPORTER_IS_AVAILABLE,
            version: protocol_version,
            base_system_smart_contracts: base_system_contracts,
            bootloader_gas_limit: BATCH_COMPUTATIONAL_GAS_LIMIT,
            execution_mode: TxExecutionMode::VerifyExecute,
            default_validation_computational_gas_limit: validation_computational_gas_limit,
            chain_id,
        },
        L1BatchEnv {
            previous_batch_hash: Some(previous_batch_hash),
            number: current_l1_batch_number,
            timestamp: l1_batch_timestamp,
            fee_input,
            fee_account,
            enforced_base_fee: None,
            first_l2_block: L2BlockEnv {
                number: first_l2_block_number.0,
                timestamp: l1_batch_timestamp,
                prev_block_hash: prev_l2_block_hash,
                max_virtual_blocks_to_create: virtual_blocks,
            },
        },
    )
}

/// Provider of L1 batch parameters for state keeper I/O implementations. The provider is stateless; i.e., it doesn't
/// enforce a particular order of method calls.
#[derive(Debug, Default)]
pub struct L1BatchParamsProvider {
    snapshot: Option<SnapshotRecoveryStatus>,
}

impl L1BatchParamsProvider {
    /// Creates a new provider.
    pub async fn new(storage: &mut Connection<'_, Core>) -> anyhow::Result<Self> {
        let mut this = Self::uninitialized();
        this.initialize(storage).await?;
        Ok(this)
    }

    /// Creates an uninitialized provider. Before use, it must be [`initialize`](Self::initialize())d.
    pub fn uninitialized() -> Self {
        Self { snapshot: None }
    }

    /// Performs the provider initialization. Must only be called with the initialized storage (e.g.
    /// either after genesis or snapshot recovery).
    pub async fn initialize(&mut self, storage: &mut Connection<'_, Core>) -> anyhow::Result<()> {
        if storage
            .blocks_dal()
            .get_earliest_l1_batch_number()
            .await?
            .is_some()
        {
            // We have batches in the storage, no need for special treatment.
            return Ok(());
        }

        let Some(snapshot) = storage
            .snapshot_recovery_dal()
            .get_applied_snapshot_status()
            .await
            .context("failed getting snapshot recovery status")?
        else {
            anyhow::bail!(
                "Storage is not initialized, it doesn't have batches or snapshot recovery status"
            )
        };
        self.snapshot = Some(snapshot);
        Ok(())
    }

    /// Returns state root hash and timestamp of an L1 batch with the specified number waiting for the hash to be computed
    /// if necessary.
    pub async fn wait_for_l1_batch_params(
        &self,
        storage: &mut Connection<'_, Core>,
        number: L1BatchNumber,
    ) -> anyhow::Result<(H256, u64)> {
        let first_l1_batch = if let Some(snapshot) = &self.snapshot {
            // Special case: if we've recovered from a snapshot, we allow to wait for the snapshot L1 batch.
            if number == snapshot.l1_batch_number {
                return Ok((snapshot.l1_batch_root_hash, snapshot.l1_batch_timestamp));
            }
            snapshot.l1_batch_number + 1
        } else {
            L1BatchNumber(0)
        };

        anyhow::ensure!(
            number >= first_l1_batch,
            "Cannot wait a hash of a pruned L1 batch #{number} (first retained batch: {first_l1_batch})"
        );
        Self::wait_for_l1_batch_params_unchecked(storage, number).await
    }

    async fn wait_for_l1_batch_params_unchecked(
        storage: &mut Connection<'_, Core>,
        number: L1BatchNumber,
    ) -> anyhow::Result<(H256, u64)> {
        // If the state root is not known yet, this duration will be used to back off in the while loops
        const SAFE_STATE_ROOT_INTERVAL: Duration = Duration::from_millis(100);

        let stage_started_at: Instant = Instant::now();
        loop {
            let data = storage
                .blocks_dal()
                .get_l1_batch_state_root_and_timestamp(number)
                .await?;
            if let Some((root_hash, timestamp)) = data {
                tracing::trace!(
                    "Waiting for hash of L1 batch #{number} took {:?}",
                    stage_started_at.elapsed()
                );
                return Ok((root_hash, timestamp));
            }

            tokio::time::sleep(SAFE_STATE_ROOT_INTERVAL).await;
        }
    }

    pub async fn load_l1_batch_protocol_version(
        &self,
        storage: &mut Connection<'_, Core>,
        l1_batch_number: L1BatchNumber,
    ) -> anyhow::Result<Option<ProtocolVersionId>> {
        if let Some(snapshot) = &self.snapshot {
            if l1_batch_number == snapshot.l1_batch_number {
                return Ok(Some(snapshot.protocol_version));
            }
            anyhow::ensure!(
                l1_batch_number > snapshot.l1_batch_number,
                "Requested protocol version for pruned L1 batch #{l1_batch_number}; first retained batch is #{}",
                snapshot.l1_batch_number + 1
            );
        }

        storage
            .blocks_dal()
            .get_batch_protocol_version_id(l1_batch_number)
            .await
            .map_err(Into::into)
    }

    /// Returns a header of the first L2 block in the specified L1 batch regardless of whether the batch is sealed or not.
    pub async fn load_first_l2_block_in_batch(
        &self,
        storage: &mut Connection<'_, Core>,
        l1_batch_number: L1BatchNumber,
    ) -> anyhow::Result<Option<FirstL2BlockInBatch>> {
        let l2_block_number = self
            .load_number_of_first_l2_block_in_batch(storage, l1_batch_number)
            .await
            .context("failed getting first L2 block number")?;
        Ok(match l2_block_number {
            Some(number) => storage
                .blocks_dal()
                .get_l2_block_header(number)
                .await?
                .map(|header| FirstL2BlockInBatch {
                    header,
                    l1_batch_number,
                }),
            None => None,
        })
    }

    #[doc(hidden)] // public for testing purposes
    pub async fn load_number_of_first_l2_block_in_batch(
        &self,
        storage: &mut Connection<'_, Core>,
        l1_batch_number: L1BatchNumber,
    ) -> anyhow::Result<Option<L2BlockNumber>> {
        if l1_batch_number == L1BatchNumber(0) {
            return Ok(Some(L2BlockNumber(0)));
        }

        if let Some(snapshot) = &self.snapshot {
            anyhow::ensure!(
                l1_batch_number > snapshot.l1_batch_number,
                "Cannot load L2 blocks for pruned L1 batch #{l1_batch_number} (first retained batch: {})",
                snapshot.l1_batch_number + 1
            );
            if l1_batch_number == snapshot.l1_batch_number + 1 {
                return Ok(Some(snapshot.l2_block_number + 1));
            }
        }

        let prev_l1_batch = l1_batch_number - 1;
        // At this point, we have ensured that `prev_l1_batch` is not pruned.
        let Some((_, last_l2_block_in_prev_l1_batch)) = storage
            .blocks_dal()
            .get_l2_block_range_of_l1_batch(prev_l1_batch)
            .await?
        else {
            return Ok(None);
        };
        Ok(Some(last_l2_block_in_prev_l1_batch + 1))
    }

    /// Loads VM-related L1 batch parameters for the specified batch.
    async fn load_l1_batch_params(
        &self,
        conn: &mut Connection<'_, Core>,
        first_l2_block_in_batch: &FirstL2BlockInBatch,
        validation_computational_gas_limit: u32,
        chain_id: L2ChainId,
    ) -> anyhow::Result<RestoredL1BatchEnv> {
        anyhow::ensure!(
            first_l2_block_in_batch.l1_batch_number > L1BatchNumber(0),
            "Loading params for genesis L1 batch not supported"
        );

        let l1_batch_header = conn
            .blocks_dal()
            .get_common_l1_batch_header(first_l2_block_in_batch.l1_batch_number)
            .await
            .map_err(DalError::generalize)?
            .context("pending batch is missing in DB")?;
        let l1_batch_timestamp = l1_batch_header.timestamp;

        let prev_l1_batch_number = first_l2_block_in_batch.l1_batch_number - 1;
        tracing::info!("Getting previous L1 batch hash for batch #{prev_l1_batch_number}");
        let (prev_l1_batch_hash, prev_l1_batch_timestamp) = self
            .wait_for_l1_batch_params(conn, prev_l1_batch_number)
            .await
            .context("failed getting hash for previous L1 batch")?;
        tracing::info!("Got state root hash for previous L1 batch #{prev_l1_batch_number}: {prev_l1_batch_hash:?}");

        anyhow::ensure!(
            prev_l1_batch_timestamp < l1_batch_timestamp,
            "Invalid params for L1 batch #{}: Timestamp of previous L1 batch ({prev_l1_batch_timestamp}) >= \
             provisional L1 batch timestamp ({l1_batch_timestamp}), \
             meaning that L1 batch will be rejected by the bootloader",
            first_l2_block_in_batch.l1_batch_number
        );

        let prev_l2_block_number = first_l2_block_in_batch.header.number - 1;
        tracing::info!("Getting previous L2 block hash for L2 block #{prev_l2_block_number}");

        let prev_l2_block_hash = self.snapshot.as_ref().and_then(|snapshot| {
            (snapshot.l2_block_number == prev_l2_block_number).then_some(snapshot.l2_block_hash)
        });
        let prev_l2_block_hash = match prev_l2_block_hash {
            Some(hash) => hash,
            None => conn
                .blocks_web3_dal()
                .get_l2_block_hash(prev_l2_block_number)
                .await
                .map_err(DalError::generalize)?
                .context("previous L2 block disappeared from storage")?,
        };
        tracing::info!(
            "Got hash for previous L2 block #{prev_l2_block_number}: {prev_l2_block_hash:?}"
        );

        let contract_hashes = first_l2_block_in_batch.header.base_system_contracts_hashes;
        let base_system_contracts = get_base_system_contracts(
            conn,
            first_l2_block_in_batch.header.protocol_version,
            contract_hashes.bootloader,
            contract_hashes.default_aa,
            contract_hashes.evm_emulator,
        )
        .await
        .context("failed getting base system contracts")?;

        let (system_env, l1_batch_env) = l1_batch_params(
            first_l2_block_in_batch.l1_batch_number,
            first_l2_block_in_batch.header.fee_account_address,
            l1_batch_timestamp,
            prev_l1_batch_hash,
            first_l2_block_in_batch.header.batch_fee_input,
            first_l2_block_in_batch.header.number,
            prev_l2_block_hash,
            base_system_contracts,
            validation_computational_gas_limit,
            first_l2_block_in_batch
                .header
                .protocol_version
                .context("`protocol_version` must be set for L2 block")?,
            first_l2_block_in_batch.header.virtual_blocks,
            chain_id,
        );

        Ok(RestoredL1BatchEnv {
            l1_batch_env,
            system_env,
            pubdata_params: first_l2_block_in_batch.header.pubdata_params,
            pubdata_limit: l1_batch_header.pubdata_limit,
        })
    }

    /// Combines [`Self::load_first_l2_block_in_batch()`] and [Self::load_l1_batch_params()`]. Returns `Ok(None)`
    /// iff the requested batch doesn't have any persisted blocks.
    pub async fn load_l1_batch_env(
        &self,
        storage: &mut Connection<'_, Core>,
        number: L1BatchNumber,
        validation_computational_gas_limit: u32,
        chain_id: L2ChainId,
    ) -> anyhow::Result<Option<RestoredL1BatchEnv>> {
        let first_l2_block = self
            .load_first_l2_block_in_batch(storage, number)
            .await
            .with_context(|| format!("failed loading first L2 block for L1 batch #{number}"))?;
        let Some(first_l2_block) = first_l2_block else {
            return Ok(None);
        };

        self.load_l1_batch_params(
            storage,
            &first_l2_block,
            validation_computational_gas_limit,
            chain_id,
        )
        .await
        .with_context(|| format!("failed loading params for L1 batch #{number}"))
        .map(Some)
    }
}

async fn get_base_system_contracts(
    storage: &mut Connection<'_, Core>,
    protocol_version: Option<ProtocolVersionId>,
    bootloader_hash: H256,
    default_aa_hash: H256,
    evm_emulator_hash: Option<H256>,
) -> anyhow::Result<BaseSystemContracts> {
    // There are two potential sources of base contracts bytecode:
    // - Factory deps table in case the upgrade transaction has been executed before.
    // - Factory deps of the upgrade transaction.

    // Firstly trying from factory deps in Postgres
    if let Some(deps) = storage
        .factory_deps_dal()
        .get_base_system_contracts_from_factory_deps(
            bootloader_hash,
            default_aa_hash,
            evm_emulator_hash,
        )
        .await?
    {
        return Ok(deps);
    }

    let protocol_version = protocol_version.context("Protocol version not provided")?;

    let upgrade_tx = storage
        .protocol_versions_dal()
        .get_protocol_upgrade_tx(protocol_version)
        .await?
        .with_context(|| {
            format!("Could not find base contracts for version {protocol_version:?}: bootloader {bootloader_hash:?} or {default_aa_hash:?}")
        })?;

    let factory_deps = &upgrade_tx.execute.factory_deps;
    let factory_deps_by_code_hash: HashMap<_, _> = factory_deps
        .iter()
        .map(|bytecode| (BytecodeHash::for_bytecode(bytecode).value(), bytecode))
        .collect();

    let bootloader_preimage = factory_deps_by_code_hash
        .get(&bootloader_hash)
        .context("missing bootloader factory dep")?
        .to_vec();
    let default_aa_preimage = factory_deps_by_code_hash
        .get(&default_aa_hash)
        .context("missing default AA factory dep")?
        .to_vec();

    let evm_emulator = if let Some(evm_emulator_hash) = evm_emulator_hash {
        let evm_emulator_preimage = factory_deps_by_code_hash
            .get(&evm_emulator_hash)
            .context("missing EVM emulator factory dep")?
            .to_vec();
        Some(SystemContractCode {
            code: evm_emulator_preimage,
            hash: evm_emulator_hash,
        })
    } else {
        None
    };

    Ok(BaseSystemContracts {
        bootloader: SystemContractCode {
            code: bootloader_preimage,
            hash: bootloader_hash,
        },
        default_aa: SystemContractCode {
            code: default_aa_preimage,
            hash: default_aa_hash,
        },
        evm_emulator,
    })
}

pub async fn get_base_system_contracts_by_version_id(
    storage: &mut Connection<'_, Core>,
    version_id: ProtocolVersionId,
) -> anyhow::Result<Option<BaseSystemContracts>> {
    let hashes = storage
        .protocol_versions_dal()
        .get_base_system_contract_hashes_by_version_id(version_id)
        .await?;
    let Some(hashes) = hashes else {
        return Ok(None);
    };

    Ok(Some(
        get_base_system_contracts(
            storage,
            Some(version_id),
            hashes.bootloader,
            hashes.default_aa,
            hashes.evm_emulator,
        )
        .await?,
    ))
}<|MERGE_RESOLUTION|>--- conflicted
+++ resolved
@@ -42,11 +42,8 @@
     }
 }
 
-<<<<<<< HEAD
-=======
 /// L1 batch environment parameters restored from the storage.
 /// They are used to initialize state keeper with the pending batch data.
->>>>>>> 99af8fc0
 #[derive(Debug)]
 pub struct RestoredL1BatchEnv {
     pub l1_batch_env: L1BatchEnv,
