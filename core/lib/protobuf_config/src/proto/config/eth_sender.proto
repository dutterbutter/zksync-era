--- conflicted
+++ resolved
@@ -53,11 +53,8 @@
   reserved 19; reserved "proof_loading_mode";
   optional bool tx_aggregation_paused = 20; // required
   optional bool tx_aggregation_only_prove_and_execute = 21; // required
-<<<<<<< HEAD
   optional uint32 time_in_mempool_in_l1_blocks_cap = 22; // optional
-=======
-  optional uint64 priority_op_start_index = 22; // optional
->>>>>>> dfe03d31
+  optional uint64 priority_op_start_index = 23; // optional
 }
 
 message GasAdjuster {
