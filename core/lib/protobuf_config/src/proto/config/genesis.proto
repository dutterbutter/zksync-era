syntax = "proto3";

package zksync.config.genesis;

enum L1BatchCommitDataGeneratorMode {
  Rollup = 0;
  Validium = 1;
}

message Prover {
  optional string recursion_scheduler_level_vk_hash = 1; // optional and deprecated, used as alias for `snark_wrapper_vk_hash`; H256
  optional bool dummy_verifier = 5;
  optional string snark_wrapper_vk_hash = 6; // optional (required if `recursion_scheduler_level_vk_hash` is not set); H256
  optional string fflonk_snark_wrapper_vk_hash = 7; // optional; H256
  reserved 2, 3, 4; reserved "recursion_node_level_vk_hash", "recursion_leaf_level_vk_hash", "recursion_circuits_set_vks_hash";
}


message Genesis {
  optional string genesis_root = 1; // required; h256
  optional uint64 genesis_rollup_leaf_index = 2; // required;
  optional string genesis_batch_commitment = 3; // required; h256
  optional uint64 genesis_protocol_version = 4; // optional;
  optional string default_aa_hash = 5; // required; h256
  optional string bootloader_hash = 6; // required; h256
  optional uint64 l1_chain_id = 7; // required;
  optional uint64 l2_chain_id = 8; // required;
  optional string fee_account = 9; // h160
  optional Prover prover = 10;
  optional L1BatchCommitDataGeneratorMode l1_batch_commit_data_generator_mode = 29; // optional, default to rollup
  optional string genesis_protocol_semantic_version = 12; // optional;
  optional string evm_emulator_hash = 13; // optional; h256
<<<<<<< HEAD
  optional uint64 sl_chain_id = 14; // required;
=======
  optional string custom_genesis_state_path = 14; // optional;
>>>>>>> a8489270
  reserved 11; reserved "shared_bridge";
  reserved 15; reserved "sl_chain_id";
}<|MERGE_RESOLUTION|>--- conflicted
+++ resolved
@@ -30,11 +30,7 @@
   optional L1BatchCommitDataGeneratorMode l1_batch_commit_data_generator_mode = 29; // optional, default to rollup
   optional string genesis_protocol_semantic_version = 12; // optional;
   optional string evm_emulator_hash = 13; // optional; h256
-<<<<<<< HEAD
-  optional uint64 sl_chain_id = 14; // required;
-=======
   optional string custom_genesis_state_path = 14; // optional;
->>>>>>> a8489270
   reserved 11; reserved "shared_bridge";
   reserved 15; reserved "sl_chain_id";
 }