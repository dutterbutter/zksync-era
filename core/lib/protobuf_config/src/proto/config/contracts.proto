--- conflicted
+++ resolved
@@ -26,11 +26,7 @@
   optional string da_validator_addr = 2; // optional; H160
   optional string legacy_shared_bridge_addr = 3; // optional; H160
   optional string timestamp_asserter_addr = 4; // optional; H160
-<<<<<<< HEAD
-  optional string predeployed_l2_wrapped_base_token_address = 5; // optional; H160
-=======
   optional string predeployed_wrapped_base_token_address = 5; // optional; H160
->>>>>>> ea18999a
 }
 
 message Bridge {
