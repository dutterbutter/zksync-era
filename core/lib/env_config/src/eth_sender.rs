--- conflicted
+++ resolved
@@ -75,10 +75,7 @@
                     tx_aggregation_only_prove_and_execute: false,
                     tx_aggregation_paused: false,
                     time_in_mempool_in_l1_blocks_cap: 2000,
-<<<<<<< HEAD
-=======
                     is_verifier_pre_fflonk: true,
->>>>>>> 0d83184d
                 }),
                 gas_adjuster: Some(GasAdjusterConfig {
                     default_priority_fee_per_gas: 20000000000,
