--- conflicted
+++ resolved
@@ -81,11 +81,8 @@
                 "0xfc073319977e314f251eae6ae6be76b0b3baeecf",
             )),
             chain_admin_addr: Some(addr("0xdd6fa5c14e7550b4caf2aa2818d24c69cbc347ff")),
-<<<<<<< HEAD
             first_gateway_batch_number: Some(1000.into()),
-=======
             l2_da_validator_addr: Some(addr("0xed6fa5c14e7550b4caf2aa2818d24c69cbc347ff")),
->>>>>>> b210b71b
         }
     }
 
