{
  "db_name": "PostgreSQL",
  "query": "\n            SELECT\n                eth_txs_history.*,\n                eth_txs.blob_sidecar\n            FROM\n                eth_txs_history\n            LEFT JOIN eth_txs ON eth_tx_id = eth_txs.id\n            WHERE\n                eth_tx_id = $1\n            ORDER BY\n                eth_txs_history.created_at DESC\n            ",
  "describe": {
    "columns": [
      {
        "ordinal": 0,
        "name": "id",
        "type_info": "Int4"
      },
      {
        "ordinal": 1,
        "name": "eth_tx_id",
        "type_info": "Int4"
      },
      {
        "ordinal": 2,
        "name": "tx_hash",
        "type_info": "Text"
      },
      {
        "ordinal": 3,
        "name": "created_at",
        "type_info": "Timestamp"
      },
      {
        "ordinal": 4,
        "name": "updated_at",
        "type_info": "Timestamp"
      },
      {
        "ordinal": 5,
        "name": "base_fee_per_gas",
        "type_info": "Int8"
      },
      {
        "ordinal": 6,
        "name": "priority_fee_per_gas",
        "type_info": "Int8"
      },
      {
        "ordinal": 7,
        "name": "confirmed_at",
        "type_info": "Timestamp"
      },
      {
        "ordinal": 8,
        "name": "signed_raw_tx",
        "type_info": "Bytea"
      },
      {
        "ordinal": 9,
        "name": "sent_at_block",
        "type_info": "Int4"
      },
      {
        "ordinal": 10,
        "name": "sent_at",
        "type_info": "Timestamp"
      },
      {
        "ordinal": 11,
        "name": "blob_base_fee_per_gas",
        "type_info": "Int8"
      },
      {
        "ordinal": 12,
        "name": "max_gas_per_pubdata",
        "type_info": "Int8"
      },
      {
        "ordinal": 13,
        "name": "predicted_gas_limit",
        "type_info": "Int8"
      },
      {
        "ordinal": 14,
        "name": "sent_successfully",
        "type_info": "Bool"
      },
      {
        "ordinal": 15,
<<<<<<< HEAD
        "name": "confirmed_at_block",
        "type_info": "Int4"
=======
        "name": "finality_status",
        "type_info": "Text"
>>>>>>> c8b7f658
      },
      {
        "ordinal": 16,
        "name": "blob_sidecar",
        "type_info": "Bytea"
      }
    ],
    "parameters": {
      "Left": [
        "Int4"
      ]
    },
    "nullable": [
      false,
      false,
      false,
      false,
      false,
      false,
      false,
      true,
      true,
      true,
      true,
      true,
      true,
      true,
      false,
<<<<<<< HEAD
      true,
=======
      false,
>>>>>>> c8b7f658
      true
    ]
  },
  "hash": "87e968b1ef6b95203b5d1e41ddf73be52d97128642d8528535975f8dea798e6c"
}<|MERGE_RESOLUTION|>--- conflicted
+++ resolved
@@ -80,16 +80,16 @@
       },
       {
         "ordinal": 15,
-<<<<<<< HEAD
-        "name": "confirmed_at_block",
-        "type_info": "Int4"
-=======
         "name": "finality_status",
         "type_info": "Text"
->>>>>>> c8b7f658
       },
       {
         "ordinal": 16,
+        "name": "confirmed_at_block",
+        "type_info": "Int4"
+      },
+      {
+        "ordinal": 17,
         "name": "blob_sidecar",
         "type_info": "Bytea"
       }
@@ -115,11 +115,8 @@
       true,
       true,
       false,
-<<<<<<< HEAD
+      false,
       true,
-=======
-      false,
->>>>>>> c8b7f658
       true
     ]
   },
