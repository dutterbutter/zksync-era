{
  "db_name": "PostgreSQL",
  "query": "\n                INSERT INTO\n                processed_events (\n                    type,\n                    chain_id,\n                    next_block_to_process\n                )\n                VALUES\n                ($1, $2, $3)\n                ",
  "describe": {
    "columns": [],
    "parameters": {
      "Left": [
        {
          "Custom": {
            "name": "event_type",
            "kind": {
              "Enum": [
                "ProtocolUpgrades",
                "PriorityTransactions",
                "ChainBatchRoot",
                "ServerNotification",
<<<<<<< HEAD
=======
                "ProofRequestAcknowledged",
                "ProofRequestProven",
>>>>>>> 7746b9c1
                "InteropRoot"
              ]
            }
          }
        },
        "Int8",
        "Int8"
      ]
    },
    "nullable": []
  },
  "hash": "c2c40d5aae2e0276de453c78a39ce5a6cca1524adfe99b0cb35662746479dcc1"
}<|MERGE_RESOLUTION|>--- conflicted
+++ resolved
@@ -14,11 +14,8 @@
                 "PriorityTransactions",
                 "ChainBatchRoot",
                 "ServerNotification",
-<<<<<<< HEAD
-=======
                 "ProofRequestAcknowledged",
                 "ProofRequestProven",
->>>>>>> 7746b9c1
                 "InteropRoot"
               ]
             }
