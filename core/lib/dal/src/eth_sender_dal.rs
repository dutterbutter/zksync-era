use std::{convert::TryFrom, str::FromStr};

use anyhow::Context as _;
use sqlx::types::chrono::{DateTime, Utc};
use zksync_db_connection::{
    connection::Connection, error::DalResult, instrument::InstrumentExt, interpolate_query,
    match_query_as,
};
use zksync_types::{
    aggregated_operations::{
        AggregatedActionType, L1BatchAggregatedActionType, L2BlockAggregatedActionType,
    },
    eth_sender::{EthTx, EthTxBlobSidecar, TxHistory},
    Address, L1BatchNumber, SLChainId, H256, U256,
};

use crate::{
    models::storage_eth_tx::{BlocksEthSenderStats, StorageEthTx, StorageTxHistory},
    Core,
};

#[derive(Debug)]
pub struct EthSenderDal<'a, 'c> {
    pub(crate) storage: &'a mut Connection<'c, Core>,
}

impl EthSenderDal<'_, '_> {
    pub async fn get_inflight_txs(
        &mut self,
        operator_address: Address,
        consider_null_operator_address: bool, // TODO (PLA-1118): remove this parameter
        is_gateway: bool,
    ) -> sqlx::Result<Vec<EthTx>> {
        let txs = sqlx::query_as!(
            StorageEthTx,
            r#"
            SELECT
                *
            FROM
                eth_txs
            WHERE
                (
                    from_addr = $1
                    OR
                    (from_addr IS NULL AND $2)
                )
                AND confirmed_eth_tx_history_id IS NULL
                AND is_gateway = $3
                AND id <= COALESCE(
                    (SELECT
                        eth_tx_id
                    FROM
                        eth_txs_history
                    JOIN eth_txs ON eth_txs.id = eth_txs_history.eth_tx_id
                    WHERE
                        eth_txs_history.sent_at_block IS NOT NULL
                        AND (
                            from_addr = $1
                            OR
                            (from_addr IS NULL AND $2)
                        )
                        AND is_gateway = $3
                    ORDER BY eth_tx_id DESC LIMIT 1),
                    0
                )
            ORDER BY
                id
            "#,
            operator_address.as_bytes(),
            consider_null_operator_address,
            is_gateway,
        )
        .fetch_all(self.storage.conn())
        .await?;
        Ok(txs.into_iter().map(|tx| tx.into()).collect())
    }

    pub async fn get_inflight_txs_count_for_gateway_migration(
        &mut self,
        is_gateway: bool,
    ) -> sqlx::Result<usize> {
        let count = sqlx::query!(
            r#"
            SELECT
                COUNT(*)
            FROM
                eth_txs
            WHERE
                confirmed_eth_tx_history_id IS NULL
                AND is_gateway = $1
            "#,
            is_gateway
        )
        .fetch_one(self.storage.conn())
        .await?
        .count
        .unwrap();
        Ok(count.try_into().unwrap())
    }

    pub async fn get_chain_id_of_last_eth_tx(&mut self) -> DalResult<Option<u64>> {
        let res = sqlx::query!(
            r#"
            SELECT
                chain_id
            FROM
                eth_txs
            ORDER BY id DESC
            LIMIT 1
            "#,
        )
        .instrument("get_settlement_layer_of_last_eth_tx")
        .fetch_optional(self.storage)
        .await?
        .and_then(|row| row.chain_id.map(|a| a as u64));
        Ok(res)
    }

    pub async fn get_unconfirmed_txs_count(&mut self) -> DalResult<usize> {
        let count = sqlx::query!(
            r#"
            SELECT
                COUNT(*)
            FROM
                eth_txs
            WHERE
                confirmed_eth_tx_history_id IS NULL
            "#
        )
        .instrument("get_unconfirmed_txs_count")
        .fetch_one(self.storage)
        .await?
        .count
        .unwrap();
        Ok(count.try_into().unwrap())
    }

    pub async fn get_eth_all_blocks_stat(&mut self) -> sqlx::Result<BlocksEthSenderStats> {
        struct EthTxRow {
            number: i64,
            confirmed: bool,
        }

        const TX_TYPES: &[AggregatedActionType] = &[
            AggregatedActionType::L1Batch(L1BatchAggregatedActionType::Commit),
            AggregatedActionType::L1Batch(L1BatchAggregatedActionType::PublishProofOnchain),
            AggregatedActionType::L1Batch(L1BatchAggregatedActionType::Execute),
            AggregatedActionType::L2Block(L2BlockAggregatedActionType::Precommit),
        ];

        let mut stats = BlocksEthSenderStats::default();
        for &tx_type in TX_TYPES {
            let mut tx_rows = vec![];
            for confirmed in [true, false] {
                let query = match_query_as!(
                    EthTxRow,
                    [
                        "SELECT number AS number, ", _, " AS \"confirmed!\" FROM ",_ ,
                        " INNER JOIN eth_txs_history ON ", _, " = eth_txs_history.eth_tx_id ",
                        _, // WHERE clause
                        " ORDER BY number DESC LIMIT 1"
                    ],
                    match ((confirmed, tx_type)) {
                        (false, AggregatedActionType::L1Batch( L1BatchAggregatedActionType::Commit)) => ("false", "l1_batches", "l1_batches.eth_commit_tx_id", "";),
                        (true, AggregatedActionType::L1Batch( L1BatchAggregatedActionType::Commit)) => (
                            "true", "l1_batches", "l1_batches.eth_commit_tx_id", "WHERE eth_txs_history.confirmed_at IS NOT NULL";
                        ),
                        (false,AggregatedActionType::L1Batch(L1BatchAggregatedActionType::PublishProofOnchain)) => ("false", "l1_batches", "l1_batches.eth_prove_tx_id", "";),
                        (true, AggregatedActionType::L1Batch(L1BatchAggregatedActionType::PublishProofOnchain)) => (
                            "true", "l1_batches", "l1_batches.eth_prove_tx_id", "WHERE eth_txs_history.confirmed_at IS NOT NULL";
                        ),
                        (false,AggregatedActionType::L1Batch( L1BatchAggregatedActionType::Execute)) => ("false", "l1_batches", "l1_batches.eth_execute_tx_id", "";),
                        (true,AggregatedActionType::L1Batch( L1BatchAggregatedActionType::Execute)) => (
                            "true", "l1_batches", "l1_batches.eth_execute_tx_id", "WHERE eth_txs_history.confirmed_at IS NOT NULL";
                        ),
                        (false,AggregatedActionType::L2Block(L2BlockAggregatedActionType::Precommit)) => ("false", "miniblocks", "miniblocks.eth_precommit_tx_id", "";),
                        (true,AggregatedActionType::L2Block(L2BlockAggregatedActionType::Precommit)) => (
                            "true", "miniblocks", "miniblocks.eth_precommit_tx_id", "WHERE eth_txs_history.confirmed_at IS NOT NULL";
                        ),
                    }
                );
                tx_rows.extend(query.fetch_all(self.storage.conn()).await?);
            }

            for row in tx_rows {
                let block_number = row.number as u32;
                if row.confirmed {
                    stats.mined.push((tx_type, block_number));
                } else {
                    stats.saved.push((tx_type, block_number));
                }
            }
        }
        Ok(stats)
    }

    pub async fn get_eth_tx(&mut self, eth_tx_id: u32) -> sqlx::Result<Option<EthTx>> {
        Ok(sqlx::query_as!(
            StorageEthTx,
            r#"
            SELECT
                *
            FROM
                eth_txs
            WHERE
                id = $1
            "#,
            eth_tx_id as i32
        )
        .fetch_optional(self.storage.conn())
        .await?
        .map(Into::into))
    }

    pub async fn get_new_eth_txs(
        &mut self,
        limit: u64,
        operator_address: Address,
        consider_null_operator_address: bool, // TODO (PLA-1118): remove this parameter
        is_gateway: bool,
    ) -> sqlx::Result<Vec<EthTx>> {
        let txs = sqlx::query_as!(
            StorageEthTx,
            r#"
            SELECT
                *
            FROM
                eth_txs
            WHERE
                (
                    from_addr = $2
                    OR
                    (from_addr IS NULL AND $3)
                )
                AND is_gateway = $4
                AND id > COALESCE(
                    (SELECT
                        eth_tx_id
                    FROM
                        eth_txs_history
                    JOIN eth_txs ON eth_txs.id = eth_txs_history.eth_tx_id
                    WHERE
                        eth_txs_history.sent_at_block IS NOT NULL
                        AND (
                            from_addr = $2
                            OR
                            (from_addr IS NULL AND $3)
                        )
                        AND is_gateway = $4
                        AND sent_successfully = TRUE
                    ORDER BY eth_tx_id DESC LIMIT 1),
                    0
                )
            ORDER BY
                id
            LIMIT
                $1
            "#,
            limit as i64,
            operator_address.as_bytes(),
            consider_null_operator_address,
            is_gateway
        )
        .fetch_all(self.storage.conn())
        .await?;
        Ok(txs.into_iter().map(|tx| tx.into()).collect())
    }

    #[allow(clippy::too_many_arguments)]
    pub async fn save_eth_tx(
        &mut self,
        nonce: u64,
        raw_tx: Vec<u8>,
        tx_type: AggregatedActionType,
        contract_address: Address,
        predicted_gas_cost: Option<u64>,
        from_address: Option<Address>,
        blob_sidecar: Option<EthTxBlobSidecar>,
        is_gateway: bool,
    ) -> sqlx::Result<EthTx> {
        let address = format!("{:#x}", contract_address);
        let eth_tx = sqlx::query_as!(
            StorageEthTx,
            r#"
            INSERT INTO
            eth_txs (
                raw_tx,
                nonce,
                tx_type,
                contract_address,
                predicted_gas_cost,
                created_at,
                updated_at,
                from_addr,
                blob_sidecar,
                is_gateway
            )
            VALUES
            ($1, $2, $3, $4, $5, NOW(), NOW(), $6, $7, $8)
            RETURNING
            *
            "#,
            raw_tx,
            nonce as i64,
            tx_type.to_string(),
            address,
            predicted_gas_cost.map(|c| c as i64),
            from_address.as_ref().map(Address::as_bytes),
            blob_sidecar.map(|sidecar| bincode::serialize(&sidecar)
                .expect("can always bincode serialize EthTxBlobSidecar; qed")),
            is_gateway,
        )
        .fetch_one(self.storage.conn())
        .await?;
        Ok(eth_tx.into())
    }

    #[allow(clippy::too_many_arguments)]
    pub async fn insert_tx_history(
        &mut self,
        eth_tx_id: u32,
        base_fee_per_gas: u64,
        priority_fee_per_gas: u64,
        blob_base_fee_per_gas: Option<u64>,
        max_gas_per_pubdata: Option<u64>,
        tx_hash: H256,
        raw_signed_tx: &[u8],
        sent_at_block: u32,
        predicted_gas_limit: Option<u64>,
    ) -> anyhow::Result<Option<u32>> {
        let priority_fee_per_gas =
            i64::try_from(priority_fee_per_gas).context("Can't convert u64 to i64")?;
        let base_fee_per_gas =
            i64::try_from(base_fee_per_gas).context("Can't convert u64 to i64")?;
        let tx_hash = format!("{:#x}", tx_hash);

        Ok(sqlx::query!(
            r#"
            INSERT INTO
            eth_txs_history (
                eth_tx_id,
                base_fee_per_gas,
                priority_fee_per_gas,
                tx_hash,
                signed_raw_tx,
                created_at,
                updated_at,
                blob_base_fee_per_gas,
                max_gas_per_pubdata,
                predicted_gas_limit,
                sent_at_block,
                sent_at,
                sent_successfully
            )
            VALUES
            ($1, $2, $3, $4, $5, NOW(), NOW(), $6, $7, $8, $9, NOW(), FALSE)
            ON CONFLICT (tx_hash) DO NOTHING
            RETURNING
            id
            "#,
            eth_tx_id as i32,
            base_fee_per_gas,
            priority_fee_per_gas,
            tx_hash,
            raw_signed_tx,
            blob_base_fee_per_gas.map(|v| v as i64),
            max_gas_per_pubdata.map(|v| v as i64),
            predicted_gas_limit.map(|v| v as i64),
            sent_at_block as i32
        )
        .fetch_optional(self.storage.conn())
        .await?
        .map(|row| row.id as u32))
    }

    pub async fn tx_history_by_hash(
        &mut self,
        eth_tx_id: u32,
        tx_hash: H256,
    ) -> anyhow::Result<Option<u32>> {
        let tx_hash = format!("{:#x}", tx_hash);
        Ok(sqlx::query!(
            r#"
            SELECT id FROM eth_txs_history
            WHERE eth_tx_id = $1 AND tx_hash = $2
            "#,
            eth_tx_id as i32,
            tx_hash,
        )
        .fetch_optional(self.storage.conn())
        .await?
        .map(|row| row.id as u32))
    }

    pub async fn set_sent_at_block(
        &mut self,
        eth_txs_history_id: u32,
        sent_at_block: u32,
    ) -> sqlx::Result<()> {
        sqlx::query!(
            r#"
            UPDATE eth_txs_history
            SET
                sent_at_block = $2,
                sent_at = NOW()
            WHERE
                id = $1
                AND sent_at_block IS NULL
            "#,
            eth_txs_history_id as i32,
            sent_at_block as i32
        )
        .execute(self.storage.conn())
        .await?;
        Ok(())
    }

    pub async fn set_sent_success(&mut self, eth_txs_history_id: u32) -> sqlx::Result<()> {
        sqlx::query!(
            r#"
            UPDATE eth_txs_history
            SET
                sent_successfully = TRUE,
                updated_at = NOW()
            WHERE
                id = $1
            "#,
            eth_txs_history_id as i32
        )
        .execute(self.storage.conn())
        .await?;
        Ok(())
    }

    pub async fn confirm_tx(
        &mut self,
        tx_hash: H256,
        gas_used: U256,
        confirmed_at_block: u32,
    ) -> anyhow::Result<()> {
        let mut transaction = self
            .storage
            .start_transaction()
            .await
            .context("start_transaction()")?;
        let gas_used = i64::try_from(gas_used)
            .map_err(|err| anyhow::anyhow!("Can't convert U256 to i64: {err}"))?;
        let tx_hash = format!("{:#x}", tx_hash);
        let ids = sqlx::query!(
            r#"
            UPDATE eth_txs_history
            SET
                updated_at = NOW(),
                confirmed_at = NOW(),
                sent_successfully = TRUE,
                confirmed_at_block = $2
            WHERE
                tx_hash = $1
            RETURNING
            id,
            eth_tx_id
            "#,
            tx_hash,
            confirmed_at_block as i32
        )
        .fetch_one(transaction.conn())
        .await?;

        sqlx::query!(
            r#"
            UPDATE eth_txs
            SET
                gas_used = $1,
                confirmed_eth_tx_history_id = $2
            WHERE
                id = $3
            "#,
            gas_used,
            ids.id,
            ids.eth_tx_id
        )
        .execute(transaction.conn())
        .await?;

        transaction.commit().await?;
        Ok(())
    }

    pub async fn set_chain_id(&mut self, eth_tx_id: u32, chain_id: u64) -> anyhow::Result<()> {
        sqlx::query!(
            r#"
            UPDATE eth_txs
            SET
                chain_id = $1
            WHERE
                id = $2
            "#,
            chain_id as i64,
            eth_tx_id as i32,
        )
        .execute(self.storage.conn())
        .await?;
        Ok(())
    }

    pub async fn get_batch_commit_chain_id(
        &mut self,
        batch_number: L1BatchNumber,
    ) -> DalResult<Option<SLChainId>> {
        let row = sqlx::query!(
            r#"
            SELECT eth_txs.chain_id
            FROM l1_batches
            JOIN eth_txs ON eth_txs.id = l1_batches.eth_commit_tx_id
            WHERE
                number = $1
            "#,
            i64::from(batch_number.0),
        )
        .instrument("get_batch_commit_chain_id")
        .with_arg("batch_number", &batch_number)
        .fetch_optional(self.storage)
        .await?;
        Ok(row.and_then(|r| r.chain_id).map(|id| SLChainId(id as u64)))
    }

    pub async fn get_batch_execute_chain_id(
        &mut self,
        batch_number: L1BatchNumber,
    ) -> DalResult<Option<SLChainId>> {
        let row = sqlx::query!(
            r#"
            SELECT eth_txs.chain_id
            FROM l1_batches
            JOIN eth_txs ON eth_txs.id = l1_batches.eth_execute_tx_id
            WHERE
                number = $1
            "#,
            i64::from(batch_number.0),
        )
        .instrument("get_batch_execute_chain_id")
        .with_arg("batch_number", &batch_number)
        .fetch_optional(self.storage)
        .await?;
        Ok(row.and_then(|r| r.chain_id).map(|id| SLChainId(id as u64)))
    }

    pub async fn get_confirmed_tx_hash_by_eth_tx_id(
        &mut self,
        eth_tx_id: u32,
    ) -> anyhow::Result<Option<H256>> {
        let tx_hash = sqlx::query!(
            r#"
            SELECT
                tx_hash
            FROM
                eth_txs_history
            WHERE
                eth_tx_id = $1
                AND confirmed_at IS NOT NULL
            "#,
            eth_tx_id as i32
        )
        .fetch_optional(self.storage.conn())
        .await?;

        let Some(tx_hash) = tx_hash else {
            return Ok(None);
        };
        let tx_hash = tx_hash.tx_hash;
        let tx_hash = tx_hash.trim_start_matches("0x");
        Ok(Some(H256::from_str(tx_hash).context("invalid tx_hash")?))
    }

    /// This method inserts a fake transaction into the database that would make the corresponding L1 batch
    /// to be considered committed/proven/executed.
    ///
    /// The designed use case is the External Node usage, where we don't really care about the actual transactions apart
    /// from the hash and the fact that tx was sent.
    ///
    /// ## Warning
    ///
    /// After this method is used anywhere in the codebase, it is considered a bug to try to directly query `eth_txs_history`
    /// or `eth_txs` tables.
    pub async fn insert_bogus_confirmed_eth_tx(
        &mut self,
        l1_batch: L1BatchNumber,
        tx_type: L1BatchAggregatedActionType,
        tx_hash: H256,
        confirmed_at: DateTime<Utc>,
        sl_chain_id: Option<SLChainId>,
    ) -> anyhow::Result<()> {
        let mut transaction = self
            .storage
            .start_transaction()
            .await
            .context("start_transaction")?;
        let tx_hash = format!("{:#x}", tx_hash);

        let eth_tx_id = sqlx::query_scalar!(
            "SELECT eth_txs.id FROM eth_txs_history JOIN eth_txs \
            ON eth_txs.confirmed_eth_tx_history_id = eth_txs_history.id \
            WHERE eth_txs_history.tx_hash = $1",
            tx_hash
        )
        .fetch_optional(transaction.conn())
        .await?;

        // Check if the transaction with the corresponding hash already exists.
        let eth_tx_id = if let Some(eth_tx_id) = eth_tx_id {
            eth_tx_id
        } else {
            // No such transaction in the database yet, we have to insert it.

            // Insert general tx descriptor.
            let eth_tx_id = sqlx::query_scalar!(
                "INSERT INTO eth_txs (raw_tx, nonce, tx_type, contract_address, predicted_gas_cost, chain_id, created_at, updated_at) \
                VALUES ('\\x00', 0, $1, '', NULL, $2, now(), now()) \
                RETURNING id",
                tx_type.to_string(),
                sl_chain_id.map(|chain_id| chain_id.0 as i64)
            )
            .fetch_one(transaction.conn())
            .await?;

            // Insert a "sent transaction".
            let eth_history_id = sqlx::query_scalar!(
                "INSERT INTO eth_txs_history \
                (eth_tx_id, base_fee_per_gas, priority_fee_per_gas, tx_hash, signed_raw_tx, created_at, updated_at, confirmed_at, sent_successfully) \
                VALUES ($1, 0, 0, $2, '\\x00', now(), now(), $3, TRUE) \
                RETURNING id",
                eth_tx_id,
                tx_hash,
                confirmed_at.naive_utc()
            )
            .fetch_one(transaction.conn())
            .await?;

            // Mark general entry as confirmed.
            sqlx::query!(
                r#"
                UPDATE eth_txs
                SET
                    confirmed_eth_tx_history_id = $1
                WHERE
                    id = $2
                "#,
                eth_history_id,
                eth_tx_id
            )
            .execute(transaction.conn())
            .await?;

            eth_tx_id
        };

        // Tie the ETH tx to the L1 batch.
        super::BlocksDal {
            storage: &mut transaction,
        }
        .set_eth_tx_id(l1_batch..=l1_batch, eth_tx_id as u32, tx_type)
        .await
        .context("set_eth_tx_id()")?;

        transaction.commit().await.context("commit()")
    }

    pub async fn get_tx_history_to_check(
        &mut self,
        eth_tx_id: u32,
    ) -> sqlx::Result<Vec<TxHistory>> {
        let tx_history = sqlx::query_as!(
            StorageTxHistory,
            r#"
            SELECT
                eth_txs_history.*,
                eth_txs.blob_sidecar
            FROM
                eth_txs_history
            LEFT JOIN eth_txs ON eth_tx_id = eth_txs.id
            WHERE
                eth_tx_id = $1
            ORDER BY
                eth_txs_history.created_at DESC
            "#,
            eth_tx_id as i32
        )
        .fetch_all(self.storage.conn())
        .await?;
        Ok(tx_history.into_iter().map(|tx| tx.into()).collect())
    }

    pub async fn get_block_number_on_first_sent_attempt(
        &mut self,
        eth_tx_id: u32,
    ) -> sqlx::Result<Option<u32>> {
        let sent_at_block = sqlx::query_scalar!(
            "SELECT MIN(sent_at_block) FROM eth_txs_history WHERE eth_tx_id = $1",
            eth_tx_id as i32
        )
        .fetch_optional(self.storage.conn())
        .await?;
        Ok(sent_at_block.flatten().map(|block| block as u32))
    }

    pub async fn get_block_number_on_last_sent_attempt(
        &mut self,
        eth_tx_id: u32,
    ) -> sqlx::Result<Option<u32>> {
        let sent_at_block = sqlx::query_scalar!(
            "SELECT MAX(sent_at_block) FROM eth_txs_history WHERE eth_tx_id = $1",
            eth_tx_id as i32
        )
        .fetch_optional(self.storage.conn())
        .await?;
        Ok(sent_at_block.flatten().map(|block| block as u32))
    }

    pub async fn get_last_sent_successfully_eth_storage_tx(
        &mut self,
        eth_tx_id: u32,
    ) -> sqlx::Result<Option<StorageTxHistory>> {
        let history_item = sqlx::query_as!(
            StorageTxHistory,
            r#"
            SELECT
                eth_txs_history.*,
                eth_txs.blob_sidecar
            FROM
                eth_txs_history
            LEFT JOIN eth_txs ON eth_tx_id = eth_txs.id
            WHERE
                eth_tx_id = $1 AND sent_successfully = TRUE
            ORDER BY
                eth_txs_history.created_at DESC
            LIMIT
                1
            "#,
            eth_tx_id as i32
        )
        .fetch_optional(self.storage.conn())
        .await?;
        Ok(history_item)
    }

    pub async fn get_last_sent_and_confirmed_eth_storage_tx(
        &mut self,
        eth_tx_id: u32,
    ) -> sqlx::Result<Option<StorageTxHistory>> {
        let history_item = sqlx::query_as!(
            StorageTxHistory,
            r#"
            SELECT
                eth_txs_history.*,
                eth_txs.blob_sidecar
            FROM
                eth_txs_history
            LEFT JOIN eth_txs ON eth_tx_id = eth_txs.id
            WHERE
                eth_tx_id = $1
                AND eth_txs_history.confirmed_at IS NOT NULL
                AND eth_txs.has_failed IS FALSE
            ORDER BY
                eth_txs_history.created_at
            "#,
            eth_tx_id as i32
        )
        .fetch_all(self.storage.conn())
        .await?;
        println!("history_item: {:?}", history_item);
        Ok(Some(history_item[0].clone()))
    }

    pub async fn get_last_sent_successfully_eth_tx(
        &mut self,
        eth_tx_id: u32,
    ) -> sqlx::Result<Option<TxHistory>> {
        let history_item = self
            .get_last_sent_successfully_eth_storage_tx(eth_tx_id)
            .await?;
        Ok(history_item.map(|tx| tx.into()))
    }

    /// Returns the next nonce for the operator account
    pub async fn get_next_nonce(
        &mut self,
        from_address: Address,
        consider_null_operator_address: bool, // TODO (PLA-1118): remove this parameter
        is_gateway: bool,
    ) -> sqlx::Result<Option<u64>> {
        // First query nonce where `from_addr` is set.
        let row = sqlx::query!(
            r#"
            SELECT
                nonce
            FROM
                eth_txs
            WHERE
                from_addr = $1
                AND is_gateway = $2
            ORDER BY
                id DESC
            LIMIT
                1
            "#,
            from_address.as_bytes(),
            is_gateway,
        )
        .fetch_optional(self.storage.conn())
        .await?;

        if let Some(row) = row {
            return Ok(Some(row.nonce as u64 + 1));
        }

        // Otherwise, check rows with `from_addr IS NULL`.
        if consider_null_operator_address {
            let nonce = sqlx::query!(
                r#"
                SELECT
                    nonce
                FROM
                    eth_txs
                WHERE
                    from_addr IS NULL
                    AND is_gateway = $1
                ORDER BY
                    id DESC
                LIMIT
                    1
                "#,
                is_gateway,
            )
            .fetch_optional(self.storage.conn())
            .await?;

            Ok(nonce.map(|row| row.nonce as u64 + 1))
        } else {
            Ok(None)
        }
    }

    pub async fn mark_failed_transaction(&mut self, eth_tx_id: u32) -> sqlx::Result<()> {
        sqlx::query!(
            r#"
            UPDATE eth_txs
            SET
                has_failed = TRUE
            WHERE
                id = $1
            "#,
            eth_tx_id as i32
        )
        .execute(self.storage.conn())
        .await?;
        Ok(())
    }

    pub async fn get_number_of_failed_transactions(&mut self) -> anyhow::Result<u64> {
        sqlx::query!(
            r#"
            SELECT
                COUNT(*)
            FROM
                eth_txs
            WHERE
                has_failed = TRUE
            "#
        )
        .fetch_one(self.storage.conn())
        .await?
        .count
        .map(|c| c as u64)
        .context("count field is missing")
    }

    pub async fn clear_failed_transactions(&mut self) -> sqlx::Result<()> {
        sqlx::query!(
            r#"
            DELETE FROM eth_txs
            WHERE
                id >= (
                    SELECT
                        MIN(id)
                    FROM
                        eth_txs
                    WHERE
                        has_failed = TRUE
                )
            "#
        )
        .execute(self.storage.conn())
        .await?;
        Ok(())
    }

    pub async fn delete_eth_txs(&mut self, last_batch_to_keep: L1BatchNumber) -> sqlx::Result<()> {
        sqlx::query!(
            r#"
            DELETE FROM eth_txs
            WHERE
                id IN (
                    (
                        SELECT
                            eth_commit_tx_id
                        FROM
                            l1_batches
                        WHERE
                            number > $1
                    )
                    UNION
                    (
                        SELECT
                            eth_prove_tx_id
                        FROM
                            l1_batches
                        WHERE
                            number > $1
                    )
                    UNION
                    (
                        SELECT
                            eth_execute_tx_id
                        FROM
                            l1_batches
                        WHERE
                            number > $1
                    )
                )
            "#,
            i64::from(last_batch_to_keep.0)
        )
        .execute(self.storage.conn())
        .await?;

        Ok(())
    }
}

/// These methods should only be used for tests.
impl EthSenderDal<'_, '_> {
    pub async fn get_eth_txs_history_entries_max_id(&mut self) -> usize {
        sqlx::query!(
            r#"
            SELECT
                MAX(id)
            FROM
                eth_txs_history
            "#
        )
        .fetch_one(self.storage.conn())
        .await
        .unwrap()
        .max
        .unwrap()
        .try_into()
        .unwrap()
    }

    pub async fn get_last_sent_successfully_eth_tx_id_by_batch_and_op(
        &mut self,
        l1_batch_number: L1BatchNumber,
<<<<<<< HEAD
        op_type: L1BatchAggregatedActionType,
    ) -> Option<TxHistory> {
=======
        op_type: AggregatedActionType,
    ) -> Option<u32> {
>>>>>>> 6e609ecb
        let row = sqlx::query!(
            r#"
            SELECT
                eth_commit_tx_id,
                eth_prove_tx_id,
                eth_execute_tx_id
            FROM
                l1_batches
            WHERE
                number = $1
            "#,
            i64::from(l1_batch_number.0)
        )
        .fetch_optional(self.storage.conn())
        .await
        .unwrap()
        .unwrap();
        let eth_tx_id = match op_type {
            L1BatchAggregatedActionType::Commit => row.eth_commit_tx_id,
            L1BatchAggregatedActionType::PublishProofOnchain => row.eth_prove_tx_id,
            L1BatchAggregatedActionType::Execute => row.eth_execute_tx_id,
        }
        .unwrap() as u32;
        Some(eth_tx_id)
    }

    pub async fn get_last_sent_successfully_eth_tx_by_batch_and_op(
        &mut self,
        l1_batch_number: L1BatchNumber,
        op_type: AggregatedActionType,
    ) -> Option<TxHistory> {
        let eth_tx_id = self
            .get_last_sent_successfully_eth_tx_id_by_batch_and_op(l1_batch_number, op_type)
            .await?;
        self.get_last_sent_successfully_eth_tx(eth_tx_id)
            .await
            .unwrap()
    }
}<|MERGE_RESOLUTION|>--- conflicted
+++ resolved
@@ -960,13 +960,8 @@
     pub async fn get_last_sent_successfully_eth_tx_id_by_batch_and_op(
         &mut self,
         l1_batch_number: L1BatchNumber,
-<<<<<<< HEAD
-        op_type: L1BatchAggregatedActionType,
-    ) -> Option<TxHistory> {
-=======
         op_type: AggregatedActionType,
     ) -> Option<u32> {
->>>>>>> 6e609ecb
         let row = sqlx::query!(
             r#"
             SELECT
@@ -985,9 +980,16 @@
         .unwrap()
         .unwrap();
         let eth_tx_id = match op_type {
-            L1BatchAggregatedActionType::Commit => row.eth_commit_tx_id,
-            L1BatchAggregatedActionType::PublishProofOnchain => row.eth_prove_tx_id,
-            L1BatchAggregatedActionType::Execute => row.eth_execute_tx_id,
+            AggregatedActionType::L1Batch(L1BatchAggregatedActionType::Commit) => {
+                row.eth_commit_tx_id
+            }
+            AggregatedActionType::L1Batch(L1BatchAggregatedActionType::PublishProofOnchain) => {
+                row.eth_prove_tx_id
+            }
+            AggregatedActionType::L1Batch(L1BatchAggregatedActionType::Execute) => {
+                row.eth_execute_tx_id
+            }
+            _ => panic!("Unsupported"),
         }
         .unwrap() as u32;
         Some(eth_tx_id)
