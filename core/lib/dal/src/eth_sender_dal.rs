--- conflicted
+++ resolved
@@ -209,11 +209,7 @@
         Ok(count.try_into().unwrap())
     }
 
-<<<<<<< HEAD
-    pub async fn get_eth_all_blocks_stat(&mut self) -> sqlx::Result<BlocksEthSenderStats> {
-=======
     pub async fn get_eth_all_blocks_stat(&mut self) -> DalResult<BlocksEthSenderStats> {
->>>>>>> 7746b9c1
         struct EthTxRow {
             number: i64,
             confirmed: bool,
@@ -642,17 +638,6 @@
         Ok(Some(H256::from_str(tx_hash).context("invalid tx_hash")?))
     }
 
-<<<<<<< HEAD
-    /// This method inserts a pending transaction into eth_txs_history table.
-    /// It should be used only in external node context as most properties are not set.
-    /// Inserted transaction does not need to be validated as its set as pending.
-    /// Validation needs to be done before marking with one of the executed statuses.
-    pub async fn insert_pending_received_eth_tx(
-        &mut self,
-        l1_batch: L1BatchNumber,
-        tx_type: L1BatchAggregatedActionType,
-        tx_hash: H256,
-=======
     async fn get_eth_tx_id_by_tx_hash(
         transaction: &mut Connection<'_, Core>,
         tx_hash: &str,
@@ -675,7 +660,6 @@
         transaction: &mut Connection<'_, Core>,
         tx_hash: &str,
         tx_type: AggregatedActionType,
->>>>>>> 7746b9c1
         sl_chain_id: Option<SLChainId>,
     ) -> anyhow::Result<i32> {
         let eth_tx_id = EthSenderDal::get_eth_tx_id_by_tx_hash(transaction, tx_hash).await?;
@@ -1199,8 +1183,6 @@
         .unwrap()
     }
 
-<<<<<<< HEAD
-=======
     pub async fn count_eth_txs_by_type(&mut self, op_type: AggregatedActionType) -> i64 {
         sqlx::query!(
             r#"
@@ -1220,7 +1202,6 @@
         .unwrap()
     }
 
->>>>>>> 7746b9c1
     pub async fn get_last_sent_successfully_eth_tx_by_batch_and_op(
         &mut self,
         l1_batch_number: L1BatchNumber,
