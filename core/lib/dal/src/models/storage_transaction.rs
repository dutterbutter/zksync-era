--- conflicted
+++ resolved
@@ -441,11 +441,8 @@
     pub eth_commit_tx_hash: Option<String>,
     pub eth_prove_tx_hash: Option<String>,
     pub eth_execute_tx_hash: Option<String>,
-<<<<<<< HEAD
+    pub eth_execute_tx_finality_status: Option<String>,
     pub eth_precommit_tx_hash: Option<String>,
-=======
-    pub eth_execute_tx_finality_status: Option<String>,
->>>>>>> d878cb20
 }
 
 impl StorageTransactionDetails {
