--- conflicted
+++ resolved
@@ -63,10 +63,7 @@
     pub predicted_gas_limit: Option<i64>,
     pub sent_successfully: bool,
     pub confirmed_at_block: Option<i32>,
-<<<<<<< HEAD
-=======
     pub finality_status: Option<String>,
->>>>>>> 8cc91584
 }
 
 impl From<StorageEthTx> for EthTx {
