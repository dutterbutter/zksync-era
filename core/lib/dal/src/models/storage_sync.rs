--- conflicted
+++ resolved
@@ -110,11 +110,7 @@
 }
 
 impl SyncBlock {
-    pub(crate) fn into_api(
-        self,
-        transactions: Option<Vec<Transaction>>,
-        pubdata_limit: Option<u64>,
-    ) -> en::SyncBlock {
+    pub(crate) fn into_api(self, transactions: Option<Vec<Transaction>>) -> en::SyncBlock {
         en::SyncBlock {
             number: self.number,
             l1_batch_number: self.l1_batch_number,
@@ -130,19 +126,11 @@
             hash: Some(self.hash),
             protocol_version: self.protocol_version,
             pubdata_params: Some(self.pubdata_params),
-<<<<<<< HEAD
-            pubdata_limit,
-=======
             pubdata_limit: self.pubdata_limit,
->>>>>>> 09a675d8
         }
     }
 
-    pub(crate) fn into_payload(
-        self,
-        transactions: Vec<Transaction>,
-        pubdata_limit: Option<u64>,
-    ) -> Payload {
+    pub(crate) fn into_payload(self, transactions: Vec<Transaction>) -> Payload {
         Payload {
             protocol_version: self.protocol_version,
             hash: self.hash,
@@ -156,11 +144,7 @@
             transactions,
             last_in_batch: self.last_in_batch,
             pubdata_params: self.pubdata_params,
-<<<<<<< HEAD
-            pubdata_limit,
-=======
             pubdata_limit: self.pubdata_limit,
->>>>>>> 09a675d8
         }
     }
 }