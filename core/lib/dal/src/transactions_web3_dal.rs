--- conflicted
+++ resolved
@@ -9,13 +9,8 @@
     interpolate_query, match_query_as,
 };
 use zksync_types::{
-<<<<<<< HEAD
     api, api::TransactionReceipt, block::build_bloom, web3, web3::keccak256, Address, BloomInput,
     L2BlockNumber, L2ChainId, Transaction, H256, U256,
-=======
-    api, api::TransactionReceipt, block::build_bloom, web3, Address, BloomInput, L2BlockNumber,
-    L2ChainId, Transaction, H256, U256,
->>>>>>> f3104a81
 };
 
 use crate::{
