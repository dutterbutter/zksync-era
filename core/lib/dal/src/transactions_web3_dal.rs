--- conflicted
+++ resolved
@@ -292,11 +292,8 @@
                 commit_tx.tx_hash AS "eth_commit_tx_hash?",
                 prove_tx.tx_hash AS "eth_prove_tx_hash?",
                 execute_tx.tx_hash AS "eth_execute_tx_hash?",
-<<<<<<< HEAD
-                precommit_tx.tx_hash AS "eth_precommit_tx_hash?"
-=======
+                precommit_tx.tx_hash AS "eth_precommit_tx_hash?",
                 execute_tx.finality_status AS "eth_execute_tx_finality_status?"
->>>>>>> 165fc67a
             FROM
                 transactions
             LEFT JOIN miniblocks ON miniblocks.number = transactions.miniblock_number
