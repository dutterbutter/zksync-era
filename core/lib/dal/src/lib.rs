//! Data access layer (DAL) for ZKsync Era.

// Linter settings.
#![warn(clippy::cast_lossless)]

pub use sqlx::{types::BigDecimal, Error as SqlxError};
use zksync_db_connection::connection::DbMarker;
pub use zksync_db_connection::{
    connection::{Connection, IsolationLevel},
    connection_pool::{ConnectionPool, ConnectionPoolBuilder},
    error::{DalError, DalResult},
};

use crate::{
    account_properties_dal::AccountPropertiesDal, base_token_dal::BaseTokenDal,
    blocks_dal::BlocksDal, blocks_web3_dal::BlocksWeb3Dal, consensus_dal::ConsensusDal,
    contract_verification_dal::ContractVerificationDal,
    custom_genesis_export_dal::CustomGenesisExportDal, data_availability_dal::DataAvailabilityDal,
    eth_sender_dal::EthSenderDal, eth_watcher_dal::EthWatcherDal,
    etherscan_verification_dal::EtherscanVerificationDal, events_dal::EventsDal,
    events_web3_dal::EventsWeb3Dal, factory_deps_dal::FactoryDepsDal,
    proof_generation_dal::ProofGenerationDal, protocol_versions_dal::ProtocolVersionsDal,
    protocol_versions_web3_dal::ProtocolVersionsWeb3Dal, pruning_dal::PruningDal,
    server_notifications::ServerNotificationsDal, snapshot_recovery_dal::SnapshotRecoveryDal,
    snapshots_creator_dal::SnapshotsCreatorDal, snapshots_dal::SnapshotsDal,
    storage_logs_dal::StorageLogsDal, storage_logs_dedup_dal::StorageLogsDedupDal,
    storage_web3_dal::StorageWeb3Dal, sync_dal::SyncDal, system_dal::SystemDal,
    tee_proof_generation_dal::TeeProofGenerationDal, tokens_dal::TokensDal,
    tokens_web3_dal::TokensWeb3Dal, transactions_dal::TransactionsDal,
    transactions_web3_dal::TransactionsWeb3Dal, vm_runner_dal::VmRunnerDal,
};

pub mod account_properties_dal;
pub mod base_token_dal;
pub mod blocks_dal;
pub mod blocks_web3_dal;
pub mod consensus;
pub mod consensus_dal;
pub mod contract_verification_dal;
pub mod custom_genesis_export_dal;
mod data_availability_dal;
pub mod eth_sender_dal;
pub mod eth_watcher_dal;
pub mod etherscan_verification_dal;
pub mod events_dal;
pub mod events_web3_dal;
pub mod factory_deps_dal;
pub mod helpers;
pub mod metrics;
mod models;
pub mod proof_generation_dal;
pub mod protocol_versions_dal;
pub mod protocol_versions_web3_dal;
pub mod pruning_dal;
mod server_notifications;
pub mod snapshot_recovery_dal;
pub mod snapshots_creator_dal;
pub mod snapshots_dal;
pub mod storage_logs_dal;
pub mod storage_logs_dedup_dal;
pub mod storage_web3_dal;
pub mod sync_dal;
pub mod system_dal;
pub mod tee_proof_generation_dal;
pub mod tokens_dal;
pub mod tokens_web3_dal;
pub mod transactions_dal;
pub mod transactions_web3_dal;
pub mod vm_runner_dal;

#[cfg(test)]
mod tests;

// This module is private and serves as a way to seal the trait.
mod private {
    pub trait Sealed {}
}

// Here we are making the trait sealed, because it should be public to function correctly, but we don't
// want to allow any other downstream implementations of this trait.
pub trait CoreDal<'a>: private::Sealed
where
    Self: 'a,
{
    fn transactions_dal(&mut self) -> TransactionsDal<'_, 'a>;

    fn transactions_web3_dal(&mut self) -> TransactionsWeb3Dal<'_, 'a>;

    fn blocks_dal(&mut self) -> BlocksDal<'_, 'a>;

    fn blocks_web3_dal(&mut self) -> BlocksWeb3Dal<'_, 'a>;

    fn consensus_dal(&mut self) -> ConsensusDal<'_, 'a>;

    fn eth_sender_dal(&mut self) -> EthSenderDal<'_, 'a>;

    fn events_dal(&mut self) -> EventsDal<'_, 'a>;

    fn events_web3_dal(&mut self) -> EventsWeb3Dal<'_, 'a>;

    fn factory_deps_dal(&mut self) -> FactoryDepsDal<'_, 'a>;

    fn storage_web3_dal(&mut self) -> StorageWeb3Dal<'_, 'a>;

    fn storage_logs_dal(&mut self) -> StorageLogsDal<'_, 'a>;

    fn storage_logs_dedup_dal(&mut self) -> StorageLogsDedupDal<'_, 'a>;

    fn tokens_dal(&mut self) -> TokensDal<'_, 'a>;

    fn tokens_web3_dal(&mut self) -> TokensWeb3Dal<'_, 'a>;

    fn contract_verification_dal(&mut self) -> ContractVerificationDal<'_, 'a>;

    fn etherscan_verification_dal(&mut self) -> EtherscanVerificationDal<'_, 'a>;

    fn protocol_versions_dal(&mut self) -> ProtocolVersionsDal<'_, 'a>;

    fn protocol_versions_web3_dal(&mut self) -> ProtocolVersionsWeb3Dal<'_, 'a>;

    fn sync_dal(&mut self) -> SyncDal<'_, 'a>;

    fn proof_generation_dal(&mut self) -> ProofGenerationDal<'_, 'a>;

    fn tee_proof_generation_dal(&mut self) -> TeeProofGenerationDal<'_, 'a>;

    fn system_dal(&mut self) -> SystemDal<'_, 'a>;

    fn snapshots_dal(&mut self) -> SnapshotsDal<'_, 'a>;

    fn snapshots_creator_dal(&mut self) -> SnapshotsCreatorDal<'_, 'a>;

    fn snapshot_recovery_dal(&mut self) -> SnapshotRecoveryDal<'_, 'a>;

    fn pruning_dal(&mut self) -> PruningDal<'_, 'a>;

    fn data_availability_dal(&mut self) -> DataAvailabilityDal<'_, 'a>;

    fn vm_runner_dal(&mut self) -> VmRunnerDal<'_, 'a>;

    fn base_token_dal(&mut self) -> BaseTokenDal<'_, 'a>;

    fn eth_watcher_dal(&mut self) -> EthWatcherDal<'_, 'a>;

    fn custom_genesis_export_dal(&mut self) -> CustomGenesisExportDal<'_, 'a>;

<<<<<<< HEAD
    fn account_properies_dal(&mut self) -> AccountPropertiesDal<'_, 'a>;
=======
    fn server_notifications_dal(&mut self) -> ServerNotificationsDal<'_, 'a>;
>>>>>>> 0d2bb67a
}

#[derive(Clone, Debug)]
pub struct Core;

// Implement the marker trait for the Core to be able to use it in Connection.
impl DbMarker for Core {}
// Implement the sealed trait for the struct itself.
impl private::Sealed for Connection<'_, Core> {}

impl<'a> CoreDal<'a> for Connection<'a, Core> {
    fn transactions_dal(&mut self) -> TransactionsDal<'_, 'a> {
        TransactionsDal { storage: self }
    }

    fn transactions_web3_dal(&mut self) -> TransactionsWeb3Dal<'_, 'a> {
        TransactionsWeb3Dal { storage: self }
    }

    fn blocks_dal(&mut self) -> BlocksDal<'_, 'a> {
        BlocksDal { storage: self }
    }

    fn blocks_web3_dal(&mut self) -> BlocksWeb3Dal<'_, 'a> {
        BlocksWeb3Dal { storage: self }
    }

    fn consensus_dal(&mut self) -> ConsensusDal<'_, 'a> {
        ConsensusDal { storage: self }
    }

    fn eth_sender_dal(&mut self) -> EthSenderDal<'_, 'a> {
        EthSenderDal { storage: self }
    }

    fn events_dal(&mut self) -> EventsDal<'_, 'a> {
        EventsDal { storage: self }
    }

    fn events_web3_dal(&mut self) -> EventsWeb3Dal<'_, 'a> {
        EventsWeb3Dal { storage: self }
    }

    fn factory_deps_dal(&mut self) -> FactoryDepsDal<'_, 'a> {
        FactoryDepsDal { storage: self }
    }

    fn storage_web3_dal(&mut self) -> StorageWeb3Dal<'_, 'a> {
        StorageWeb3Dal { storage: self }
    }

    fn storage_logs_dal(&mut self) -> StorageLogsDal<'_, 'a> {
        StorageLogsDal { storage: self }
    }

    fn storage_logs_dedup_dal(&mut self) -> StorageLogsDedupDal<'_, 'a> {
        StorageLogsDedupDal { storage: self }
    }

    fn tokens_dal(&mut self) -> TokensDal<'_, 'a> {
        TokensDal { storage: self }
    }

    fn tokens_web3_dal(&mut self) -> TokensWeb3Dal<'_, 'a> {
        TokensWeb3Dal { storage: self }
    }

    fn contract_verification_dal(&mut self) -> ContractVerificationDal<'_, 'a> {
        ContractVerificationDal { storage: self }
    }

    fn etherscan_verification_dal(&mut self) -> EtherscanVerificationDal<'_, 'a> {
        EtherscanVerificationDal { storage: self }
    }

    fn protocol_versions_dal(&mut self) -> ProtocolVersionsDal<'_, 'a> {
        ProtocolVersionsDal { storage: self }
    }

    fn protocol_versions_web3_dal(&mut self) -> ProtocolVersionsWeb3Dal<'_, 'a> {
        ProtocolVersionsWeb3Dal { storage: self }
    }

    fn server_notifications_dal(&mut self) -> ServerNotificationsDal<'_, 'a> {
        ServerNotificationsDal { storage: self }
    }

    fn sync_dal(&mut self) -> SyncDal<'_, 'a> {
        SyncDal { storage: self }
    }

    fn proof_generation_dal(&mut self) -> ProofGenerationDal<'_, 'a> {
        ProofGenerationDal { storage: self }
    }

    fn tee_proof_generation_dal(&mut self) -> TeeProofGenerationDal<'_, 'a> {
        TeeProofGenerationDal { storage: self }
    }

    fn system_dal(&mut self) -> SystemDal<'_, 'a> {
        SystemDal { storage: self }
    }

    fn snapshots_dal(&mut self) -> SnapshotsDal<'_, 'a> {
        SnapshotsDal { storage: self }
    }

    fn snapshots_creator_dal(&mut self) -> SnapshotsCreatorDal<'_, 'a> {
        SnapshotsCreatorDal { storage: self }
    }

    fn snapshot_recovery_dal(&mut self) -> SnapshotRecoveryDal<'_, 'a> {
        SnapshotRecoveryDal { storage: self }
    }

    fn pruning_dal(&mut self) -> PruningDal<'_, 'a> {
        PruningDal { storage: self }
    }

    fn data_availability_dal(&mut self) -> DataAvailabilityDal<'_, 'a> {
        DataAvailabilityDal { storage: self }
    }

    fn vm_runner_dal(&mut self) -> VmRunnerDal<'_, 'a> {
        VmRunnerDal { storage: self }
    }

    fn base_token_dal(&mut self) -> BaseTokenDal<'_, 'a> {
        BaseTokenDal { storage: self }
    }

    fn eth_watcher_dal(&mut self) -> EthWatcherDal<'_, 'a> {
        EthWatcherDal { storage: self }
    }

    fn custom_genesis_export_dal(&mut self) -> CustomGenesisExportDal<'_, 'a> {
        CustomGenesisExportDal { storage: self }
    }

    fn account_properies_dal(&mut self) -> AccountPropertiesDal<'_, 'a> {
        AccountPropertiesDal { storage: self }
    }
}<|MERGE_RESOLUTION|>--- conflicted
+++ resolved
@@ -144,11 +144,9 @@
 
     fn custom_genesis_export_dal(&mut self) -> CustomGenesisExportDal<'_, 'a>;
 
-<<<<<<< HEAD
+    fn server_notifications_dal(&mut self) -> ServerNotificationsDal<'_, 'a>;
+
     fn account_properies_dal(&mut self) -> AccountPropertiesDal<'_, 'a>;
-=======
-    fn server_notifications_dal(&mut self) -> ServerNotificationsDal<'_, 'a>;
->>>>>>> 0d2bb67a
 }
 
 #[derive(Clone, Debug)]
