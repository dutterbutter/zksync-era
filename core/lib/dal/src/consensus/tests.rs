use std::fmt::Debug;

use rand::Rng;
use zksync_concurrency::{ctx, testonly::abort_on_panic};
use zksync_protobuf::{
    repr::{decode, encode},
    testonly::{test_encode, test_encode_all_formats, FmtConv},
    ProtoRepr,
};
use zksync_test_contracts::Account;
use zksync_types::{
    commitment::{PubdataParams, PubdataType},
    h256_to_u256,
    web3::Bytes,
    Execute, ExecuteTransactionCommon, L1BatchNumber, ProtocolVersionId, Transaction,
};

use super::*;
use crate::tests::mock_protocol_upgrade_transaction;

fn execute(rng: &mut impl Rng) -> Execute {
    Execute {
        contract_address: Some(rng.gen()),
        value: rng.gen::<u128>().into(),
        calldata: (0..10 * 32).map(|_| rng.gen()).collect(),
        // TODO: find a way to generate valid random bytecode.
        factory_deps: vec![],
    }
}

fn l1_transaction(rng: &mut impl Rng) -> Transaction {
    Account::random_using(rng).get_l1_tx(execute(rng), rng.gen())
}

fn l2_transaction(rng: &mut impl Rng) -> Transaction {
    Account::random_using(rng).get_l2_tx_for_execute(execute(rng), None)
}

fn payload(rng: &mut impl Rng, protocol_version: ProtocolVersionId) -> Payload {
    Payload {
        protocol_version,
        hash: rng.gen(),
        l1_batch_number: L1BatchNumber(rng.gen()),
        timestamp: rng.gen(),
        l1_gas_price: rng.gen(),
        l2_fair_gas_price: rng.gen(),
        fair_pubdata_price: Some(rng.gen()),
        virtual_blocks: rng.gen(),
        operator_address: rng.gen(),
        transactions: (0..10)
            .map(|_| match rng.gen() {
                true => l1_transaction(rng),
                false => l2_transaction(rng),
            })
            .collect(),
        last_in_batch: rng.gen(),
        pubdata_params: if protocol_version.is_pre_gateway() {
            PubdataParams::default()
        } else {
            PubdataParams {
                pubdata_type: match rng.gen_range(0..2) {
                    0 => PubdataType::Rollup,
                    1 => PubdataType::NoDA,
                    2 => PubdataType::Avail,
                    3 => PubdataType::Celestia,
                    4 => PubdataType::Eigen,
                    _ => PubdataType::ObjectStore,
                },
                l2_da_validator_address: rng.gen(),
            }
        },
<<<<<<< HEAD
        interop_roots: (1..10).map(|_| interop_root(rng)).collect(),
    }
}

fn interop_root(rng: &mut impl Rng) -> InteropRoot {
    InteropRoot {
        chain_id: rng.gen(),
        block_number: rng.gen(),
        sides: (0..10).map(|_| h256_to_u256(rng.gen())).collect(),
=======
        pubdata_limit: if protocol_version < ProtocolVersionId::Version29 {
            None
        } else {
            Some(rng.gen())
        },
>>>>>>> 385c1fcd
    }
}

/// Tests struct <-> proto struct conversions.
#[test]
fn test_encoding() {
    abort_on_panic();
    let ctx = &ctx::test_root(&ctx::RealClock);
    let rng = &mut ctx.rng();
    // TODO: uncomment this when we deprecate consensus v1. Until then, this will fail because of Genesis.
    //test_encode_all_formats::<FmtConv<GlobalConfig>>(rng);
    test_encode_all_formats::<FmtConv<BlockMetadata>>(rng);
    encode_decode::<proto::TransactionV25, ComparableTransaction>(l1_transaction(rng));
    encode_decode::<proto::TransactionV25, ComparableTransaction>(l2_transaction(rng));
    encode_decode::<proto::Transaction, ComparableTransaction>(l1_transaction(rng));
    encode_decode::<proto::Transaction, ComparableTransaction>(l2_transaction(rng));
    encode_decode::<proto::InteropRoot, InteropRoot>(interop_root(rng));

    encode_decode::<proto::Transaction, ComparableTransaction>(
        mock_protocol_upgrade_transaction().into(),
    );
    // Test encoding in the current and all the future versions.
    for v in ProtocolVersionId::latest() as u16.. {
        let Ok(v) = ProtocolVersionId::try_from(v) else {
            break;
        };
        tracing::info!("version {v}");
        let p = payload(rng, v);
        test_encode(rng, &p);
    }
}

fn encode_decode<P, C>(msg: P::Type)
where
    P: ProtoRepr,
    C: From<P::Type> + PartialEq + Debug,
{
    let got = decode::<P>(&encode::<P>(&msg)).unwrap();
    assert_eq!(&C::from(msg), &C::from(got), "binary encoding");
}

/// Derivative of `Transaction` to facilitate equality comparisons.
#[derive(PartialEq, Debug)]
pub struct ComparableTransaction {
    common_data: ExecuteTransactionCommon,
    execute: Execute,
    raw_bytes: Option<Bytes>,
    // `received_timestamp_ms` is intentionally not included because it's local
}

impl From<Transaction> for ComparableTransaction {
    fn from(tx: Transaction) -> Self {
        Self {
            common_data: tx.common_data,
            execute: tx.execute,
            raw_bytes: tx.raw_bytes,
        }
    }
}<|MERGE_RESOLUTION|>--- conflicted
+++ resolved
@@ -69,7 +69,11 @@
                 l2_da_validator_address: rng.gen(),
             }
         },
-<<<<<<< HEAD
+        pubdata_limit: if protocol_version < ProtocolVersionId::Version29 {
+            None
+        } else {
+            Some(rng.gen())
+        },
         interop_roots: (1..10).map(|_| interop_root(rng)).collect(),
     }
 }
@@ -79,13 +83,6 @@
         chain_id: rng.gen(),
         block_number: rng.gen(),
         sides: (0..10).map(|_| h256_to_u256(rng.gen())).collect(),
-=======
-        pubdata_limit: if protocol_version < ProtocolVersionId::Version29 {
-            None
-        } else {
-            Some(rng.gen())
-        },
->>>>>>> 385c1fcd
     }
 }
 
