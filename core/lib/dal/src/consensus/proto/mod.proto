--- conflicted
+++ resolved
@@ -34,11 +34,7 @@
   repeated TransactionV25 transactions_v25 = 12;
   optional bool last_in_batch = 10; // required
   optional PubdataParams pubdata_params = 13; // optional
-<<<<<<< HEAD
-  optional uint64 pubdata_limit = 14; // optional
-=======
   optional uint64 pubdata_limit = 14; // required since v29
->>>>>>> 09a675d8
 }
 
 message PubdataParams {
