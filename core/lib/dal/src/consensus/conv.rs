--- conflicted
+++ resolved
@@ -199,27 +199,15 @@
                 "default pubdata_params should be encoded as None"
             );
         }
-<<<<<<< HEAD
-        // TODO: decide on the protocol version
-        if this.protocol_version < ProtocolVersionId::Version29 {
-            anyhow::ensure!(
-                this.pubdata_limit.is_none(),
-                "pubdata_limit should be None before protocol_version < X" // TODO
-=======
         if this.protocol_version < ProtocolVersionId::Version29 {
             anyhow::ensure!(
                 this.pubdata_limit.is_none(),
                 "pubdata_limit should be None for protocol_version < 29"
->>>>>>> 09a675d8
             );
         } else {
             anyhow::ensure!(
                 this.pubdata_limit.is_some(),
-<<<<<<< HEAD
-                "pubdata_limit should be Some for protocol_version >= X" // TODO
-=======
                 "pubdata_limit should be Some for protocol_version >= 29"
->>>>>>> 09a675d8
             );
         }
         Ok(this)
@@ -232,32 +220,17 @@
                 "BUG DETECTED: pubdata_params should have the default value in pre-gateway protocol_version"
             );
         }
-<<<<<<< HEAD
-        // TODO: decide on the protocol version
-        if self.protocol_version < ProtocolVersionId::Version29 {
-            assert!(
-                self.pubdata_limit.is_none(),
-                "BUG DETECTED: pubdata_limit should be None before protocol_version < X" // TODO
-=======
         if self.protocol_version < ProtocolVersionId::Version29 {
             assert!(
                 self.pubdata_limit.is_none(),
                 "pubdata_limit should be None for protocol_version < 29"
->>>>>>> 09a675d8
             );
         } else {
             assert!(
                 self.pubdata_limit.is_some(),
-<<<<<<< HEAD
-                "BUG DETECTED: pubdata_limit should be Some for protocol_version >= X" // TODO
-            );
-        }
-
-=======
                 "pubdata_limit should be Some for protocol_version >= 29"
             );
         }
->>>>>>> 09a675d8
         let mut x = Self::Proto {
             protocol_version: Some((self.protocol_version as u16).into()),
             hash: Some(self.hash.as_bytes().into()),
