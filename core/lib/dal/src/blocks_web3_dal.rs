--- conflicted
+++ resolved
@@ -1097,11 +1097,7 @@
             .await
             .unwrap();
         conn.eth_sender_dal()
-<<<<<<< HEAD
-            .confirm_tx(tx_hash, U256::zero(), 0)
-=======
-            .confirm_tx(tx_hash, EthTxFinalityStatus::Finalized, U256::zero())
->>>>>>> c8b7f658
+            .confirm_tx(tx_hash, EthTxFinalityStatus::Finalized, U256::zero(), 0)
             .await
             .unwrap();
         conn.blocks_dal()
