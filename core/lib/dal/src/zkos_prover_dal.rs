use std::time::Duration;

use zksync_db_connection::{
<<<<<<< HEAD
    connection::Connection,
    error::DalResult,
    instrument::{CopyStatement, InstrumentExt},
=======
    connection::Connection, error::DalResult, instrument::InstrumentExt,
>>>>>>> 48312651
    utils::pg_interval_from_duration,
};
use zksync_types::L2BlockNumber;

use crate::Core;

#[derive(Debug)]
pub struct ZkosProverDal<'a, 'c> {
    pub(crate) storage: &'a mut Connection<'c, Core>,
}

impl ZkosProverDal<'_, '_> {
    /// returns 0 if no inputs are found
    pub async fn last_block_with_generated_input(&mut self) -> DalResult<L2BlockNumber> {
        let row = sqlx::query!(
            r#"
            SELECT
                MAX(l2_block_number) AS "number"
            FROM
                zkos_proofs
            "#
        )
        .instrument("last_block_with_generated_input")
        .report_latency()
        .fetch_one(self.storage)
        .await?;
        let number = row.number.unwrap_or(0) as u32;
        Ok(L2BlockNumber(number))
    }

    pub async fn insert_prover_input(
        &mut self,
        l2block_number: L2BlockNumber,
        prover_input: Vec<u32>,
        time_taken: Duration,
    ) -> DalResult<()> {
        let db_prover_input: Vec<u8> = prover_input
            .into_iter()
            .flat_map(|x| x.to_le_bytes())
            .collect();

        sqlx::query!(
            r#"
            INSERT INTO
            zkos_proofs (
                l2_block_number,
                prover_input,
                input_gen_time_taken,
                created_at,
                updated_at
            )
            VALUES
            ($1, $2, $3::INTERVAL, NOW(), NOW())
            "#,
            i64::from(l2block_number.0),
            db_prover_input,
            pg_interval_from_duration(time_taken)
        )
        .instrument("insert_prover_input")
        .report_latency()
        .execute(self.storage)
        .await?;
        Ok(())
    }

    /// Pick the next block for an FRI proof
    pub async fn pick_next_fri_proof(
        &mut self,
        timeout: Duration,
        max_attempts: u32,
        picked_by: &str,
    ) -> DalResult<Option<(L2BlockNumber, Vec<u8>)>> {
        let maybe_row = sqlx::query!(
            r#"
            WITH next_fri AS (
                SELECT l2_block_number
                FROM zkos_proofs
                WHERE
                    prover_input IS NOT NULL
                    AND fri_proof IS NULL
                    AND (fri_proof_attempts IS NULL OR fri_proof_attempts < $1)
                    AND (
                        fri_proof_picked_at IS NULL
                        OR fri_proof_picked_at < NOW() - $2::INTERVAL
                    )
                ORDER BY l2_block_number ASC
                LIMIT 1
                FOR UPDATE SKIP LOCKED
            )
            
            UPDATE zkos_proofs
            SET
                fri_proof_picked_at = NOW(),
                fri_proof_picked_by = $3,
                fri_proof_attempts = COALESCE(fri_proof_attempts, 0) + 1,
                updated_at = NOW()
            FROM next_fri
            WHERE zkos_proofs.l2_block_number = next_fri.l2_block_number
            RETURNING
            zkos_proofs.l2_block_number AS "l2_block_number!",
            zkos_proofs.prover_input AS "prover_input!"
            "#,
            max_attempts as i32,
            pg_interval_from_duration(timeout),
            picked_by,
        )
        .instrument("pick_next_fri_proof")
        .report_latency()
        .fetch_optional(self.storage)
        .await?;

        Ok(maybe_row.map(|row| (L2BlockNumber(row.l2_block_number as u32), row.prover_input)))
    }

    /// Save a completed FRI proof
    pub async fn save_fri_proof(
        &mut self,
        block_number: L2BlockNumber,
        proof: Vec<u8>,
    ) -> DalResult<()> {
        sqlx::query!(
            r#"
            UPDATE zkos_proofs
            SET
                fri_prove_time_taken = NOW() - fri_proof_picked_at,
                fri_proof = $2,
                updated_at = NOW()
            WHERE l2_block_number = $1
            "#,
            i64::from(block_number.0),
            proof,
        )
        .instrument("save_fri_proof")
        .report_latency()
        .execute(self.storage)
        .await?;

        Ok(())
    }

    /// Pick the next block for a SNARK proof
    pub async fn pick_next_snark_proof(
        &mut self,
        timeout: Duration,
        picked_by: &str,
    ) -> DalResult<Option<(L2BlockNumber, Vec<u8>)>> {
        let maybe_row = sqlx::query!(
            r#"
            WITH next_snark AS (
                SELECT l2_block_number
                FROM zkos_proofs
                WHERE
                    fri_proof IS NOT NULL
                    AND snark_proof IS NULL
                    AND (
                        snark_proof_picked_at IS NULL
                        OR snark_proof_picked_at < NOW() - $1::INTERVAL
                    )
                ORDER BY l2_block_number ASC
                LIMIT 1
                FOR UPDATE SKIP LOCKED
            )
            
            UPDATE zkos_proofs
            SET
                snark_proof_picked_at = NOW(),
                snark_proof_picked_by = $2,
                snark_proof_attempts = snark_proof_attempts + 1,
                updated_at = NOW()
            FROM next_snark
            WHERE zkos_proofs.l2_block_number = next_snark.l2_block_number
            RETURNING
            zkos_proofs.l2_block_number AS "l2_block_number!",
            zkos_proofs.fri_proof AS "fri_proof!"
            "#,
            pg_interval_from_duration(timeout),
            picked_by,
        )
        .instrument("pick_next_snark_proof")
        .report_latency()
        .fetch_optional(self.storage)
        .await?;

        Ok(maybe_row.map(|row| (L2BlockNumber(row.l2_block_number as u32), row.fri_proof)))
    }

    /// Save a completed SNARK proof
    pub async fn save_snark_proof(
        &mut self,
        block_number: L2BlockNumber,
        proof: Vec<u8>,
    ) -> DalResult<()> {
        sqlx::query!(
            r#"
            UPDATE zkos_proofs
            SET
                snark_prove_time_taken = NOW() - snark_proof_picked_at,
                snark_proof = $2,
                updated_at = NOW()
            WHERE l2_block_number = $1
            "#,
            i64::from(block_number.0),
            proof,
        )
        .instrument("save_snark_proof")
        .report_latency()
        .execute(self.storage)
        .await?;

        Ok(())
    }
    pub async fn list_available_proofs(&mut self) -> DalResult<Vec<(L2BlockNumber, Vec<String>)>> {
        let rows = sqlx::query!(
            r#"
            SELECT
                l2_block_number,
                fri_proof IS NOT NULL AS "has_fri!",
                snark_proof IS NOT NULL AS "has_snark!"
            FROM zkos_proofs
            ORDER BY l2_block_number
            "#
        )
        .instrument("list_available_proofs")
        .report_latency()
        .fetch_all(self.storage)
        .await?;

        Ok(rows
            .into_iter()
            .map(|row| {
                let mut proofs = Vec::new();
                if row.has_fri {
                    proofs.push("FRI".to_string());
                }
                if row.has_snark {
                    proofs.push("SNARK".to_string());
                }
                (L2BlockNumber(row.l2_block_number as u32), proofs)
            })
            .collect())
    }

    /// Retrieve the stored FRI proof for a given block, if present.
    pub async fn get_fri_proof(
        &mut self,
        block_number: L2BlockNumber,
    ) -> DalResult<Option<Vec<u8>>> {
        let row = sqlx::query!(
            r#"
            SELECT fri_proof
            FROM zkos_proofs
            WHERE l2_block_number = $1
            "#,
            i64::from(block_number.0),
        )
        .instrument("get_fri_proof")
        .report_latency()
        .fetch_optional(self.storage)
        .await?;

        Ok(row.and_then(|r| r.fri_proof))
    }

    /// Retrieve the stored SNARK proof for a given block, if present.
    pub async fn get_snark_proof(
        &mut self,
        block_number: L2BlockNumber,
    ) -> DalResult<Option<Vec<u8>>> {
        let row = sqlx::query!(
            r#"
            SELECT snark_proof
            FROM zkos_proofs
            WHERE l2_block_number = $1
            "#,
            i64::from(block_number.0),
        )
        .instrument("get_snark_proof")
        .report_latency()
        .fetch_optional(self.storage)
        .await?;

        Ok(row.and_then(|r| r.snark_proof))
    }
}<|MERGE_RESOLUTION|>--- conflicted
+++ resolved
@@ -1,13 +1,7 @@
 use std::time::Duration;
 
 use zksync_db_connection::{
-<<<<<<< HEAD
-    connection::Connection,
-    error::DalResult,
-    instrument::{CopyStatement, InstrumentExt},
-=======
     connection::Connection, error::DalResult, instrument::InstrumentExt,
->>>>>>> 48312651
     utils::pg_interval_from_duration,
 };
 use zksync_types::L2BlockNumber;
