use std::{
    collections::HashMap,
    convert::{Into, TryInto},
    ops,
    sync::atomic::{AtomicBool, Ordering},
};

use anyhow::Context as _;
use bigdecimal::{BigDecimal, FromPrimitive};
use sqlx::types::chrono::{DateTime, Utc};
use zksync_db_connection::{
    connection::Connection,
    error::{DalResult, SqlxContext},
    instrument::{InstrumentExt, Instrumented},
};
use zksync_types::{
    aggregated_operations::AggregatedActionType,
    block::{
        L1BatchHeader, L1BatchStatistics, L1BatchTreeData, L2BlockHeader, StorageOracleInfo,
        UnsealedL1BatchHeader,
    },
    commitment::{L1BatchCommitmentArtifacts, L1BatchWithMetadata},
    fee_model::BatchFeeInput,
    l2_to_l1_log::{BatchAndChainMerklePath, UserL2ToL1Log},
    writes::TreeWrite,
    Address, Bloom, L1BatchNumber, L2BlockNumber, ProtocolVersionId, SLChainId, H256, U256,
};
use zksync_vm_interface::CircuitStatistic;

pub use crate::models::storage_block::{L1BatchMetadataError, L1BatchWithOptionalMetadata};
use crate::{
    models::{
        parse_protocol_version,
        storage_block::{
            StorageL1Batch, StorageL1BatchHeader, StorageL2BlockHeader, UnsealedStorageL1Batch,
        },
        storage_event::StorageL2ToL1Log,
        storage_oracle_info::DbStorageOracleInfo,
    },
    Core, CoreDal,
};

#[derive(Debug)]
pub struct BlocksDal<'a, 'c> {
    pub(crate) storage: &'a mut Connection<'c, Core>,
}

impl BlocksDal<'_, '_> {
    pub async fn get_consistency_checker_last_processed_l1_batch(
        &mut self,
    ) -> DalResult<L1BatchNumber> {
        let row = sqlx::query!(
            r#"
            SELECT
                last_processed_l1_batch AS "last_processed_l1_batch!"
            FROM
                consistency_checker_info
            "#
        )
        .instrument("get_consistency_checker_last_processed_l1_batch")
        .report_latency()
        .fetch_one(self.storage)
        .await?;
        Ok(L1BatchNumber(row.last_processed_l1_batch as u32))
    }

    pub async fn set_consistency_checker_last_processed_l1_batch(
        &mut self,
        l1_batch_number: L1BatchNumber,
    ) -> DalResult<()> {
        sqlx::query!(
            r#"
            UPDATE consistency_checker_info
            SET
                last_processed_l1_batch = $1,
                updated_at = NOW()
            "#,
            l1_batch_number.0 as i32,
        )
        .instrument("set_consistency_checker_last_processed_l1_batch")
        .report_latency()
        .with_arg("l1_batch_number", &l1_batch_number)
        .execute(self.storage)
        .await?;
        Ok(())
    }

    pub async fn is_genesis_needed(&mut self) -> DalResult<bool> {
        let count = sqlx::query!(
            r#"
            SELECT
                COUNT(*) AS "count!"
            FROM
                l1_batches
            WHERE
                is_sealed
            "#
        )
        .instrument("is_genesis_needed")
        .fetch_one(self.storage)
        .await?
        .count;
        Ok(count == 0)
    }

    pub async fn get_sealed_l1_batch_number(&mut self) -> DalResult<Option<L1BatchNumber>> {
        let row = sqlx::query!(
            r#"
            SELECT
                MAX(number) AS "number"
            FROM
                l1_batches
            WHERE
                is_sealed
            "#
        )
        .instrument("get_sealed_l1_batch_number")
        .report_latency()
        .fetch_one(self.storage)
        .await?;

        Ok(row.number.map(|num| L1BatchNumber(num as u32)))
    }

    pub async fn get_sealed_l2_block_number(&mut self) -> DalResult<Option<L2BlockNumber>> {
        let row = sqlx::query!(
            r#"
            SELECT
                MAX(number) AS "number"
            FROM
                miniblocks
            "#
        )
        .instrument("get_sealed_l2_block_number")
        .report_latency()
        .fetch_one(self.storage)
        .await?;

        Ok(row.number.map(|number| L2BlockNumber(number as u32)))
    }

    /// Returns the number of the earliest L1 batch present in the DB, or `None` if there are no L1 batches.
    pub async fn get_earliest_l1_batch_number(&mut self) -> DalResult<Option<L1BatchNumber>> {
        let row = sqlx::query!(
            r#"
            SELECT
                MIN(number) AS "number"
            FROM
                l1_batches
            WHERE
                is_sealed
            "#
        )
        .instrument("get_earliest_l1_batch_number")
        .report_latency()
        .fetch_one(self.storage)
        .await?;

        Ok(row.number.map(|num| L1BatchNumber(num as u32)))
    }

    pub async fn get_earliest_l2_block_number(&mut self) -> DalResult<Option<L2BlockNumber>> {
        let row = sqlx::query!(
            r#"
            SELECT
                MIN(number) AS "number"
            FROM
                miniblocks
            "#
        )
        .instrument("get_earliest_l2_block_number")
        .fetch_one(self.storage)
        .await?;

        Ok(row.number.map(|num| L2BlockNumber(num as u32)))
    }

    pub async fn get_last_l1_batch_number_with_tree_data(
        &mut self,
    ) -> DalResult<Option<L1BatchNumber>> {
        let row = sqlx::query!(
            r#"
            SELECT
                MAX(number) AS "number"
            FROM
                l1_batches
            WHERE
                hash IS NOT NULL
            "#
        )
        .instrument("get_last_l1_batch_number_with_tree_data")
        .report_latency()
        .fetch_one(self.storage)
        .await?;

        Ok(row.number.map(|num| L1BatchNumber(num as u32)))
    }

    /// Gets a number of the earliest L1 batch that is ready for commitment generation (i.e., doesn't have commitment
    /// yet, and has tree data).
    pub async fn get_next_l1_batch_ready_for_commitment_generation(
        &mut self,
    ) -> DalResult<Option<L1BatchNumber>> {
        let row = sqlx::query!(
            r#"
            SELECT
                number
            FROM
                l1_batches
            WHERE
                hash IS NOT NULL
                AND commitment IS NULL
            ORDER BY
                number
            LIMIT
                1
            "#
        )
        .instrument("get_next_l1_batch_ready_for_commitment_generation")
        .report_latency()
        .fetch_optional(self.storage)
        .await?;

        Ok(row.map(|row| L1BatchNumber(row.number as u32)))
    }

    /// Gets a number of the last L1 batch that is ready for commitment generation (i.e., doesn't have commitment
    /// yet, and has tree data).
    pub async fn get_last_l1_batch_ready_for_commitment_generation(
        &mut self,
    ) -> DalResult<Option<L1BatchNumber>> {
        let row = sqlx::query!(
            r#"
            SELECT
                number
            FROM
                l1_batches
            WHERE
                hash IS NOT NULL
                AND commitment IS NULL
            ORDER BY
                number DESC
            LIMIT
                1
            "#
        )
        .instrument("get_last_l1_batch_ready_for_commitment_generation")
        .report_latency()
        .fetch_optional(self.storage)
        .await?;

        Ok(row.map(|row| L1BatchNumber(row.number as u32)))
    }

    /// Returns the number of the earliest L1 batch with metadata (= state hash) present in the DB,
    /// or `None` if there are no such L1 batches.
    pub async fn get_earliest_l1_batch_number_with_metadata(
        &mut self,
    ) -> DalResult<Option<L1BatchNumber>> {
        let row = sqlx::query!(
            r#"
            SELECT
                MIN(number) AS "number"
            FROM
                l1_batches
            WHERE
                hash IS NOT NULL
            "#
        )
        .instrument("get_earliest_l1_batch_number_with_metadata")
        .report_latency()
        .fetch_one(self.storage)
        .await?;

        Ok(row.number.map(|num| L1BatchNumber(num as u32)))
    }

    pub async fn get_l1_batches_statistics_for_eth_tx_id(
        &mut self,
        eth_tx_id: u32,
    ) -> DalResult<Vec<L1BatchStatistics>> {
        Ok(sqlx::query!(
            r#"
            SELECT
                number,
                l1_tx_count,
                l2_tx_count,
                timestamp
            FROM
                l1_batches
            WHERE
                eth_commit_tx_id = $1
                OR eth_prove_tx_id = $1
                OR eth_execute_tx_id = $1
            "#,
            eth_tx_id as i32
        )
        .instrument("get_l1_batch_statistics_for_eth_tx_id")
        .with_arg("eth_tx_id", &eth_tx_id)
        .fetch_all(self.storage)
        .await?
        .into_iter()
        .map(|row| L1BatchStatistics {
            number: L1BatchNumber(row.number as u32),
            timestamp: row.timestamp as u64,
            l2_tx_count: row.l2_tx_count as u32,
            l1_tx_count: row.l1_tx_count as u32,
        })
        .collect())
    }

    async fn get_storage_l1_batch(
        &mut self,
        number: L1BatchNumber,
    ) -> DalResult<Option<StorageL1Batch>> {
        sqlx::query_as!(
            StorageL1Batch,
            r#"
            SELECT
                number,
                timestamp,
                l1_tx_count,
                l2_tx_count,
                bloom,
                priority_ops_onchain_data,
                hash,
                commitment,
                l2_to_l1_messages,
                used_contract_hashes,
                compressed_initial_writes,
                compressed_repeated_writes,
                l2_l1_merkle_root,
                rollup_last_leaf_index,
                zkporter_is_available,
                bootloader_code_hash,
                default_aa_code_hash,
                evm_emulator_code_hash,
                aux_data_hash,
                pass_through_data_hash,
                meta_parameters_hash,
                protocol_version,
                system_logs,
                compressed_state_diffs,
                events_queue_commitment,
                bootloader_initial_content_commitment,
                pubdata_input,
                fee_address,
<<<<<<< HEAD
                l1_gas_price,
                l2_fair_gas_price,
                fair_pubdata_price
=======
                aggregation_root,
                local_root,
                state_diff_hash,
                data_availability.inclusion_data
>>>>>>> f6422cd5
            FROM
                l1_batches
            LEFT JOIN commitments ON commitments.l1_batch_number = l1_batches.number
            LEFT JOIN
                data_availability
                ON data_availability.l1_batch_number = l1_batches.number
            WHERE
                is_sealed
                AND number = $1
            "#,
            i64::from(number.0)
        )
        .instrument("get_storage_l1_batch")
        .with_arg("number", &number)
        .fetch_optional(self.storage)
        .await
    }

    pub async fn get_l1_batch_header(
        &mut self,
        number: L1BatchNumber,
    ) -> DalResult<Option<L1BatchHeader>> {
        let storage_l1_batch_header = sqlx::query_as!(
            StorageL1BatchHeader,
            r#"
            SELECT
                number,
                l1_tx_count,
                l2_tx_count,
                timestamp,
                l2_to_l1_messages,
                bloom,
                priority_ops_onchain_data,
                used_contract_hashes,
                bootloader_code_hash,
                default_aa_code_hash,
                evm_emulator_code_hash,
                protocol_version,
                system_logs,
                pubdata_input,
                fee_address,
                l1_gas_price,
                l2_fair_gas_price,
                fair_pubdata_price
            FROM
                l1_batches
            WHERE
                is_sealed
                AND number = $1
            "#,
            i64::from(number.0)
        )
        .instrument("get_l1_batch_header")
        .with_arg("number", &number)
        .fetch_optional(self.storage)
        .await?;

        if let Some(storage_l1_batch_header) = storage_l1_batch_header {
            let l2_to_l1_logs = self
                .get_l2_to_l1_logs_for_batch::<UserL2ToL1Log>(number)
                .await?;
            return Ok(Some(
                storage_l1_batch_header.into_l1_batch_header_with_logs(l2_to_l1_logs),
            ));
        }

        Ok(None)
    }

    /// Returns initial bootloader heap content for the specified L1 batch.
    pub async fn get_initial_bootloader_heap(
        &mut self,
        number: L1BatchNumber,
    ) -> anyhow::Result<Option<Vec<(usize, U256)>>> {
        let Some(row) = sqlx::query!(
            r#"
            SELECT
                initial_bootloader_heap_content
            FROM
                l1_batches
            WHERE
                is_sealed
                AND number = $1
            "#,
            i64::from(number.0)
        )
        .instrument("get_initial_bootloader_heap")
        .report_latency()
        .with_arg("number", &number)
        .fetch_optional(self.storage)
        .await?
        else {
            return Ok(None);
        };

        let heap = serde_json::from_value(row.initial_bootloader_heap_content)
            .context("invalid value for initial_bootloader_heap_content in the DB")?;
        Ok(Some(heap))
    }

    pub async fn get_storage_oracle_info(
        &mut self,
        number: L1BatchNumber,
    ) -> anyhow::Result<Option<StorageOracleInfo>> {
        let storage_oracle_info = sqlx::query_as!(
            DbStorageOracleInfo,
            r#"
            SELECT
                storage_refunds,
                pubdata_costs
            FROM
                l1_batches
            WHERE
                is_sealed
                AND number = $1
            "#,
            i64::from(number.0)
        )
        .instrument("get_storage_refunds")
        .report_latency()
        .with_arg("number", &number)
        .fetch_optional(self.storage)
        .await?;

        Ok(storage_oracle_info.and_then(DbStorageOracleInfo::into_optional_batch_oracle_info))
    }

    pub async fn set_eth_tx_id(
        &mut self,
        number_range: ops::RangeInclusive<L1BatchNumber>,
        eth_tx_id: u32,
        aggregation_type: AggregatedActionType,
    ) -> DalResult<()> {
        match aggregation_type {
            AggregatedActionType::Commit => {
                let instrumentation = Instrumented::new("set_eth_tx_id#commit")
                    .with_arg("number_range", &number_range)
                    .with_arg("eth_tx_id", &eth_tx_id);

                let query = sqlx::query!(
                    r#"
                    UPDATE l1_batches
                    SET
                        eth_commit_tx_id = $1,
                        updated_at = NOW()
                    WHERE
                        number BETWEEN $2 AND $3
                        AND eth_commit_tx_id IS NULL
                    "#,
                    eth_tx_id as i32,
                    i64::from(number_range.start().0),
                    i64::from(number_range.end().0)
                );
                let result = instrumentation
                    .clone()
                    .with(query)
                    .execute(self.storage)
                    .await?;

                if result.rows_affected() == 0 {
                    let err = instrumentation.constraint_error(anyhow::anyhow!(
                        "Update eth_commit_tx_id that is is not null is not allowed"
                    ));
                    return Err(err);
                }
            }
            AggregatedActionType::PublishProofOnchain => {
                let instrumentation = Instrumented::new("set_eth_tx_id#prove")
                    .with_arg("number_range", &number_range)
                    .with_arg("eth_tx_id", &eth_tx_id);
                let query = sqlx::query!(
                    r#"
                    UPDATE l1_batches
                    SET
                        eth_prove_tx_id = $1,
                        updated_at = NOW()
                    WHERE
                        number BETWEEN $2 AND $3
                        AND eth_prove_tx_id IS NULL
                    "#,
                    eth_tx_id as i32,
                    i64::from(number_range.start().0),
                    i64::from(number_range.end().0)
                );

                let result = instrumentation
                    .clone()
                    .with(query)
                    .execute(self.storage)
                    .await?;

                if result.rows_affected() == 0 {
                    let err = instrumentation.constraint_error(anyhow::anyhow!(
                        "Update eth_prove_tx_id that is is not null is not allowed"
                    ));
                    return Err(err);
                }
            }
            AggregatedActionType::Execute => {
                let instrumentation = Instrumented::new("set_eth_tx_id#execute")
                    .with_arg("number_range", &number_range)
                    .with_arg("eth_tx_id", &eth_tx_id);

                let query = sqlx::query!(
                    r#"
                    UPDATE l1_batches
                    SET
                        eth_execute_tx_id = $1,
                        updated_at = NOW()
                    WHERE
                        number BETWEEN $2 AND $3
                        AND eth_execute_tx_id IS NULL
                    "#,
                    eth_tx_id as i32,
                    i64::from(number_range.start().0),
                    i64::from(number_range.end().0)
                );

                let result = instrumentation
                    .clone()
                    .with(query)
                    .execute(self.storage)
                    .await?;

                if result.rows_affected() == 0 {
                    let err = instrumentation.constraint_error(anyhow::anyhow!(
                        "Update eth_execute_tx_id that is is not null is not allowed"
                    ));
                    return Err(err);
                }
            }
        }
        Ok(())
    }

    /// Inserts an unsealed L1 batch with some basic information (i.e. runtime related data is either
    /// null or set to default value for the corresponding type).
    pub async fn insert_l1_batch(
        &mut self,
        unsealed_batch_header: UnsealedL1BatchHeader,
    ) -> DalResult<()> {
        Self::insert_l1_batch_inner(unsealed_batch_header, self.storage).await
    }

    async fn insert_l1_batch_inner(
        unsealed_batch_header: UnsealedL1BatchHeader,
        conn: &mut Connection<'_, Core>,
    ) -> DalResult<()> {
        sqlx::query!(
            r#"
            INSERT INTO
            l1_batches (
                number,
                timestamp,
                protocol_version,
                fee_address,
                l1_gas_price,
                l2_fair_gas_price,
                fair_pubdata_price,
                l1_tx_count,
                l2_tx_count,
                bloom,
                priority_ops_onchain_data,
                initial_bootloader_heap_content,
                used_contract_hashes,
                created_at,
                updated_at,
                is_sealed
            )
            VALUES
            (
                $1,
                $2,
                $3,
                $4,
                $5,
                $6,
                $7,
                0,
                0,
                ''::bytea,
                '{}'::bytea [],
                '{}'::jsonb,
                '{}'::jsonb,
                NOW(),
                NOW(),
                FALSE
            )
            "#,
            i64::from(unsealed_batch_header.number.0),
            unsealed_batch_header.timestamp as i64,
            unsealed_batch_header.protocol_version.map(|v| v as i32),
            unsealed_batch_header.fee_address.as_bytes(),
            unsealed_batch_header.fee_input.l1_gas_price() as i64,
            unsealed_batch_header.fee_input.fair_l2_gas_price() as i64,
            unsealed_batch_header.fee_input.fair_pubdata_price() as i64,
        )
        .instrument("insert_l1_batch")
        .with_arg("number", &unsealed_batch_header.number)
        .execute(conn)
        .await?;
        Ok(())
    }

    pub async fn ensure_unsealed_l1_batch_exists(
        &mut self,
        unsealed_batch: UnsealedL1BatchHeader,
    ) -> anyhow::Result<()> {
        let mut transaction = self.storage.start_transaction().await?;
        let unsealed_batch_fetched = Self::get_unsealed_l1_batch_inner(&mut transaction).await?;

        match unsealed_batch_fetched {
            None => {
                tracing::info!(
                    "Unsealed batch #{} could not be found; inserting",
                    unsealed_batch.number
                );
                Self::insert_l1_batch_inner(unsealed_batch, &mut transaction).await?;
            }
            Some(unsealed_batch_fetched) => {
                if unsealed_batch_fetched.number != unsealed_batch.number {
                    anyhow::bail!(
                        "fetched unsealed L1 batch #{} does not conform to expected L1 batch #{}",
                        unsealed_batch_fetched.number,
                        unsealed_batch.number
                    )
                }
            }
        }

        transaction.commit().await?;
        Ok(())
    }

    /// Marks provided L1 batch as sealed and populates it with all the runtime information.
    ///
    /// Errors if the batch does not exist.
    pub async fn mark_l1_batch_as_sealed(
        &mut self,
        header: &L1BatchHeader,
        initial_bootloader_contents: &[(usize, U256)],
        storage_refunds: &[u32],
        pubdata_costs: &[i32],
        predicted_circuits_by_type: CircuitStatistic, // predicted number of circuits for each circuit type
    ) -> anyhow::Result<()> {
        let initial_bootloader_contents_len = initial_bootloader_contents.len();
        let instrumentation = Instrumented::new("mark_l1_batch_as_sealed")
            .with_arg("number", &header.number)
            .with_arg(
                "initial_bootloader_contents.len",
                &initial_bootloader_contents_len,
            );

        let priority_onchain_data: Vec<Vec<u8>> = header
            .priority_ops_onchain_data
            .iter()
            .map(|data| data.clone().into())
            .collect();
        let system_logs = header
            .system_logs
            .iter()
            .map(|log| log.0.to_bytes().to_vec())
            .collect::<Vec<Vec<u8>>>();
        let pubdata_input = header.pubdata_input.clone();
        let initial_bootloader_contents = serde_json::to_value(initial_bootloader_contents)
            .map_err(|err| instrumentation.arg_error("initial_bootloader_contents", err))?;
        let used_contract_hashes = serde_json::to_value(&header.used_contract_hashes)
            .map_err(|err| instrumentation.arg_error("header.used_contract_hashes", err))?;
        let storage_refunds: Vec<_> = storage_refunds.iter().copied().map(i64::from).collect();
        let pubdata_costs: Vec<_> = pubdata_costs.iter().copied().map(i64::from).collect();

        let query = sqlx::query!(
            r#"
            UPDATE l1_batches
            SET
                l1_tx_count = $2,
                l2_tx_count = $3,
                l2_to_l1_messages = $4,
                bloom = $5,
                priority_ops_onchain_data = $6,
                initial_bootloader_heap_content = $7,
                used_contract_hashes = $8,
                bootloader_code_hash = $9,
                default_aa_code_hash = $10,
                evm_emulator_code_hash = $11,
                protocol_version = $12,
                system_logs = $13,
                storage_refunds = $14,
                pubdata_costs = $15,
                pubdata_input = $16,
                predicted_circuits_by_type = $17,
                updated_at = NOW(),
                sealed_at = NOW(),
                is_sealed = TRUE
            WHERE
                number = $1
            "#,
            i64::from(header.number.0),
            i32::from(header.l1_tx_count),
            i32::from(header.l2_tx_count),
            &header.l2_to_l1_messages,
            header.bloom.as_bytes(),
            &priority_onchain_data,
            initial_bootloader_contents,
            used_contract_hashes,
            header.base_system_contracts_hashes.bootloader.as_bytes(),
            header.base_system_contracts_hashes.default_aa.as_bytes(),
            header
                .base_system_contracts_hashes
                .evm_emulator
                .as_ref()
                .map(H256::as_bytes),
            header.protocol_version.map(|v| v as i32),
            &system_logs,
            &storage_refunds,
            &pubdata_costs,
            pubdata_input,
            serde_json::to_value(predicted_circuits_by_type).unwrap(),
        );
        let update_result = instrumentation.with(query).execute(self.storage).await?;

        if update_result.rows_affected() == 0 {
            anyhow::bail!(
                "L1 batch sealing failed: batch #{} was not found",
                header.number
            );
        }

        Ok(())
    }

    pub async fn get_unsealed_l1_batch(&mut self) -> DalResult<Option<UnsealedL1BatchHeader>> {
        Self::get_unsealed_l1_batch_inner(self.storage).await
    }

    async fn get_unsealed_l1_batch_inner(
        conn: &mut Connection<'_, Core>,
    ) -> DalResult<Option<UnsealedL1BatchHeader>> {
        let batch = sqlx::query_as!(
            UnsealedStorageL1Batch,
            r#"
            SELECT
                number,
                timestamp,
                protocol_version,
                fee_address,
                l1_gas_price,
                l2_fair_gas_price,
                fair_pubdata_price
            FROM
                l1_batches
            WHERE
                NOT is_sealed
            "#,
        )
        .instrument("get_unsealed_l1_batch")
        .fetch_optional(conn)
        .await?;

        Ok(batch.map(|b| b.into()))
    }

    pub async fn insert_l2_block(&mut self, l2_block_header: &L2BlockHeader) -> DalResult<()> {
        let instrumentation =
            Instrumented::new("insert_l2_block").with_arg("number", &l2_block_header.number);

        let base_fee_per_gas =
            BigDecimal::from_u64(l2_block_header.base_fee_per_gas).ok_or_else(|| {
                instrumentation.arg_error(
                    "header.base_fee_per_gas",
                    anyhow::anyhow!("doesn't fit in u64"),
                )
            })?;

        let query = sqlx::query!(
            r#"
            INSERT INTO
            miniblocks (
                number,
                timestamp,
                hash,
                l1_tx_count,
                l2_tx_count,
                fee_account_address,
                base_fee_per_gas,
                l1_gas_price,
                l2_fair_gas_price,
                gas_per_pubdata_limit,
                bootloader_code_hash,
                default_aa_code_hash,
                evm_emulator_code_hash,
                protocol_version,
                virtual_blocks,
                fair_pubdata_price,
                gas_limit,
                logs_bloom,
                l2_da_validator_address,
                pubdata_type,
                created_at,
                updated_at
            )
            VALUES
            (
                $1,
                $2,
                $3,
                $4,
                $5,
                $6,
                $7,
                $8,
                $9,
                $10,
                $11,
                $12,
                $13,
                $14,
                $15,
                $16,
                $17,
                $18,
                $19,
                $20,
                NOW(),
                NOW()
            )
            "#,
            i64::from(l2_block_header.number.0),
            l2_block_header.timestamp as i64,
            l2_block_header.hash.as_bytes(),
            i32::from(l2_block_header.l1_tx_count),
            i32::from(l2_block_header.l2_tx_count),
            l2_block_header.fee_account_address.as_bytes(),
            base_fee_per_gas,
            l2_block_header.batch_fee_input.l1_gas_price() as i64,
            l2_block_header.batch_fee_input.fair_l2_gas_price() as i64,
            l2_block_header.gas_per_pubdata_limit as i64,
            l2_block_header
                .base_system_contracts_hashes
                .bootloader
                .as_bytes(),
            l2_block_header
                .base_system_contracts_hashes
                .default_aa
                .as_bytes(),
            l2_block_header
                .base_system_contracts_hashes
                .evm_emulator
                .as_ref()
                .map(H256::as_bytes),
            l2_block_header.protocol_version.map(|v| v as i32),
            i64::from(l2_block_header.virtual_blocks),
            l2_block_header.batch_fee_input.fair_pubdata_price() as i64,
            l2_block_header.gas_limit as i64,
            l2_block_header.logs_bloom.as_bytes(),
            l2_block_header
                .pubdata_params
                .l2_da_validator_address
                .as_bytes(),
            l2_block_header.pubdata_params.pubdata_type.to_string(),
        );

        instrumentation.with(query).execute(self.storage).await?;
        Ok(())
    }

    /// Returns fee input as of the latest non-genesis L1 batch present in DB, where latest means:
    /// * Current unsealed L1 batch if it exists
    /// * Last sealed L1 batch if it does not (excluding genesis as it does not have valid fee input)
    ///
    /// `None` if the only batch in DB is genesis or if there are no batches at all.
    pub async fn get_latest_l1_batch_fee_input(&mut self) -> DalResult<Option<BatchFeeInput>> {
        let row = sqlx::query!(
            r#"
            SELECT
                l1_gas_price,
                l2_fair_gas_price,
                fair_pubdata_price
            FROM
                l1_batches
            WHERE
                number > 0
            ORDER BY
                number
            LIMIT
                1
            "#
        )
        .instrument("get_latest_l1_batch_fee_input")
        .fetch_optional(self.storage)
        .await?;

        let Some(row) = row else {
            return Ok(None);
        };
        Ok(Some(BatchFeeInput::pubdata_independent(
            row.l1_gas_price as u64,
            row.l2_fair_gas_price as u64,
            row.fair_pubdata_price as u64,
        )))
    }

    pub async fn get_last_sealed_l2_block_header(&mut self) -> DalResult<Option<L2BlockHeader>> {
        let header = sqlx::query_as!(
            StorageL2BlockHeader,
            r#"
            SELECT
                number,
                timestamp,
                hash,
                l1_tx_count,
                l2_tx_count,
                fee_account_address AS "fee_account_address!",
                base_fee_per_gas,
                l1_gas_price,
                l2_fair_gas_price,
                gas_per_pubdata_limit,
                bootloader_code_hash,
                default_aa_code_hash,
                evm_emulator_code_hash,
                protocol_version,
                virtual_blocks,
                fair_pubdata_price,
                gas_limit,
                logs_bloom,
                l2_da_validator_address,
                pubdata_type
            FROM
                miniblocks
            ORDER BY
                number DESC
            LIMIT
                1
            "#,
        )
        .instrument("get_last_sealed_l2_block_header")
        .fetch_optional(self.storage)
        .await?;

        Ok(header.map(Into::into))
    }

    pub async fn get_l2_block_header(
        &mut self,
        l2_block_number: L2BlockNumber,
    ) -> DalResult<Option<L2BlockHeader>> {
        let header = sqlx::query_as!(
            StorageL2BlockHeader,
            r#"
            SELECT
                number,
                timestamp,
                hash,
                l1_tx_count,
                l2_tx_count,
                fee_account_address AS "fee_account_address!",
                base_fee_per_gas,
                l1_gas_price,
                l2_fair_gas_price,
                gas_per_pubdata_limit,
                bootloader_code_hash,
                default_aa_code_hash,
                evm_emulator_code_hash,
                protocol_version,
                virtual_blocks,
                fair_pubdata_price,
                gas_limit,
                logs_bloom,
                l2_da_validator_address,
                pubdata_type
            FROM
                miniblocks
            WHERE
                number = $1
            "#,
            i64::from(l2_block_number.0),
        )
        .instrument("get_l2_block_header")
        .with_arg("l2_block_number", &l2_block_number)
        .fetch_optional(self.storage)
        .await?;

        Ok(header.map(Into::into))
    }

    pub async fn mark_l2_blocks_as_executed_in_l1_batch(
        &mut self,
        l1_batch_number: L1BatchNumber,
    ) -> DalResult<()> {
        sqlx::query!(
            r#"
            UPDATE miniblocks
            SET
                l1_batch_number = $1
            WHERE
                l1_batch_number IS NULL
            "#,
            l1_batch_number.0 as i32,
        )
        .instrument("mark_l2_blocks_as_executed_in_l1_batch")
        .with_arg("l1_batch_number", &l1_batch_number)
        .execute(self.storage)
        .await?;
        Ok(())
    }

    pub async fn save_l1_batch_tree_data(
        &mut self,
        number: L1BatchNumber,
        tree_data: &L1BatchTreeData,
    ) -> anyhow::Result<()> {
        let update_result = sqlx::query!(
            r#"
            UPDATE l1_batches
            SET
                hash = $1,
                rollup_last_leaf_index = $2,
                updated_at = NOW()
            WHERE
                number = $3
                AND hash IS NULL
            "#,
            tree_data.hash.as_bytes(),
            tree_data.rollup_last_leaf_index as i64,
            i64::from(number.0),
        )
        .instrument("save_batch_tree_data")
        .with_arg("number", &number)
        .report_latency()
        .execute(self.storage)
        .await?;

        if update_result.rows_affected() == 0 {
            tracing::debug!("L1 batch #{number}: tree data wasn't updated as it's already present");

            // Batch was already processed. Verify that the existing tree data matches.
            let existing_tree_data = self.get_l1_batch_tree_data(number).await?;
            anyhow::ensure!(
                existing_tree_data.as_ref() == Some(tree_data),
                "Root hash verification failed. Tree data for L1 batch #{number} does not match the expected value \
                 (expected: {tree_data:?}, existing: {existing_tree_data:?})",
            );
        }
        Ok(())
    }

    pub async fn save_l1_batch_commitment_artifacts(
        &mut self,
        number: L1BatchNumber,
        commitment_artifacts: &L1BatchCommitmentArtifacts,
    ) -> anyhow::Result<()> {
        let mut transaction = self.storage.start_transaction().await?;

        let update_result = sqlx::query!(
            r#"
            UPDATE l1_batches
            SET
                commitment = $1,
                aux_data_hash = $2,
                pass_through_data_hash = $3,
                meta_parameters_hash = $4,
                l2_l1_merkle_root = $5,
                zkporter_is_available = $6,
                compressed_state_diffs = $7,
                compressed_initial_writes = $8,
                compressed_repeated_writes = $9,
                state_diff_hash = $10,
                aggregation_root = $11,
                local_root = $12,
                updated_at = NOW()
            WHERE
                number = $13
                AND commitment IS NULL
            "#,
            commitment_artifacts.commitment_hash.commitment.as_bytes(),
            commitment_artifacts.commitment_hash.aux_output.as_bytes(),
            commitment_artifacts
                .commitment_hash
                .pass_through_data
                .as_bytes(),
            commitment_artifacts
                .commitment_hash
                .meta_parameters
                .as_bytes(),
            commitment_artifacts.l2_l1_merkle_root.as_bytes(),
            commitment_artifacts.zkporter_is_available,
            commitment_artifacts.compressed_state_diffs,
            commitment_artifacts.compressed_initial_writes,
            commitment_artifacts.compressed_repeated_writes,
            commitment_artifacts.state_diff_hash.as_bytes(),
            commitment_artifacts.aggregation_root.as_bytes(),
            commitment_artifacts.local_root.as_bytes(),
            i64::from(number.0),
        )
        .instrument("save_l1_batch_commitment_artifacts")
        .with_arg("number", &number)
        .report_latency()
        .execute(&mut transaction)
        .await?;
        if update_result.rows_affected() == 0 {
            tracing::debug!(
                "L1 batch #{number}: commitment info wasn't updated as it's already present"
            );

            // Batch was already processed. Verify that existing commitment matches
            let matched: i64 = sqlx::query!(
                r#"
                SELECT
                    COUNT(*) AS "count!"
                FROM
                    l1_batches
                WHERE
                    number = $1
                    AND commitment = $2
                "#,
                i64::from(number.0),
                commitment_artifacts.commitment_hash.commitment.as_bytes(),
            )
            .instrument("get_matching_batch_commitment")
            .with_arg("number", &number)
            .report_latency()
            .fetch_one(&mut transaction)
            .await?
            .count;

            anyhow::ensure!(
                matched == 1,
                "Commitment verification failed. Commitment for L1 batch #{} does not match the expected value \
                 (expected commitment: {:?})",
                number,
                commitment_artifacts.commitment_hash.commitment
            );
        }

        sqlx::query!(
            r#"
            INSERT INTO
            commitments (
                l1_batch_number,
                events_queue_commitment,
                bootloader_initial_content_commitment
            )
            VALUES
            ($1, $2, $3)
            ON CONFLICT (l1_batch_number) DO NOTHING
            "#,
            i64::from(number.0),
            commitment_artifacts
                .aux_commitments
                .map(|a| a.events_queue_commitment.0.to_vec()),
            commitment_artifacts
                .aux_commitments
                .map(|a| a.bootloader_initial_content_commitment.0.to_vec()),
        )
        .instrument("save_batch_aux_commitments")
        .with_arg("number", &number)
        .report_latency()
        .execute(&mut transaction)
        .await?;

        transaction.commit().await?;
        Ok(())
    }

    pub async fn get_last_committed_to_eth_l1_batch(
        &mut self,
    ) -> DalResult<Option<L1BatchWithMetadata>> {
        // We can get 0 batch for the first transaction
        let batch = sqlx::query_as!(
            StorageL1Batch,
            r#"
            SELECT
                number,
                timestamp,
                l1_tx_count,
                l2_tx_count,
                bloom,
                priority_ops_onchain_data,
                hash,
                commitment,
                l2_to_l1_messages,
                used_contract_hashes,
                compressed_initial_writes,
                compressed_repeated_writes,
                l2_l1_merkle_root,
                rollup_last_leaf_index,
                zkporter_is_available,
                bootloader_code_hash,
                default_aa_code_hash,
                evm_emulator_code_hash,
                aux_data_hash,
                pass_through_data_hash,
                meta_parameters_hash,
                protocol_version,
                compressed_state_diffs,
                system_logs,
                events_queue_commitment,
                bootloader_initial_content_commitment,
                pubdata_input,
                fee_address,
<<<<<<< HEAD
                l1_gas_price,
                l2_fair_gas_price,
                fair_pubdata_price
=======
                aggregation_root,
                local_root,
                state_diff_hash,
                data_availability.inclusion_data
>>>>>>> f6422cd5
            FROM
                l1_batches
            LEFT JOIN commitments ON commitments.l1_batch_number = l1_batches.number
            LEFT JOIN
                data_availability
                ON data_availability.l1_batch_number = l1_batches.number
            WHERE
                number = 0
                OR eth_commit_tx_id IS NOT NULL
                AND commitment IS NOT NULL
            ORDER BY
                number DESC
            LIMIT
                1
            "#,
        )
        .instrument("get_last_committed_to_eth_l1_batch")
        .fetch_one(self.storage)
        .await?;
        // genesis batch is first generated without commitment, we should wait for the tree to set it.
        if batch.commitment.is_none() {
            return Ok(None);
        }

        self.map_storage_l1_batch(batch).await
    }

    /// Returns the number of the last L1 batch for which an Ethereum commit tx was sent and confirmed.
    pub async fn get_number_of_last_l1_batch_committed_on_eth(
        &mut self,
    ) -> DalResult<Option<L1BatchNumber>> {
        Ok(sqlx::query!(
            r#"
            SELECT
                number
            FROM
                l1_batches
            LEFT JOIN
                eth_txs_history AS commit_tx
                ON (l1_batches.eth_commit_tx_id = commit_tx.eth_tx_id)
            WHERE
                commit_tx.confirmed_at IS NOT NULL
            ORDER BY
                number DESC
            LIMIT
                1
            "#
        )
        .instrument("get_number_of_last_l1_batch_committed_on_eth")
        .fetch_optional(self.storage)
        .await?
        .map(|row| L1BatchNumber(row.number as u32)))
    }

    /// Returns the number of the last L1 batch for which an Ethereum prove tx exists in the database.
    pub async fn get_last_l1_batch_with_prove_tx(&mut self) -> DalResult<L1BatchNumber> {
        let row = sqlx::query!(
            r#"
            SELECT
                COALESCE(MAX(number), 0) AS "number!"
            FROM
                l1_batches
            WHERE
                eth_prove_tx_id IS NOT NULL
            "#
        )
        .instrument("get_last_l1_batch_with_prove_tx")
        .fetch_one(self.storage)
        .await?;

        Ok(L1BatchNumber(row.number as u32))
    }

    pub async fn get_eth_commit_tx_id(
        &mut self,
        l1_batch_number: L1BatchNumber,
    ) -> DalResult<Option<u64>> {
        let row = sqlx::query!(
            r#"
            SELECT
                eth_commit_tx_id
            FROM
                l1_batches
            WHERE
                number = $1
            "#,
            i64::from(l1_batch_number.0)
        )
        .instrument("get_eth_commit_tx_id")
        .with_arg("l1_batch_number", &l1_batch_number)
        .fetch_optional(self.storage)
        .await?;

        Ok(row.and_then(|row| row.eth_commit_tx_id.map(|n| n as u64)))
    }

    /// Returns the number of the last L1 batch for which an Ethereum prove tx was sent and confirmed.
    pub async fn get_number_of_last_l1_batch_proven_on_eth(
        &mut self,
    ) -> DalResult<Option<L1BatchNumber>> {
        Ok(sqlx::query!(
            r#"
            SELECT
                number
            FROM
                l1_batches
            LEFT JOIN
                eth_txs_history AS prove_tx
                ON (l1_batches.eth_prove_tx_id = prove_tx.eth_tx_id)
            WHERE
                prove_tx.confirmed_at IS NOT NULL
            ORDER BY
                number DESC
            LIMIT
                1
            "#
        )
        .instrument("get_number_of_last_l1_batch_proven_on_eth")
        .fetch_optional(self.storage)
        .await?
        .map(|record| L1BatchNumber(record.number as u32)))
    }

    /// Returns the number of the last L1 batch for which an Ethereum execute tx was sent and confirmed.
    pub async fn get_number_of_last_l1_batch_executed_on_eth(
        &mut self,
    ) -> DalResult<Option<L1BatchNumber>> {
        Ok(sqlx::query!(
            r#"
            SELECT
                number
            FROM
                l1_batches
            LEFT JOIN
                eth_txs_history AS execute_tx
                ON (l1_batches.eth_execute_tx_id = execute_tx.eth_tx_id)
            WHERE
                execute_tx.confirmed_at IS NOT NULL
            ORDER BY
                number DESC
            LIMIT
                1
            "#
        )
        .instrument("get_number_of_last_l1_batch_executed_on_eth")
        .fetch_optional(self.storage)
        .await?
        .map(|row| L1BatchNumber(row.number as u32)))
    }

    /// This method returns batches that are confirmed on L1. That is, it doesn't wait for the proofs to be generated.
    ///
    /// # Params:
    /// * `commited_tx_confirmed`: whether to look for ready proofs only for txs for which
    ///   respective commit transactions have been confirmed by the network.
    pub async fn get_ready_for_dummy_proof_l1_batches(
        &mut self,
        limit: usize,
    ) -> anyhow::Result<Vec<L1BatchWithMetadata>> {
        let raw_batches = sqlx::query_as!(
            StorageL1Batch,
            r#"
            SELECT
                number,
                timestamp,
                l1_tx_count,
                l2_tx_count,
                bloom,
                priority_ops_onchain_data,
                hash,
                commitment,
                l2_to_l1_messages,
                used_contract_hashes,
                compressed_initial_writes,
                compressed_repeated_writes,
                l2_l1_merkle_root,
                rollup_last_leaf_index,
                zkporter_is_available,
                bootloader_code_hash,
                default_aa_code_hash,
                evm_emulator_code_hash,
                aux_data_hash,
                pass_through_data_hash,
                meta_parameters_hash,
                protocol_version,
                compressed_state_diffs,
                system_logs,
                events_queue_commitment,
                bootloader_initial_content_commitment,
                pubdata_input,
                fee_address,
<<<<<<< HEAD
                l1_gas_price,
                l2_fair_gas_price,
                fair_pubdata_price
=======
                aggregation_root,
                local_root,
                state_diff_hash,
                data_availability.inclusion_data
>>>>>>> f6422cd5
            FROM
                l1_batches
            LEFT JOIN commitments ON commitments.l1_batch_number = l1_batches.number
            LEFT JOIN
                data_availability
                ON data_availability.l1_batch_number = l1_batches.number
            WHERE
                eth_commit_tx_id IS NOT NULL
                AND eth_prove_tx_id IS NULL
            ORDER BY
                number
            LIMIT
                $1
            "#,
            limit as i32
        )
        .instrument("get_ready_for_dummy_proof_l1_batches")
        .with_arg("limit", &limit)
        .fetch_all(self.storage)
        .await?;

        self.map_l1_batches(raw_batches)
            .await
            .context("map_l1_batches()")
    }

    async fn map_l1_batches(
        &mut self,
        raw_batches: Vec<StorageL1Batch>,
    ) -> anyhow::Result<Vec<L1BatchWithMetadata>> {
        let mut l1_batches_with_metadata = Vec::with_capacity(raw_batches.len());
        for raw_batch in raw_batches {
            let batch = self
                .map_storage_l1_batch(raw_batch)
                .await
                .context("map_storage_l1_batch()")?
                .context("Batch should be complete")?;
            l1_batches_with_metadata.push(batch);
        }
        Ok(l1_batches_with_metadata)
    }

    /// This method returns batches that are committed on L1 and witness jobs for them are skipped.
    pub async fn get_skipped_for_proof_l1_batches(
        &mut self,
        limit: usize,
    ) -> anyhow::Result<Vec<L1BatchWithMetadata>> {
        let last_proved_batch_number = self
            .get_last_l1_batch_with_prove_tx()
            .await
            .context("get_last_l1_batch_with_prove_tx()")?;
        // Witness jobs can be processed out of order, so `WHERE l1_batches.number - row_number = $1`
        // is used to avoid having gaps in the list of batches to send dummy proofs for.
        let raw_batches = sqlx::query_as!(
            StorageL1Batch,
            r#"
            SELECT
                number,
                timestamp,
                l1_tx_count,
                l2_tx_count,
                bloom,
                priority_ops_onchain_data,
                hash,
                commitment,
                l2_to_l1_messages,
                used_contract_hashes,
                compressed_initial_writes,
                compressed_repeated_writes,
                l2_l1_merkle_root,
                rollup_last_leaf_index,
                zkporter_is_available,
                bootloader_code_hash,
                default_aa_code_hash,
                evm_emulator_code_hash,
                aux_data_hash,
                pass_through_data_hash,
                meta_parameters_hash,
                system_logs,
                compressed_state_diffs,
                protocol_version,
                events_queue_commitment,
                bootloader_initial_content_commitment,
                pubdata_input,
                fee_address,
<<<<<<< HEAD
                l1_gas_price,
                l2_fair_gas_price,
                fair_pubdata_price
=======
                aggregation_root,
                local_root,
                state_diff_hash,
                data_availability.inclusion_data
>>>>>>> f6422cd5
            FROM
                (
                    SELECT
                        l1_batches.*,
                        ROW_NUMBER() OVER (
                            ORDER BY
                                number ASC
                        ) AS row_number
                    FROM
                        l1_batches
                    WHERE
                        eth_commit_tx_id IS NOT NULL
                        AND l1_batches.skip_proof = TRUE
                        AND l1_batches.number > $1
                    ORDER BY
                        number
                    LIMIT
                        $2
                ) inn
            LEFT JOIN commitments ON commitments.l1_batch_number = inn.number
            LEFT JOIN data_availability ON data_availability.l1_batch_number = inn.number
            WHERE
                number - row_number = $1
            "#,
            last_proved_batch_number.0 as i32,
            limit as i32
        )
        .instrument("get_skipped_for_proof_l1_batches")
        .with_arg("limit", &limit)
        .fetch_all(self.storage)
        .await?;

        self.map_l1_batches(raw_batches)
            .await
            .context("map_l1_batches()")
    }

    pub async fn get_ready_for_execute_l1_batches(
        &mut self,
        limit: usize,
        max_l1_batch_timestamp_millis: Option<u64>,
    ) -> anyhow::Result<Vec<L1BatchWithMetadata>> {
        let raw_batches = match max_l1_batch_timestamp_millis {
            None => {
                sqlx::query_as!(
                    StorageL1Batch,
                    r#"
                    SELECT
                        number,
                        timestamp,
                        l1_tx_count,
                        l2_tx_count,
                        bloom,
                        priority_ops_onchain_data,
                        hash,
                        commitment,
                        l2_to_l1_messages,
                        used_contract_hashes,
                        compressed_initial_writes,
                        compressed_repeated_writes,
                        l2_l1_merkle_root,
                        rollup_last_leaf_index,
                        zkporter_is_available,
                        bootloader_code_hash,
                        default_aa_code_hash,
                        evm_emulator_code_hash,
                        aux_data_hash,
                        pass_through_data_hash,
                        meta_parameters_hash,
                        protocol_version,
                        compressed_state_diffs,
                        system_logs,
                        events_queue_commitment,
                        bootloader_initial_content_commitment,
                        pubdata_input,
                        fee_address,
<<<<<<< HEAD
                        l1_gas_price,
                        l2_fair_gas_price,
                        fair_pubdata_price
=======
                        aggregation_root,
                        local_root,
                        state_diff_hash,
                        data_availability.inclusion_data
>>>>>>> f6422cd5
                    FROM
                        l1_batches
                    LEFT JOIN commitments ON commitments.l1_batch_number = l1_batches.number
                    LEFT JOIN
                        data_availability
                        ON data_availability.l1_batch_number = l1_batches.number
                    WHERE
                        eth_prove_tx_id IS NOT NULL
                        AND eth_execute_tx_id IS NULL
                    ORDER BY
                        number
                    LIMIT
                        $1
                    "#,
                    limit as i32,
                )
                .instrument("get_ready_for_execute_l1_batches/no_max_timestamp")
                .with_arg("limit", &limit)
                .fetch_all(self.storage)
                .await?
            }

            Some(max_l1_batch_timestamp_millis) => {
                // Do not lose the precision here, otherwise we can skip some L1 batches.
                // Mostly needed for tests.
                let max_l1_batch_timestamp_seconds = max_l1_batch_timestamp_millis as f64 / 1_000.0;
                self.raw_ready_for_execute_l1_batches(max_l1_batch_timestamp_seconds, limit)
                    .await
                    .context("raw_ready_for_execute_l1_batches()")?
            }
        };

        self.map_l1_batches(raw_batches)
            .await
            .context("map_l1_batches()")
    }

    async fn raw_ready_for_execute_l1_batches(
        &mut self,
        max_l1_batch_timestamp_seconds: f64,
        limit: usize,
    ) -> anyhow::Result<Vec<StorageL1Batch>> {
        // We need to find the first L1 batch that is supposed to be executed.
        // Here we ignore the time delay, so we just take the first L1 batch that is ready for execution.
        let row = sqlx::query!(
            r#"
            SELECT
                number
            FROM
                l1_batches
            WHERE
                eth_prove_tx_id IS NOT NULL
                AND eth_execute_tx_id IS NULL
            ORDER BY
                number
            LIMIT
                1
            "#
        )
        .fetch_optional(self.storage.conn())
        .await?;

        let Some(row) = row else { return Ok(vec![]) };
        let expected_started_point = row.number;

        // After Postgres 12->14 upgrade this field is now f64
        let max_l1_batch_timestamp_seconds_bd =
            BigDecimal::from_f64(max_l1_batch_timestamp_seconds)
                .context("Failed to convert f64 to BigDecimal")?;

        // Find the last L1 batch that is ready for execution.
        let row = sqlx::query!(
            r#"
            SELECT
                MAX(l1_batches.number)
            FROM
                l1_batches
            JOIN eth_txs ON (l1_batches.eth_commit_tx_id = eth_txs.id)
            JOIN
                eth_txs_history AS commit_tx
                ON (eth_txs.confirmed_eth_tx_history_id = commit_tx.id)
            WHERE
                commit_tx.confirmed_at IS NOT NULL
                AND eth_prove_tx_id IS NOT NULL
                AND eth_execute_tx_id IS NULL
                AND EXTRACT(
                    EPOCH
                    FROM
                    commit_tx.confirmed_at
                ) < $1
            "#,
            max_l1_batch_timestamp_seconds_bd,
        )
        .fetch_one(self.storage.conn())
        .await?;

        Ok(if let Some(max_ready_to_send_batch) = row.max {
            // If we found at least one ready to execute batch then we can simply return all batches between
            // the expected started point and the max ready to send batch because we send them to the L1 sequentially.
            assert!(max_ready_to_send_batch >= expected_started_point);
            sqlx::query_as!(
                StorageL1Batch,
                r#"
                SELECT
                    number,
                    timestamp,
                    l1_tx_count,
                    l2_tx_count,
                    bloom,
                    priority_ops_onchain_data,
                    hash,
                    commitment,
                    l2_to_l1_messages,
                    used_contract_hashes,
                    compressed_initial_writes,
                    compressed_repeated_writes,
                    l2_l1_merkle_root,
                    rollup_last_leaf_index,
                    zkporter_is_available,
                    bootloader_code_hash,
                    default_aa_code_hash,
                    evm_emulator_code_hash,
                    aux_data_hash,
                    pass_through_data_hash,
                    meta_parameters_hash,
                    protocol_version,
                    compressed_state_diffs,
                    system_logs,
                    events_queue_commitment,
                    bootloader_initial_content_commitment,
                    pubdata_input,
                    fee_address,
<<<<<<< HEAD
                    l1_gas_price,
                    l2_fair_gas_price,
                    fair_pubdata_price
=======
                    aggregation_root,
                    local_root,
                    state_diff_hash,
                    data_availability.inclusion_data
>>>>>>> f6422cd5
                FROM
                    l1_batches
                LEFT JOIN commitments ON commitments.l1_batch_number = l1_batches.number
                LEFT JOIN
                    data_availability
                    ON data_availability.l1_batch_number = l1_batches.number
                WHERE
                    number BETWEEN $1 AND $2
                ORDER BY
                    number
                LIMIT
                    $3
                "#,
                expected_started_point as i32,
                max_ready_to_send_batch,
                limit as i32,
            )
            .instrument("get_ready_for_execute_l1_batches")
            .with_arg(
                "numbers",
                &(expected_started_point..=max_ready_to_send_batch),
            )
            .with_arg("limit", &limit)
            .fetch_all(self.storage)
            .await?
        } else {
            vec![]
        })
    }

    pub async fn pre_boojum_get_ready_for_commit_l1_batches(
        &mut self,
        limit: usize,
        bootloader_hash: H256,
        default_aa_hash: H256,
        protocol_version_id: ProtocolVersionId,
    ) -> anyhow::Result<Vec<L1BatchWithMetadata>> {
        let raw_batches = sqlx::query_as!(
            StorageL1Batch,
            r#"
            SELECT
                number,
                l1_batches.timestamp,
                l1_tx_count,
                l2_tx_count,
                bloom,
                priority_ops_onchain_data,
                hash,
                commitment,
                l2_to_l1_messages,
                used_contract_hashes,
                compressed_initial_writes,
                compressed_repeated_writes,
                l2_l1_merkle_root,
                rollup_last_leaf_index,
                zkporter_is_available,
                l1_batches.bootloader_code_hash,
                l1_batches.default_aa_code_hash,
                l1_batches.evm_emulator_code_hash,
                aux_data_hash,
                pass_through_data_hash,
                meta_parameters_hash,
                protocol_version,
                compressed_state_diffs,
                system_logs,
                events_queue_commitment,
                bootloader_initial_content_commitment,
                pubdata_input,
                fee_address,
<<<<<<< HEAD
                l1_gas_price,
                l2_fair_gas_price,
                fair_pubdata_price
=======
                aggregation_root,
                local_root,
                state_diff_hash,
                data_availability.inclusion_data
>>>>>>> f6422cd5
            FROM
                l1_batches
            LEFT JOIN commitments ON commitments.l1_batch_number = l1_batches.number
            JOIN protocol_versions ON protocol_versions.id = l1_batches.protocol_version
            LEFT JOIN
                data_availability
                ON data_availability.l1_batch_number = l1_batches.number
            WHERE
                eth_commit_tx_id IS NULL
                AND number != 0
                AND protocol_versions.bootloader_code_hash = $1
                AND protocol_versions.default_account_code_hash = $2
                AND commitment IS NOT NULL
                AND (
                    protocol_versions.id = $3
                    OR protocol_versions.upgrade_tx_hash IS NULL
                )
            ORDER BY
                number
            LIMIT
                $4
            "#,
            bootloader_hash.as_bytes(),
            default_aa_hash.as_bytes(),
            protocol_version_id as i32,
            limit as i64,
        )
        .instrument("get_ready_for_commit_l1_batches")
        .with_arg("limit", &limit)
        .with_arg("bootloader_hash", &bootloader_hash)
        .with_arg("default_aa_hash", &default_aa_hash)
        .with_arg("protocol_version_id", &protocol_version_id)
        .fetch_all(self.storage)
        .await?;

        self.map_l1_batches(raw_batches)
            .await
            .context("map_l1_batches()")
    }

    /// When `with_da_inclusion_info` is true, only batches for which custom DA inclusion
    /// information has already been provided will be included
    pub async fn get_ready_for_commit_l1_batches(
        &mut self,
        limit: usize,
        bootloader_hash: H256,
        default_aa_hash: H256,
        protocol_version_id: ProtocolVersionId,

        with_da_inclusion_info: bool,
    ) -> anyhow::Result<Vec<L1BatchWithMetadata>> {
        let raw_batches = sqlx::query_as!(
            StorageL1Batch,
            r#"
            SELECT
                number,
                l1_batches.timestamp,
                l1_tx_count,
                l2_tx_count,
                bloom,
                priority_ops_onchain_data,
                hash,
                commitment,
                l2_to_l1_messages,
                used_contract_hashes,
                compressed_initial_writes,
                compressed_repeated_writes,
                l2_l1_merkle_root,
                rollup_last_leaf_index,
                zkporter_is_available,
                l1_batches.bootloader_code_hash,
                l1_batches.default_aa_code_hash,
                l1_batches.evm_emulator_code_hash,
                aux_data_hash,
                pass_through_data_hash,
                meta_parameters_hash,
                protocol_version,
                compressed_state_diffs,
                system_logs,
                events_queue_commitment,
                bootloader_initial_content_commitment,
                pubdata_input,
                fee_address,
<<<<<<< HEAD
                l1_gas_price,
                l2_fair_gas_price,
                fair_pubdata_price
=======
                aggregation_root,
                local_root,
                state_diff_hash,
                data_availability.inclusion_data
>>>>>>> f6422cd5
            FROM
                l1_batches
            LEFT JOIN commitments ON commitments.l1_batch_number = l1_batches.number
            LEFT JOIN
                data_availability
                ON data_availability.l1_batch_number = l1_batches.number
            JOIN protocol_versions ON protocol_versions.id = l1_batches.protocol_version
            WHERE
                eth_commit_tx_id IS NULL
                AND number != 0
                AND protocol_versions.bootloader_code_hash = $1
                AND protocol_versions.default_account_code_hash = $2
                AND commitment IS NOT NULL
                AND (
                    protocol_versions.id = $3
                    OR protocol_versions.upgrade_tx_hash IS NULL
                )
                AND events_queue_commitment IS NOT NULL
                AND bootloader_initial_content_commitment IS NOT NULL
                AND (
                    data_availability.inclusion_data IS NOT NULL
                    OR $4 IS FALSE
                )
            ORDER BY
                number
            LIMIT
                $5
            "#,
            bootloader_hash.as_bytes(),
            default_aa_hash.as_bytes(),
            protocol_version_id as i32,
            with_da_inclusion_info,
            limit as i64,
        )
        .instrument("get_ready_for_commit_l1_batches")
        .with_arg("limit", &limit)
        .with_arg("bootloader_hash", &bootloader_hash)
        .with_arg("default_aa_hash", &default_aa_hash)
        .with_arg("protocol_version_id", &protocol_version_id)
        .with_arg("with_da_inclusion_info", &with_da_inclusion_info)
        .fetch_all(self.storage)
        .await?;

        self.map_l1_batches(raw_batches)
            .await
            .context("map_l1_batches()")
    }

    pub async fn get_l1_batch_state_root(
        &mut self,
        number: L1BatchNumber,
    ) -> DalResult<Option<H256>> {
        Ok(sqlx::query!(
            r#"
            SELECT
                hash
            FROM
                l1_batches
            WHERE
                number = $1
            "#,
            i64::from(number.0)
        )
        .instrument("get_l1_batch_state_root")
        .with_arg("number", &number)
        .fetch_optional(self.storage)
        .await?
        .and_then(|row| row.hash)
        .map(|hash| H256::from_slice(&hash)))
    }

    pub async fn get_l1_batch_state_root_and_timestamp(
        &mut self,
        number: L1BatchNumber,
    ) -> DalResult<Option<(H256, u64)>> {
        let Some(row) = sqlx::query!(
            r#"
            SELECT
                timestamp,
                hash
            FROM
                l1_batches
            WHERE
                number = $1
            "#,
            i64::from(number.0)
        )
        .instrument("get_l1_batch_state_root_and_timestamp")
        .with_arg("number", &number)
        .fetch_optional(self.storage)
        .await?
        else {
            return Ok(None);
        };
        let Some(hash) = row.hash else {
            return Ok(None);
        };
        Ok(Some((H256::from_slice(&hash), row.timestamp as u64)))
    }

    pub async fn get_l1_batch_local_root(
        &mut self,
        number: L1BatchNumber,
    ) -> DalResult<Option<H256>> {
        let Some(row) = sqlx::query!(
            r#"
            SELECT
                local_root
            FROM
                l1_batches
            WHERE
                number = $1
            "#,
            i64::from(number.0)
        )
        .instrument("get_l1_batch_local_root")
        .with_arg("number", &number)
        .fetch_optional(self.storage)
        .await?
        else {
            return Ok(None);
        };
        let Some(local_root) = row.local_root else {
            return Ok(None);
        };
        Ok(Some(H256::from_slice(&local_root)))
    }

    pub async fn get_l1_batch_l2_l1_merkle_root(
        &mut self,
        number: L1BatchNumber,
    ) -> DalResult<Option<H256>> {
        let Some(row) = sqlx::query!(
            r#"
            SELECT
                l2_l1_merkle_root
            FROM
                l1_batches
            WHERE
                number = $1
            "#,
            i64::from(number.0)
        )
        .instrument("get_l1_batch_l2_l1_merkle_root")
        .with_arg("number", &number)
        .fetch_optional(self.storage)
        .await?
        else {
            return Ok(None);
        };
        let Some(l2_l1_merkle_root) = row.l2_l1_merkle_root else {
            return Ok(None);
        };
        Ok(Some(H256::from_slice(&l2_l1_merkle_root)))
    }

    pub async fn get_l1_batch_chain_merkle_path(
        &mut self,
        number: L1BatchNumber,
    ) -> DalResult<Option<BatchAndChainMerklePath>> {
        let Some(row) = sqlx::query!(
            r#"
            SELECT
                batch_chain_merkle_path
            FROM
                l1_batches
            WHERE
                number = $1
            "#,
            i64::from(number.0)
        )
        .instrument("get_l1_batch_chain_merkle_path")
        .with_arg("number", &number)
        .fetch_optional(self.storage)
        .await?
        else {
            return Ok(None);
        };
        let Some(batch_chain_merkle_path) = row.batch_chain_merkle_path else {
            return Ok(None);
        };
        Ok(Some(
            bincode::deserialize(&batch_chain_merkle_path).unwrap(),
        ))
    }

    pub async fn get_executed_batch_roots_on_sl(
        &mut self,
        sl_chain_id: SLChainId,
    ) -> DalResult<Vec<(L1BatchNumber, H256)>> {
        let result = sqlx::query!(
            r#"
            SELECT
                number, l2_l1_merkle_root
            FROM
                l1_batches
            JOIN eth_txs ON eth_txs.id = l1_batches.eth_execute_tx_id
            WHERE
                batch_chain_merkle_path IS NOT NULL
                AND chain_id = $1
            ORDER BY number
            "#,
            sl_chain_id.0 as i64
        )
        .instrument("get_executed_batch_roots_on_sl")
        .with_arg("sl_chain_id", &sl_chain_id)
        .fetch_all(self.storage)
        .await?
        .into_iter()
        .map(|row| {
            let number = L1BatchNumber(row.number as u32);
            let root = H256::from_slice(&row.l2_l1_merkle_root.unwrap());
            (number, root)
        })
        .collect();
        Ok(result)
    }

    pub async fn set_batch_chain_merkle_path(
        &mut self,
        number: L1BatchNumber,
        proof: BatchAndChainMerklePath,
    ) -> DalResult<()> {
        let proof_bin = bincode::serialize(&proof).unwrap();
        sqlx::query!(
            r#"
            UPDATE
            l1_batches
            SET
                batch_chain_merkle_path = $2
            WHERE
                number = $1
            "#,
            i64::from(number.0),
            &proof_bin
        )
        .instrument("set_batch_chain_merkle_path")
        .with_arg("number", &number)
        .execute(self.storage)
        .await?;

        Ok(())
    }

    pub async fn get_l1_batch_metadata(
        &mut self,
        number: L1BatchNumber,
    ) -> DalResult<Option<L1BatchWithMetadata>> {
        let Some(l1_batch) = self.get_storage_l1_batch(number).await? else {
            return Ok(None);
        };
        self.map_storage_l1_batch(l1_batch).await
    }

    /// Returns the header and optional metadata for an L1 batch with the specified number. If a batch exists
    /// but does not have all metadata, it's possible to inspect which metadata is missing.
    pub async fn get_optional_l1_batch_metadata(
        &mut self,
        number: L1BatchNumber,
    ) -> DalResult<Option<L1BatchWithOptionalMetadata>> {
        let Some(l1_batch) = self.get_storage_l1_batch(number).await? else {
            return Ok(None);
        };

        let l2_to_l1_logs = self
            .get_l2_to_l1_logs_for_batch::<UserL2ToL1Log>(number)
            .await?;
        Ok(Some(L1BatchWithOptionalMetadata {
            header: l1_batch
                .clone()
                .into_l1_batch_header_with_logs(l2_to_l1_logs),
            metadata: l1_batch.try_into(),
        }))
    }

    pub async fn get_l1_batch_tree_data(
        &mut self,
        number: L1BatchNumber,
    ) -> DalResult<Option<L1BatchTreeData>> {
        let row = sqlx::query!(
            r#"
            SELECT
                hash,
                rollup_last_leaf_index
            FROM
                l1_batches
            WHERE
                number = $1
            "#,
            i64::from(number.0)
        )
        .instrument("get_l1_batch_tree_data")
        .with_arg("number", &number)
        .fetch_optional(self.storage)
        .await?;

        Ok(row.and_then(|row| {
            Some(L1BatchTreeData {
                hash: H256::from_slice(&row.hash?),
                rollup_last_leaf_index: row.rollup_last_leaf_index? as u64,
            })
        }))
    }

    async fn map_storage_l1_batch(
        &mut self,
        storage_batch: StorageL1Batch,
    ) -> DalResult<Option<L1BatchWithMetadata>> {
        let unsorted_factory_deps = self
            .get_l1_batch_factory_deps(L1BatchNumber(storage_batch.number as u32))
            .await?;

        let l2_to_l1_logs = self
            .get_l2_to_l1_logs_for_batch::<UserL2ToL1Log>(L1BatchNumber(
                storage_batch.number as u32,
            ))
            .await?;

        let Ok(metadata) = storage_batch.clone().try_into() else {
            return Ok(None);
        };

        let header: L1BatchHeader = storage_batch.into_l1_batch_header_with_logs(l2_to_l1_logs);

        let raw_published_bytecode_hashes = self
            .storage
            .events_dal()
            .get_l1_batch_raw_published_bytecode_hashes(header.number)
            .await?;

        Ok(Some(L1BatchWithMetadata::new(
            header,
            metadata,
            unsorted_factory_deps,
            &raw_published_bytecode_hashes,
        )))
    }

    pub async fn get_l1_batch_factory_deps(
        &mut self,
        l1_batch_number: L1BatchNumber,
    ) -> DalResult<HashMap<H256, Vec<u8>>> {
        Ok(sqlx::query!(
            r#"
            SELECT
                bytecode_hash,
                bytecode
            FROM
                factory_deps
            INNER JOIN miniblocks ON miniblocks.number = factory_deps.miniblock_number
            WHERE
                miniblocks.l1_batch_number = $1
            "#,
            i64::from(l1_batch_number.0)
        )
        .instrument("get_l1_batch_factory_deps")
        .with_arg("l1_batch_number", &l1_batch_number)
        .fetch_all(self.storage)
        .await?
        .into_iter()
        .map(|row| (H256::from_slice(&row.bytecode_hash), row.bytecode))
        .collect())
    }

    pub async fn delete_initial_writes(
        &mut self,
        last_batch_to_keep: L1BatchNumber,
    ) -> DalResult<()> {
        self.delete_initial_writes_inner(Some(last_batch_to_keep))
            .await
    }

    async fn delete_initial_writes_inner(
        &mut self,
        last_batch_to_keep: Option<L1BatchNumber>,
    ) -> DalResult<()> {
        let l1_batch_number = last_batch_to_keep.map_or(-1, |number| i64::from(number.0));
        sqlx::query!(
            r#"
            DELETE FROM initial_writes
            WHERE
                l1_batch_number > $1
            "#,
            l1_batch_number
        )
        .instrument("delete_initial_writes")
        .with_arg("l1_batch_number", &l1_batch_number)
        .execute(self.storage)
        .await?;
        Ok(())
    }

    /// Deletes the unsealed L1 batch from the storage. Expects the caller to make sure there are no
    /// associated L2 blocks.
    ///
    /// Accepts `batch_to_keep` as a safety mechanism.
    pub async fn delete_unsealed_l1_batch(
        &mut self,
        batch_to_keep: L1BatchNumber,
    ) -> DalResult<()> {
        let deleted_row = sqlx::query!(
            r#"
            DELETE FROM l1_batches
            WHERE
                number > $1
                AND NOT is_sealed
            RETURNING number
            "#,
            i64::from(batch_to_keep.0)
        )
        .instrument("delete_unsealed_l1_batch")
        .with_arg("batch_to_keep", &batch_to_keep)
        .fetch_optional(self.storage)
        .await?;
        if let Some(deleted_row) = deleted_row {
            tracing::info!(
                l1_batch_number = %deleted_row.number,
                "Deleted unsealed batch"
            );
        }
        Ok(())
    }

    /// Deletes all L1 batches from the storage so that the specified batch number is the last one left.
    pub async fn delete_l1_batches(&mut self, last_batch_to_keep: L1BatchNumber) -> DalResult<()> {
        self.delete_l1_batches_inner(Some(last_batch_to_keep)).await
    }

    async fn delete_l1_batches_inner(
        &mut self,
        last_batch_to_keep: Option<L1BatchNumber>,
    ) -> DalResult<()> {
        let l1_batch_number = last_batch_to_keep.map_or(-1, |number| i64::from(number.0));
        sqlx::query!(
            r#"
            DELETE FROM l1_batches
            WHERE
                number > $1
            "#,
            l1_batch_number
        )
        .instrument("delete_l1_batches")
        .with_arg("l1_batch_number", &l1_batch_number)
        .execute(self.storage)
        .await?;
        Ok(())
    }

    /// Deletes all L2 blocks from the storage so that the specified L2 block number is the last one left.
    pub async fn delete_l2_blocks(
        &mut self,
        last_l2_block_to_keep: L2BlockNumber,
    ) -> DalResult<()> {
        self.delete_l2_blocks_inner(Some(last_l2_block_to_keep))
            .await
    }

    async fn delete_l2_blocks_inner(
        &mut self,
        last_l2_block_to_keep: Option<L2BlockNumber>,
    ) -> DalResult<()> {
        let block_number = last_l2_block_to_keep.map_or(-1, |number| i64::from(number.0));
        sqlx::query!(
            r#"
            DELETE FROM miniblocks
            WHERE
                number > $1
            "#,
            block_number
        )
        .instrument("delete_l2_blocks")
        .with_arg("block_number", &block_number)
        .execute(self.storage)
        .await?;
        Ok(())
    }

    async fn delete_logs_inner(&mut self) -> DalResult<()> {
        sqlx::query!(
            r#"
            DELETE FROM storage_logs
            "#,
        )
        .instrument("delete_logs")
        .execute(self.storage)
        .await?;
        Ok(())
    }

    pub async fn get_l2_block_range_of_l1_batch(
        &mut self,
        l1_batch_number: L1BatchNumber,
    ) -> DalResult<Option<(L2BlockNumber, L2BlockNumber)>> {
        let row = sqlx::query!(
            r#"
            SELECT
                MIN(miniblocks.number) AS "min?",
                MAX(miniblocks.number) AS "max?"
            FROM
                miniblocks
            WHERE
                l1_batch_number = $1
            "#,
            i64::from(l1_batch_number.0)
        )
        .instrument("get_l2_block_range_of_l1_batch")
        .with_arg("l1_batch_number", &l1_batch_number)
        .fetch_one(self.storage)
        .await?;

        let Some(min) = row.min else { return Ok(None) };
        let Some(max) = row.max else { return Ok(None) };
        Ok(Some((L2BlockNumber(min as u32), L2BlockNumber(max as u32))))
    }

    /// Returns `true` if there exists a non-sealed batch (i.e. there is one+ stored L2 block that isn't assigned
    /// to any batch yet).
    pub async fn pending_batch_exists(&mut self) -> DalResult<bool> {
        let count = sqlx::query_scalar!(
            "SELECT COUNT(miniblocks.number) FROM miniblocks WHERE l1_batch_number IS NULL"
        )
        .instrument("pending_batch_exists")
        .fetch_one(self.storage)
        .await?
        .unwrap_or(0);

        Ok(count != 0)
    }

    // methods used for measuring Eth tx stage transition latencies
    // and emitting metrics base on these measured data
    pub async fn oldest_uncommitted_batch_timestamp(&mut self) -> DalResult<Option<u64>> {
        Ok(sqlx::query!(
            r#"
            SELECT
                timestamp
            FROM
                l1_batches
            WHERE
                is_sealed
                AND eth_commit_tx_id IS NULL
                AND number > 0
            ORDER BY
                number
            LIMIT
                1
            "#,
        )
        .instrument("oldest_uncommitted_batch_timestamp")
        .fetch_optional(self.storage)
        .await?
        .map(|row| row.timestamp as u64))
    }

    pub async fn oldest_unproved_batch_timestamp(&mut self) -> DalResult<Option<u64>> {
        Ok(sqlx::query!(
            r#"
            SELECT
                timestamp
            FROM
                l1_batches
            WHERE
                is_sealed
                AND eth_prove_tx_id IS NULL
                AND number > 0
            ORDER BY
                number
            LIMIT
                1
            "#,
        )
        .instrument("oldest_unproved_batch_timestamp")
        .fetch_optional(self.storage)
        .await?
        .map(|row| row.timestamp as u64))
    }

    pub async fn oldest_unexecuted_batch_timestamp(&mut self) -> DalResult<Option<u64>> {
        Ok(sqlx::query!(
            r#"
            SELECT
                timestamp
            FROM
                l1_batches
            WHERE
                is_sealed
                AND eth_execute_tx_id IS NULL
                AND number > 0
            ORDER BY
                number
            LIMIT
                1
            "#,
        )
        .instrument("oldest_unexecuted_batch_timestamp")
        .fetch_optional(self.storage)
        .await?
        .map(|row| row.timestamp as u64))
    }

    pub async fn get_batch_protocol_version_id(
        &mut self,
        l1_batch_number: L1BatchNumber,
    ) -> DalResult<Option<ProtocolVersionId>> {
        Ok(sqlx::query!(
            r#"
            SELECT
                protocol_version
            FROM
                l1_batches
            WHERE
                is_sealed
                AND number = $1
            "#,
            i64::from(l1_batch_number.0)
        )
        .try_map(|row| row.protocol_version.map(parse_protocol_version).transpose())
        .instrument("get_batch_protocol_version_id")
        .with_arg("l1_batch_number", &l1_batch_number)
        .fetch_optional(self.storage)
        .await?
        .flatten())
    }

    pub async fn get_batch_sealed_at(
        &mut self,
        l1_batch_number: L1BatchNumber,
    ) -> DalResult<Option<DateTime<Utc>>> {
        Ok(sqlx::query!(
            r#"
            SELECT
                sealed_at
            FROM
                l1_batches
            WHERE
                number = $1
            "#,
            i64::from(l1_batch_number.0)
        )
        .instrument("get_batch_sealed_at")
        .with_arg("l1_batch_number", &l1_batch_number)
        .fetch_optional(self.storage)
        .await?
        .and_then(|row| row.sealed_at.map(|d| d.and_utc())))
    }

    pub async fn set_protocol_version_for_pending_l2_blocks(
        &mut self,
        id: ProtocolVersionId,
    ) -> DalResult<()> {
        sqlx::query!(
            r#"
            UPDATE miniblocks
            SET
                protocol_version = $1
            WHERE
                l1_batch_number IS NULL
            "#,
            id as i32,
        )
        .instrument("set_protocol_version_for_pending_l2_blocks")
        .with_arg("id", &id)
        .execute(self.storage)
        .await?;
        Ok(())
    }

    pub async fn get_fee_address_for_l2_block(
        &mut self,
        number: L2BlockNumber,
    ) -> DalResult<Option<Address>> {
        let Some(row) = sqlx::query!(
            r#"
            SELECT
                fee_account_address
            FROM
                miniblocks
            WHERE
                number = $1
            "#,
            number.0 as i32
        )
        .instrument("get_fee_address_for_l2_block")
        .with_arg("number", &number)
        .fetch_optional(self.storage)
        .await?
        else {
            return Ok(None);
        };

        Ok(Some(Address::from_slice(&row.fee_account_address)))
    }

    pub async fn get_first_l1_batch_number_for_version(
        &mut self,
        protocol_version: ProtocolVersionId,
    ) -> DalResult<Option<L1BatchNumber>> {
        Ok(sqlx::query!(
            r#"
            SELECT
                MIN(number) AS "min?"
            FROM
                l1_batches
            WHERE
                is_sealed
                AND protocol_version = $1
            "#,
            protocol_version as i32
        )
        .instrument("get_first_l1_batch_number_for_version")
        .with_arg("protocol_version", &protocol_version)
        .fetch_optional(self.storage)
        .await?
        .and_then(|row| row.min)
        .map(|min| L1BatchNumber(min as u32)))
    }

    pub async fn reset_protocol_version_for_l1_batches(
        &mut self,
        l1_batch_range: ops::RangeInclusive<L1BatchNumber>,
        protocol_version: ProtocolVersionId,
    ) -> DalResult<()> {
        sqlx::query!(
            r#"
            UPDATE l1_batches
            SET
                protocol_version = $1
            WHERE
                number BETWEEN $2 AND $3
            "#,
            protocol_version as i32,
            i64::from(l1_batch_range.start().0),
            i64::from(l1_batch_range.end().0),
        )
        .instrument("reset_protocol_version_for_l1_batches")
        .with_arg("l1_batch_range", &l1_batch_range)
        .with_arg("protocol_version", &protocol_version)
        .execute(self.storage)
        .await?;
        Ok(())
    }

    pub async fn reset_protocol_version_for_l2_blocks(
        &mut self,
        l2_block_range: ops::RangeInclusive<L2BlockNumber>,
        protocol_version: ProtocolVersionId,
    ) -> DalResult<()> {
        sqlx::query!(
            r#"
            UPDATE miniblocks
            SET
                protocol_version = $1
            WHERE
                number BETWEEN $2 AND $3
            "#,
            protocol_version as i32,
            i64::from(l2_block_range.start().0),
            i64::from(l2_block_range.end().0),
        )
        .instrument("reset_protocol_version_for_l2_blocks")
        .with_arg("l2_block_range", &l2_block_range)
        .with_arg("protocol_version", &protocol_version)
        .execute(self.storage)
        .await?;
        Ok(())
    }

    pub async fn set_tree_writes(
        &mut self,
        l1_batch_number: L1BatchNumber,
        tree_writes: Vec<TreeWrite>,
    ) -> DalResult<()> {
        let instrumentation =
            Instrumented::new("set_tree_writes").with_arg("l1_batch_number", &l1_batch_number);
        let tree_writes = bincode::serialize(&tree_writes)
            .map_err(|err| instrumentation.arg_error("tree_writes", err))?;

        let query = sqlx::query!(
            r#"
            UPDATE l1_batches
            SET
                tree_writes = $1
            WHERE
                number = $2
            "#,
            &tree_writes,
            i64::from(l1_batch_number.0),
        );

        instrumentation.with(query).execute(self.storage).await?;

        Ok(())
    }

    pub async fn get_tree_writes(
        &mut self,
        l1_batch_number: L1BatchNumber,
    ) -> DalResult<Option<Vec<TreeWrite>>> {
        Ok(sqlx::query!(
            r#"
            SELECT
                tree_writes
            FROM
                l1_batches
            WHERE
                number = $1
            "#,
            i64::from(l1_batch_number.0),
        )
        .try_map(|row| {
            row.tree_writes
                .map(|data| bincode::deserialize(&data).decode_column("tree_writes"))
                .transpose()
        })
        .instrument("get_tree_writes")
        .with_arg("l1_batch_number", &l1_batch_number)
        .fetch_optional(self.storage)
        .await?
        .flatten())
    }

    pub async fn check_tree_writes_presence(
        &mut self,
        l1_batch_number: L1BatchNumber,
    ) -> DalResult<bool> {
        Ok(sqlx::query!(
            r#"
            SELECT
                (tree_writes IS NOT NULL) AS "tree_writes_are_present!"
            FROM
                l1_batches
            WHERE
                number = $1
            "#,
            i64::from(l1_batch_number.0),
        )
        .instrument("check_tree_writes_presence")
        .with_arg("l1_batch_number", &l1_batch_number)
        .fetch_optional(self.storage)
        .await?
        .map(|row| row.tree_writes_are_present)
        .unwrap_or(false))
    }

    pub(crate) async fn get_l2_to_l1_logs_for_batch<L>(
        &mut self,
        l1_batch_number: L1BatchNumber,
    ) -> DalResult<Vec<L>>
    where
        L: From<StorageL2ToL1Log>,
    {
        let results = sqlx::query_as!(
            StorageL2ToL1Log,
            r#"
            SELECT
                miniblock_number,
                log_index_in_miniblock,
                log_index_in_tx,
                tx_hash,
                l1_batch_number,
                shard_id,
                is_service,
                tx_index_in_miniblock,
                tx_index_in_l1_batch,
                sender,
                key,
                value
            FROM
                l2_to_l1_logs
            JOIN miniblocks ON l2_to_l1_logs.miniblock_number = miniblocks.number
            WHERE
                l1_batch_number = $1
            ORDER BY
                miniblock_number,
                log_index_in_miniblock
            "#,
            i64::from(l1_batch_number.0)
        )
        .instrument("get_l2_to_l1_logs_by_number")
        .with_arg("l1_batch_number", &l1_batch_number)
        .fetch_all(self.storage)
        .await?;

        Ok(results.into_iter().map(L::from).collect())
    }

    pub async fn has_l2_block_bloom(&mut self, l2_block_number: L2BlockNumber) -> DalResult<bool> {
        let row = sqlx::query!(
            r#"
            SELECT
                (logs_bloom IS NOT NULL) AS "logs_bloom_not_null!"
            FROM
                miniblocks
            WHERE
                number = $1
            "#,
            i64::from(l2_block_number.0),
        )
        .instrument("has_l2_block_bloom")
        .fetch_optional(self.storage)
        .await?;

        Ok(row.map(|row| row.logs_bloom_not_null).unwrap_or(false))
    }

    pub async fn has_last_l2_block_bloom(&mut self) -> DalResult<bool> {
        let row = sqlx::query!(
            r#"
            SELECT
                (logs_bloom IS NOT NULL) AS "logs_bloom_not_null!"
            FROM
                miniblocks
            ORDER BY
                number DESC
            LIMIT
                1
            "#,
        )
        .instrument("has_last_l2_block_bloom")
        .fetch_optional(self.storage)
        .await?;

        Ok(row.map(|row| row.logs_bloom_not_null).unwrap_or(false))
    }

    pub async fn get_max_l2_block_without_bloom(&mut self) -> DalResult<Option<L2BlockNumber>> {
        let row = sqlx::query!(
            r#"
            SELECT
                MAX(number) AS "max?"
            FROM
                miniblocks
            WHERE
                logs_bloom IS NULL
            "#,
        )
        .instrument("get_max_l2_block_without_bloom")
        .fetch_one(self.storage)
        .await?;

        Ok(row.max.map(|n| L2BlockNumber(n as u32)))
    }

    pub async fn range_update_logs_bloom(
        &mut self,
        from_l2_block: L2BlockNumber,
        blooms: &[Bloom],
    ) -> DalResult<()> {
        if blooms.is_empty() {
            return Ok(());
        }

        let to_l2_block = from_l2_block + (blooms.len() - 1) as u32;
        let numbers: Vec<_> = (i64::from(from_l2_block.0)..=i64::from(to_l2_block.0)).collect();

        let blooms = blooms
            .iter()
            .map(|blooms| blooms.as_bytes())
            .collect::<Vec<_>>();
        sqlx::query!(
            r#"
            UPDATE miniblocks
            SET
                logs_bloom = data.logs_bloom
            FROM
                (
                    SELECT
                        UNNEST($1::BIGINT []) AS number,
                        UNNEST($2::BYTEA []) AS logs_bloom
                ) AS data
            WHERE
                miniblocks.number = data.number
            "#,
            &numbers,
            &blooms as &[&[u8]],
        )
        .instrument("range_update_logs_bloom")
        .execute(self.storage)
        .await?;

        Ok(())
    }
}

/// These methods should only be used for tests.
impl BlocksDal<'_, '_> {
    // The actual l1 batch hash is only set by the metadata calculator.
    pub async fn set_l1_batch_hash(
        &mut self,
        batch_number: L1BatchNumber,
        hash: H256,
    ) -> DalResult<()> {
        sqlx::query!(
            r#"
            UPDATE l1_batches
            SET
                hash = $1
            WHERE
                number = $2
            "#,
            hash.as_bytes(),
            i64::from(batch_number.0)
        )
        .instrument("set_l1_batch_hash")
        .with_arg("batch_number", &batch_number)
        .with_arg("hash", &hash)
        .execute(self.storage)
        .await?;
        Ok(())
    }

    pub async fn insert_mock_l1_batch(&mut self, header: &L1BatchHeader) -> anyhow::Result<()> {
<<<<<<< HEAD
        self.insert_l1_batch(header.to_unsealed_header()).await?;
        self.mark_l1_batch_as_sealed(
            header,
            &[],
            Default::default(),
            &[],
            &[],
            Default::default(),
        )
        .await
=======
        self.insert_l1_batch(
            header.to_unsealed_header(BatchFeeInput::pubdata_independent(100, 100, 100)),
        )
        .await?;
        self.mark_l1_batch_as_sealed(header, &[], &[], &[], Default::default())
            .await
>>>>>>> f6422cd5
    }

    /// Deletes all L2 blocks and L1 batches, including the genesis ones. Should only be used in tests.
    pub async fn delete_genesis(&mut self) -> DalResult<()> {
        self.delete_l2_blocks_inner(None).await?;
        self.delete_l1_batches_inner(None).await?;
        self.delete_initial_writes_inner(None).await?;
        self.delete_logs_inner().await?;
        Ok(())
    }

    /// Obtains a protocol version projected to be applied for the next L2 block. This is either the version used by the last
    /// sealed L2 block, or (if there are no L2 blocks), one referenced in the snapshot recovery record.
    pub async fn pending_protocol_version(&mut self) -> anyhow::Result<ProtocolVersionId> {
        static WARNED_ABOUT_NO_VERSION: AtomicBool = AtomicBool::new(false);

        let last_l2_block = self
            .storage
            .blocks_dal()
            .get_last_sealed_l2_block_header()
            .await?;
        if let Some(last_l2_block) = last_l2_block {
            return Ok(last_l2_block.protocol_version.unwrap_or_else(|| {
                // Protocol version should be set for the most recent L2 block even in cases it's not filled
                // for old L2 blocks, hence the warning. We don't want to rely on this assumption, so we treat
                // the lack of it as in other similar places, replacing with the default value.
                if !WARNED_ABOUT_NO_VERSION.fetch_or(true, Ordering::Relaxed) {
                    tracing::warn!(
                        "Protocol version not set for recent L2 block: {last_l2_block:?}"
                    );
                }
                ProtocolVersionId::last_potentially_undefined()
            }));
        }
        // No L2 blocks in the storage; use snapshot recovery information.
        let snapshot_recovery = self
            .storage
            .snapshot_recovery_dal()
            .get_applied_snapshot_status()
            .await?
            .context("storage contains neither L2 blocks, nor snapshot recovery info")?;
        Ok(snapshot_recovery.protocol_version)
    }

    pub async fn drop_l2_block_bloom(&mut self, l2_block_number: L2BlockNumber) -> DalResult<()> {
        sqlx::query!(
            r#"
            UPDATE miniblocks
            SET
                logs_bloom = NULL
            WHERE
                number = $1
            "#,
            i64::from(l2_block_number.0)
        )
        .instrument("drop_l2_block_bloom")
        .with_arg("l2_block_number", &l2_block_number)
        .execute(self.storage)
        .await?;
        Ok(())
    }
}

#[cfg(test)]
mod tests {
    use zksync_types::{tx::IncludedTxLocation, Address, ProtocolVersion};

    use super::*;
    use crate::{
        tests::{create_l1_batch_header, create_l2_block_header, create_l2_to_l1_log},
        ConnectionPool, Core, CoreDal,
    };

    async fn save_mock_eth_tx(action_type: AggregatedActionType, conn: &mut Connection<'_, Core>) {
        conn.eth_sender_dal()
            .save_eth_tx(
                1,
                vec![],
                action_type,
                Address::default(),
                Some(1),
                None,
                None,
                false,
            )
            .await
            .unwrap();
    }

    fn mock_l1_batch_header() -> L1BatchHeader {
        let mut header = create_l1_batch_header(1);
        header.l1_tx_count = 3;
        header.l2_tx_count = 5;
        header.l2_to_l1_logs.push(create_l2_to_l1_log(0, 0));
        header.l2_to_l1_messages.push(vec![22; 22]);
        header.l2_to_l1_messages.push(vec![33; 33]);

        header
    }

    async fn insert_mock_l1_batch_header(conn: &mut Connection<'_, Core>, header: &L1BatchHeader) {
        conn.blocks_dal()
            .insert_mock_l1_batch(header)
            .await
            .unwrap();
    }

    #[tokio::test]
    async fn set_tx_id_works_correctly() {
        let pool = ConnectionPool::<Core>::test_pool().await;
        let mut conn = pool.connection().await.unwrap();

        conn.protocol_versions_dal()
            .save_protocol_version_with_tx(&ProtocolVersion::default())
            .await
            .unwrap();

        let header = mock_l1_batch_header();

        insert_mock_l1_batch_header(&mut conn, &header).await;

        save_mock_eth_tx(AggregatedActionType::Commit, &mut conn).await;
        save_mock_eth_tx(AggregatedActionType::PublishProofOnchain, &mut conn).await;
        save_mock_eth_tx(AggregatedActionType::Execute, &mut conn).await;

        assert!(conn
            .blocks_dal()
            .set_eth_tx_id(
                L1BatchNumber(1)..=L1BatchNumber(1),
                1,
                AggregatedActionType::Commit,
            )
            .await
            .is_ok());

        assert!(conn
            .blocks_dal()
            .set_eth_tx_id(
                L1BatchNumber(1)..=L1BatchNumber(1),
                2,
                AggregatedActionType::Commit,
            )
            .await
            .is_err());

        assert!(conn
            .blocks_dal()
            .set_eth_tx_id(
                L1BatchNumber(1)..=L1BatchNumber(1),
                1,
                AggregatedActionType::PublishProofOnchain,
            )
            .await
            .is_ok());

        assert!(conn
            .blocks_dal()
            .set_eth_tx_id(
                L1BatchNumber(1)..=L1BatchNumber(1),
                2,
                AggregatedActionType::PublishProofOnchain,
            )
            .await
            .is_err());

        assert!(conn
            .blocks_dal()
            .set_eth_tx_id(
                L1BatchNumber(1)..=L1BatchNumber(1),
                1,
                AggregatedActionType::Execute,
            )
            .await
            .is_ok());

        assert!(conn
            .blocks_dal()
            .set_eth_tx_id(
                L1BatchNumber(1)..=L1BatchNumber(1),
                2,
                AggregatedActionType::Execute,
            )
            .await
            .is_err());
    }

    #[tokio::test]
    async fn persisting_evm_emulator_hash() {
        let pool = ConnectionPool::<Core>::test_pool().await;
        let mut conn = pool.connection().await.unwrap();

        conn.protocol_versions_dal()
            .save_protocol_version_with_tx(&ProtocolVersion::default())
            .await
            .unwrap();

        let mut l2_block_header = create_l2_block_header(1);
        l2_block_header.base_system_contracts_hashes.evm_emulator = Some(H256::repeat_byte(0x23));
        conn.blocks_dal()
            .insert_l2_block(&l2_block_header)
            .await
            .unwrap();

        let mut fetched_block_header = conn
            .blocks_dal()
            .get_last_sealed_l2_block_header()
            .await
            .unwrap()
            .expect("no block");
        // Batch fee input isn't restored exactly
        fetched_block_header.batch_fee_input = l2_block_header.batch_fee_input;

        assert_eq!(fetched_block_header, l2_block_header);
        // ...and a sanity check just to be sure
        assert!(fetched_block_header
            .base_system_contracts_hashes
            .evm_emulator
            .is_some());
    }

    #[tokio::test]
    async fn loading_l1_batch_header() {
        let pool = ConnectionPool::<Core>::test_pool().await;
        let mut conn = pool.connection().await.unwrap();

        conn.protocol_versions_dal()
            .save_protocol_version_with_tx(&ProtocolVersion::default())
            .await
            .unwrap();

        let header = mock_l1_batch_header();

        insert_mock_l1_batch_header(&mut conn, &header).await;

        let l2_block_header = create_l2_block_header(1);

        conn.blocks_dal()
            .insert_l2_block(&l2_block_header)
            .await
            .unwrap();

        conn.blocks_dal()
            .mark_l2_blocks_as_executed_in_l1_batch(L1BatchNumber(1))
            .await
            .unwrap();

        let first_location = IncludedTxLocation {
            tx_hash: H256([1; 32]),
            tx_index_in_l2_block: 0,
            tx_initiator_address: Address::repeat_byte(2),
        };
        let first_logs = [create_l2_to_l1_log(0, 0)];

        let all_logs = vec![(first_location, first_logs.iter().collect())];
        conn.events_dal()
            .save_user_l2_to_l1_logs(L2BlockNumber(1), &all_logs)
            .await
            .unwrap();

        let loaded_header = conn
            .blocks_dal()
            .get_l1_batch_header(L1BatchNumber(1))
            .await
            .unwrap()
            .unwrap();

        assert_eq!(loaded_header.number, header.number);
        assert_eq!(loaded_header.timestamp, header.timestamp);
        assert_eq!(loaded_header.l1_tx_count, header.l1_tx_count);
        assert_eq!(loaded_header.l2_tx_count, header.l2_tx_count);
        assert_eq!(loaded_header.l2_to_l1_logs, header.l2_to_l1_logs);
        assert_eq!(loaded_header.l2_to_l1_messages, header.l2_to_l1_messages);

        assert!(conn
            .blocks_dal()
            .get_l1_batch_header(L1BatchNumber(2))
            .await
            .unwrap()
            .is_none());
    }
<<<<<<< HEAD

    #[tokio::test]
    async fn getting_predicted_gas() {
        let pool = ConnectionPool::<Core>::test_pool().await;
        let mut conn = pool.connection().await.unwrap();
        conn.protocol_versions_dal()
            .save_protocol_version_with_tx(&ProtocolVersion::default())
            .await
            .unwrap();
        let mut header = L1BatchHeader::new(
            L1BatchNumber(1),
            100,
            BaseSystemContractsHashes::default(),
            ProtocolVersionId::default(),
        );
        let mut predicted_gas = BlockGasCount {
            commit: 2,
            prove: 3,
            execute: 10,
        };
        conn.blocks_dal()
            .insert_l1_batch(header.to_unsealed_header())
            .await
            .unwrap();
        conn.blocks_dal()
            .mark_l1_batch_as_sealed(&header, &[], predicted_gas, &[], &[], Default::default())
            .await
            .unwrap();

        header.number = L1BatchNumber(2);
        header.timestamp += 100;
        predicted_gas += predicted_gas;
        conn.blocks_dal()
            .insert_l1_batch(header.to_unsealed_header())
            .await
            .unwrap();
        conn.blocks_dal()
            .mark_l1_batch_as_sealed(&header, &[], predicted_gas, &[], &[], Default::default())
            .await
            .unwrap();

        let action_types_and_predicted_gas = [
            (AggregatedActionType::Execute, 10),
            (AggregatedActionType::Commit, 2),
            (AggregatedActionType::PublishProofOnchain, 3),
        ];
        for (action_type, expected_gas) in action_types_and_predicted_gas {
            let gas = conn
                .blocks_dal()
                .get_l1_batches_predicted_gas(L1BatchNumber(1)..=L1BatchNumber(1), action_type)
                .await
                .unwrap();
            assert_eq!(gas, expected_gas);

            let gas = conn
                .blocks_dal()
                .get_l1_batches_predicted_gas(L1BatchNumber(2)..=L1BatchNumber(2), action_type)
                .await
                .unwrap();
            assert_eq!(gas, 2 * expected_gas);

            let gas = conn
                .blocks_dal()
                .get_l1_batches_predicted_gas(L1BatchNumber(1)..=L1BatchNumber(2), action_type)
                .await
                .unwrap();
            assert_eq!(gas, 3 * expected_gas);
        }
    }
=======
>>>>>>> f6422cd5
}<|MERGE_RESOLUTION|>--- conflicted
+++ resolved
@@ -345,16 +345,13 @@
                 bootloader_initial_content_commitment,
                 pubdata_input,
                 fee_address,
-<<<<<<< HEAD
+                aggregation_root,
+                local_root,
+                state_diff_hash,
+                data_availability.inclusion_data,
                 l1_gas_price,
                 l2_fair_gas_price,
                 fair_pubdata_price
-=======
-                aggregation_root,
-                local_root,
-                state_diff_hash,
-                data_availability.inclusion_data
->>>>>>> f6422cd5
             FROM
                 l1_batches
             LEFT JOIN commitments ON commitments.l1_batch_number = l1_batches.number
@@ -1255,16 +1252,13 @@
                 bootloader_initial_content_commitment,
                 pubdata_input,
                 fee_address,
-<<<<<<< HEAD
+                aggregation_root,
+                local_root,
+                state_diff_hash,
+                data_availability.inclusion_data,
                 l1_gas_price,
                 l2_fair_gas_price,
                 fair_pubdata_price
-=======
-                aggregation_root,
-                local_root,
-                state_diff_hash,
-                data_availability.inclusion_data
->>>>>>> f6422cd5
             FROM
                 l1_batches
             LEFT JOIN commitments ON commitments.l1_batch_number = l1_batches.number
@@ -1456,16 +1450,13 @@
                 bootloader_initial_content_commitment,
                 pubdata_input,
                 fee_address,
-<<<<<<< HEAD
+                aggregation_root,
+                local_root,
+                state_diff_hash,
+                data_availability.inclusion_data,
                 l1_gas_price,
                 l2_fair_gas_price,
                 fair_pubdata_price
-=======
-                aggregation_root,
-                local_root,
-                state_diff_hash,
-                data_availability.inclusion_data
->>>>>>> f6422cd5
             FROM
                 l1_batches
             LEFT JOIN commitments ON commitments.l1_batch_number = l1_batches.number
@@ -1551,16 +1542,13 @@
                 bootloader_initial_content_commitment,
                 pubdata_input,
                 fee_address,
-<<<<<<< HEAD
+                aggregation_root,
+                local_root,
+                state_diff_hash,
+                data_availability.inclusion_data,
                 l1_gas_price,
                 l2_fair_gas_price,
                 fair_pubdata_price
-=======
-                aggregation_root,
-                local_root,
-                state_diff_hash,
-                data_availability.inclusion_data
->>>>>>> f6422cd5
             FROM
                 (
                     SELECT
@@ -1637,16 +1625,13 @@
                         bootloader_initial_content_commitment,
                         pubdata_input,
                         fee_address,
-<<<<<<< HEAD
+                        aggregation_root,
+                        local_root,
+                        state_diff_hash,
+                        data_availability.inclusion_data,
                         l1_gas_price,
                         l2_fair_gas_price,
                         fair_pubdata_price
-=======
-                        aggregation_root,
-                        local_root,
-                        state_diff_hash,
-                        data_availability.inclusion_data
->>>>>>> f6422cd5
                     FROM
                         l1_batches
                     LEFT JOIN commitments ON commitments.l1_batch_number = l1_batches.number
@@ -1779,16 +1764,13 @@
                     bootloader_initial_content_commitment,
                     pubdata_input,
                     fee_address,
-<<<<<<< HEAD
+                    aggregation_root,
+                    local_root,
+                    state_diff_hash,
+                    data_availability.inclusion_data,
                     l1_gas_price,
                     l2_fair_gas_price,
                     fair_pubdata_price
-=======
-                    aggregation_root,
-                    local_root,
-                    state_diff_hash,
-                    data_availability.inclusion_data
->>>>>>> f6422cd5
                 FROM
                     l1_batches
                 LEFT JOIN commitments ON commitments.l1_batch_number = l1_batches.number
@@ -1858,16 +1840,13 @@
                 bootloader_initial_content_commitment,
                 pubdata_input,
                 fee_address,
-<<<<<<< HEAD
+                aggregation_root,
+                local_root,
+                state_diff_hash,
+                data_availability.inclusion_data,
                 l1_gas_price,
                 l2_fair_gas_price,
                 fair_pubdata_price
-=======
-                aggregation_root,
-                local_root,
-                state_diff_hash,
-                data_availability.inclusion_data
->>>>>>> f6422cd5
             FROM
                 l1_batches
             LEFT JOIN commitments ON commitments.l1_batch_number = l1_batches.number
@@ -1951,16 +1930,13 @@
                 bootloader_initial_content_commitment,
                 pubdata_input,
                 fee_address,
-<<<<<<< HEAD
+                aggregation_root,
+                local_root,
+                state_diff_hash,
+                data_availability.inclusion_data,
                 l1_gas_price,
                 l2_fair_gas_price,
                 fair_pubdata_price
-=======
-                aggregation_root,
-                local_root,
-                state_diff_hash,
-                data_availability.inclusion_data
->>>>>>> f6422cd5
             FROM
                 l1_batches
             LEFT JOIN commitments ON commitments.l1_batch_number = l1_batches.number
@@ -2973,25 +2949,9 @@
     }
 
     pub async fn insert_mock_l1_batch(&mut self, header: &L1BatchHeader) -> anyhow::Result<()> {
-<<<<<<< HEAD
         self.insert_l1_batch(header.to_unsealed_header()).await?;
-        self.mark_l1_batch_as_sealed(
-            header,
-            &[],
-            Default::default(),
-            &[],
-            &[],
-            Default::default(),
-        )
-        .await
-=======
-        self.insert_l1_batch(
-            header.to_unsealed_header(BatchFeeInput::pubdata_independent(100, 100, 100)),
-        )
-        .await?;
         self.mark_l1_batch_as_sealed(header, &[], &[], &[], Default::default())
             .await
->>>>>>> f6422cd5
     }
 
     /// Deletes all L2 blocks and L1 batches, including the genesis ones. Should only be used in tests.
@@ -3272,76 +3232,4 @@
             .unwrap()
             .is_none());
     }
-<<<<<<< HEAD
-
-    #[tokio::test]
-    async fn getting_predicted_gas() {
-        let pool = ConnectionPool::<Core>::test_pool().await;
-        let mut conn = pool.connection().await.unwrap();
-        conn.protocol_versions_dal()
-            .save_protocol_version_with_tx(&ProtocolVersion::default())
-            .await
-            .unwrap();
-        let mut header = L1BatchHeader::new(
-            L1BatchNumber(1),
-            100,
-            BaseSystemContractsHashes::default(),
-            ProtocolVersionId::default(),
-        );
-        let mut predicted_gas = BlockGasCount {
-            commit: 2,
-            prove: 3,
-            execute: 10,
-        };
-        conn.blocks_dal()
-            .insert_l1_batch(header.to_unsealed_header())
-            .await
-            .unwrap();
-        conn.blocks_dal()
-            .mark_l1_batch_as_sealed(&header, &[], predicted_gas, &[], &[], Default::default())
-            .await
-            .unwrap();
-
-        header.number = L1BatchNumber(2);
-        header.timestamp += 100;
-        predicted_gas += predicted_gas;
-        conn.blocks_dal()
-            .insert_l1_batch(header.to_unsealed_header())
-            .await
-            .unwrap();
-        conn.blocks_dal()
-            .mark_l1_batch_as_sealed(&header, &[], predicted_gas, &[], &[], Default::default())
-            .await
-            .unwrap();
-
-        let action_types_and_predicted_gas = [
-            (AggregatedActionType::Execute, 10),
-            (AggregatedActionType::Commit, 2),
-            (AggregatedActionType::PublishProofOnchain, 3),
-        ];
-        for (action_type, expected_gas) in action_types_and_predicted_gas {
-            let gas = conn
-                .blocks_dal()
-                .get_l1_batches_predicted_gas(L1BatchNumber(1)..=L1BatchNumber(1), action_type)
-                .await
-                .unwrap();
-            assert_eq!(gas, expected_gas);
-
-            let gas = conn
-                .blocks_dal()
-                .get_l1_batches_predicted_gas(L1BatchNumber(2)..=L1BatchNumber(2), action_type)
-                .await
-                .unwrap();
-            assert_eq!(gas, 2 * expected_gas);
-
-            let gas = conn
-                .blocks_dal()
-                .get_l1_batches_predicted_gas(L1BatchNumber(1)..=L1BatchNumber(2), action_type)
-                .await
-                .unwrap();
-            assert_eq!(gas, 3 * expected_gas);
-        }
-    }
-=======
->>>>>>> f6422cd5
 }