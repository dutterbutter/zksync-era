--- conflicted
+++ resolved
@@ -29,11 +29,7 @@
 
     use secrecy::ExposeSecret;
     use smart_config::{
-<<<<<<< HEAD
-        testing::{test, test_complete},
-=======
         testing::{test, test_complete, Tester},
->>>>>>> c8b7f658
         ConfigRepository, ConfigSchema, Environment, Yaml,
     };
 
@@ -91,8 +87,6 @@
     }
 
     #[test]
-<<<<<<< HEAD
-=======
     fn object_store_config_from_yaml_with_enum_coercion() {
         let yaml = r#"
           object_store:
@@ -127,7 +121,6 @@
     }
 
     #[test]
->>>>>>> c8b7f658
     fn avail_config_from_env() {
         let env = r#"
           DA_CLIENT="Avail"
@@ -167,23 +160,16 @@
         let yaml = Yaml::new("test.yml", serde_yaml::from_str(yaml).unwrap()).unwrap();
 
         let config = test_complete::<DAClientConfig>(yaml).unwrap();
-<<<<<<< HEAD
-=======
         assert_gas_relay_avail_config(&config);
     }
 
     fn assert_gas_relay_avail_config(config: &DAClientConfig) {
->>>>>>> c8b7f658
         let DAClientConfig::Avail(config) = config else {
             panic!("unexpected config: {config:?}");
         };
         assert_eq!(config.bridge_api_url, "https://bridge-api.avail.so");
         assert_eq!(config.timeout, Duration::from_secs(20));
-<<<<<<< HEAD
-        let AvailClientConfig::GasRelay(client) = config.config else {
-=======
         let AvailClientConfig::GasRelay(client) = &config.config else {
->>>>>>> c8b7f658
             panic!("unexpected config: {config:?}");
         };
         assert_eq!(
@@ -193,8 +179,6 @@
         assert_eq!(client.max_retries, 4);
     }
 
-<<<<<<< HEAD
-=======
     #[test]
     fn gas_relay_avail_config_from_yaml_with_enum_coercion() {
         let yaml = r#"
@@ -214,7 +198,6 @@
         assert_gas_relay_avail_config(&config);
     }
 
->>>>>>> c8b7f658
     // Checks that non-secret and secret parts of the DA config don't clash despite previously having differing prefixes
     // (`da_client` vs `da`).
     #[test]
@@ -272,23 +255,16 @@
         let yaml = Yaml::new("test.yml", serde_yaml::from_str(yaml).unwrap()).unwrap();
 
         let config = test_complete::<DAClientConfig>(yaml).unwrap();
-<<<<<<< HEAD
-=======
         assert_full_avail_config(&config);
     }
 
     fn assert_full_avail_config(config: &DAClientConfig) {
->>>>>>> c8b7f658
         let DAClientConfig::Avail(config) = config else {
             panic!("unexpected config: {config:?}");
         };
         assert_eq!(config.bridge_api_url, "https://turing-bridge-api.avail.so");
         assert_eq!(config.timeout, Duration::from_secs(20));
-<<<<<<< HEAD
-        let AvailClientConfig::FullClient(client) = config.config else {
-=======
         let AvailClientConfig::FullClient(client) = &config.config else {
->>>>>>> c8b7f658
             panic!("unexpected config: {config:?}");
         };
         assert_eq!(client.api_node_url, "wss://turing-rpc.avail.so/ws");
@@ -296,8 +272,6 @@
     }
 
     #[test]
-<<<<<<< HEAD
-=======
     fn full_avail_config_from_yaml_with_enum_coercion() {
         let yaml = r#"
           avail:
@@ -317,7 +291,6 @@
     }
 
     #[test]
->>>>>>> c8b7f658
     fn eigen_config_from_env() {
         let env = r#"
           DA_CLIENT="Eigen"
@@ -377,12 +350,6 @@
         let yaml = Yaml::new("test.yml", serde_yaml::from_str(yaml).unwrap()).unwrap();
 
         let config = test_complete::<DAClientConfig>(yaml).unwrap();
-<<<<<<< HEAD
-        let DAClientConfig::Eigen(config) = config else {
-            panic!("unexpected config: {config:?}");
-        };
-
-=======
         assert_eigen_config(&config);
     }
 
@@ -390,7 +357,6 @@
         let DAClientConfig::Eigen(config) = config else {
             panic!("unexpected config: {config:?}");
         };
->>>>>>> c8b7f658
         assert_eq!(
             config.disperser_rpc,
             "https://disperser-holesky.eigenda.xyz:443"
@@ -414,8 +380,6 @@
         assert_eq!(g1_url, "https://raw.githubusercontent.com/lambdaclass/zksync-eigenda-tools/6944c9b09ae819167ee9012ca82866b9c792d8a1/resources/g1.point");
         assert_eq!(g2_url, "https://raw.githubusercontent.com/lambdaclass/zksync-eigenda-tools/6944c9b09ae819167ee9012ca82866b9c792d8a1/resources/g2.point.powerOf2");
     }
-<<<<<<< HEAD
-=======
 
     #[test]
     fn eigen_config_from_yaml_with_enum_coercion() {
@@ -440,5 +404,4 @@
             .unwrap();
         assert_eigen_config(&config);
     }
->>>>>>> c8b7f658
 }