--- conflicted
+++ resolved
@@ -47,11 +47,7 @@
 pub mod da_client;
 pub mod da_dispatcher;
 pub mod database;
-<<<<<<< HEAD
-pub mod en_config;
 pub mod eth_proof_manager;
-=======
->>>>>>> 6d11c2dd
 pub mod eth_sender;
 pub mod eth_watch;
 mod experimental;
