--- conflicted
+++ resolved
@@ -42,12 +42,9 @@
                 pubdata_sending_mode: PubdataSendingMode::Calldata,
                 tx_aggregation_paused: false,
                 tx_aggregation_only_prove_and_execute: false,
-<<<<<<< HEAD
                 time_in_mempool_in_l1_blocks_cap: 1800,
-=======
                 ignore_db_nonce: None,
                 priority_tree_start_index: Some(0),
->>>>>>> dfe03d31
             }),
             gas_adjuster: Some(GasAdjusterConfig {
                 default_priority_fee_per_gas: 1000000000,
@@ -134,16 +131,13 @@
     #[serde(default = "SenderConfig::default_tx_aggregation_only_prove_and_execute")]
     pub tx_aggregation_only_prove_and_execute: bool,
 
-<<<<<<< HEAD
     /// Cap of time in mempool for price calculations
     #[serde(default = "SenderConfig::default_time_in_mempool_in_l1_blocks_cap")]
     pub time_in_mempool_in_l1_blocks_cap: u32,
-=======
     /// Used to ignore db nonce check for sender and only use the RPC one.
     pub ignore_db_nonce: Option<bool>,
     /// Index of the priority operation to start building the `PriorityMerkleTree` from.
     pub priority_tree_start_index: Option<usize>,
->>>>>>> dfe03d31
 }
 
 impl SenderConfig {
