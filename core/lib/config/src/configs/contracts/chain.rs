use serde::Deserialize;
use zksync_basic_types::{Address, H256};

use crate::configs::contracts::{
    ecosystem::{EcosystemCommonContracts, L1SpecificContracts},
    SettlementLayerSpecificContracts,
};

/// Data about deployed contracts unified l1/l2 contracts and bridges.
#[derive(Debug, Deserialize, Clone, PartialEq)]
pub struct AllContractsConfig {
    pub governance_addr: Address,
    pub verifier_addr: Address,
    pub default_upgrade_addr: Address,
    pub diamond_proxy_addr: Address,
    pub validator_timelock_addr: Address,
    pub l1_shared_bridge_proxy_addr: Option<Address>,
    /// Contract address that serves as a shared bridge on L2.
    /// It is expected that `L2SharedBridge` is used before gateway upgrade, and `L2AssetRouter` is used after.
    pub l2_shared_bridge_addr: Option<Address>,
    /// Address of `L2SharedBridge` that was used before gateway upgrade.
    /// `None` if chain genesis used post-gateway protocol version.
    /// If present it will be used as L2 token deployer address.
    pub l2_legacy_shared_bridge_addr: Option<Address>,
    pub l1_erc20_bridge_proxy_addr: Option<Address>,
    pub l2_erc20_bridge_addr: Option<Address>,
    pub l1_weth_bridge_proxy_addr: Option<Address>,
    pub l2_weth_bridge_addr: Option<Address>,
    pub l2_testnet_paymaster_addr: Option<Address>,
    pub l2_timestamp_asserter_addr: Option<Address>,
    pub l1_multicall3_addr: Address,
    pub bridgehub_proxy_addr: Address,
    pub state_transition_proxy_addr: Option<Address>,
    pub transparent_proxy_admin_addr: Option<Address>,
    pub l1_bytecode_supplier_addr: Option<Address>,
    // Note that on the contract side of things this contract is called `L2WrappedBaseTokenStore`,
    // while on the server side for consistency with the conventions, where the prefix denotes
    // the location of the contracts we call it `l1_wrapped_base_token_store`
    pub l1_wrapped_base_token_store_addr: Option<Address>,
    pub server_notifier_addr: Option<Address>,
    pub message_root_proxy_addr: Option<Address>,
    // Used by the RPC API and by the node builder in wiring the BaseTokenRatioProvider layer.
    pub base_token_addr: Address,
    pub l1_base_token_asset_id: Option<H256>,

    pub chain_admin_addr: Address,
    pub l2_da_validator_addr: Option<Address>,
    pub no_da_validium_l1_validator_addr: Option<Address>,
    pub l2_multicall3_addr: Option<Address>,
}

impl AllContractsConfig {
    pub fn for_tests() -> Self {
        Self {
            verifier_addr: Address::repeat_byte(0x06),
            default_upgrade_addr: Address::repeat_byte(0x06),
            diamond_proxy_addr: Address::repeat_byte(0x09),
            validator_timelock_addr: Address::repeat_byte(0x0a),
            l1_erc20_bridge_proxy_addr: Some(Address::repeat_byte(0x0b)),
            l2_erc20_bridge_addr: Some(Address::repeat_byte(0x0c)),
            l1_shared_bridge_proxy_addr: Some(Address::repeat_byte(0x0e)),
            l2_shared_bridge_addr: Some(Address::repeat_byte(0x0f)),
            l2_legacy_shared_bridge_addr: Some(Address::repeat_byte(0x19)),
            l1_weth_bridge_proxy_addr: Some(Address::repeat_byte(0x0b)),
            l2_weth_bridge_addr: Some(Address::repeat_byte(0x0c)),
            l2_testnet_paymaster_addr: Some(Address::repeat_byte(0x11)),
            l1_multicall3_addr: Address::repeat_byte(0x12),
            l2_timestamp_asserter_addr: Some(Address::repeat_byte(0x19)),
            governance_addr: Address::repeat_byte(0x13),
            base_token_addr: Address::repeat_byte(0x14),
            l1_base_token_asset_id: Some(H256::repeat_byte(0x15)),
            bridgehub_proxy_addr: Address::repeat_byte(0x14),
            state_transition_proxy_addr: Some(Address::repeat_byte(0x15)),
            transparent_proxy_admin_addr: Some(Address::repeat_byte(0x15)),
            l1_bytecode_supplier_addr: Some(Address::repeat_byte(0x16)),
            l1_wrapped_base_token_store_addr: Some(Address::repeat_byte(0x17)),
            server_notifier_addr: Some(Address::repeat_byte(0x18)),
            message_root_proxy_addr: Some(Address::repeat_byte(0x19)),
            chain_admin_addr: Address::repeat_byte(0x18),
            l2_da_validator_addr: Some(Address::repeat_byte(0x1a)),
            no_da_validium_l1_validator_addr: Some(Address::repeat_byte(0x1b)),
            l2_multicall3_addr: Some(Address::repeat_byte(0x1c)),
        }
    }

    pub fn l1_specific_contracts(&self) -> L1SpecificContracts {
        L1SpecificContracts {
            bytecodes_supplier_addr: self.l1_bytecode_supplier_addr,
            wrapped_base_token_store: self.l1_wrapped_base_token_store_addr,
            bridge_hub: Some(self.bridgehub_proxy_addr),
            shared_bridge: self.l1_shared_bridge_proxy_addr,
            erc_20_bridge: self.l1_erc20_bridge_proxy_addr,
            base_token_address: self.base_token_addr,
            chain_admin: Some(self.chain_admin_addr),
            server_notifier_addr: self.server_notifier_addr,
        }
    }

    pub fn l2_contracts(&self) -> L2Contracts {
        let bridge_address = self
            .l2_erc20_bridge_addr
            .or(self.l2_shared_bridge_addr)
            .expect("One of the l2 bridges should be presented");
        L2Contracts {
            erc20_default_bridge: bridge_address,
            shared_bridge_addr: bridge_address,
            legacy_shared_bridge_addr: self.l2_legacy_shared_bridge_addr,
            timestamp_asserter_addr: self.l2_timestamp_asserter_addr,
            da_validator_addr: self.l2_da_validator_addr,
            testnet_paymaster_addr: self.l2_testnet_paymaster_addr,
            multicall3: self.l2_multicall3_addr,
        }
    }

    pub fn settlement_layer_specific_contracts(&self) -> SettlementLayerSpecificContracts {
        SettlementLayerSpecificContracts {
            ecosystem_contracts: EcosystemCommonContracts {
                bridgehub_proxy_addr: Some(self.bridgehub_proxy_addr),
                state_transition_proxy_addr: self.state_transition_proxy_addr,
<<<<<<< HEAD
                message_root_proxy_addr: self.message_root_proxy_addr,
                server_notifier_addr: self.server_notifier_addr,
=======
>>>>>>> 48c3f89c
                multicall3: Some(self.l1_multicall3_addr),
                validator_timelock_addr: Some(self.validator_timelock_addr),
            },
            chain_contracts_config: ChainContracts {
                diamond_proxy_addr: self.diamond_proxy_addr,
            },
        }
    }
}

// Contracts specific for the chain. Should be deployed to all Settlement Layers
#[derive(Debug, Clone)]
pub struct ChainContracts {
    pub diamond_proxy_addr: Address,
}

// Contracts deployed to the l2
#[derive(Debug, Clone)]
pub struct L2Contracts {
    pub erc20_default_bridge: Address,
    pub shared_bridge_addr: Address,
    pub legacy_shared_bridge_addr: Option<Address>,
    pub timestamp_asserter_addr: Option<Address>,
    pub da_validator_addr: Option<Address>,
    pub testnet_paymaster_addr: Option<Address>,
    pub multicall3: Option<Address>,
}<|MERGE_RESOLUTION|>--- conflicted
+++ resolved
@@ -117,11 +117,7 @@
             ecosystem_contracts: EcosystemCommonContracts {
                 bridgehub_proxy_addr: Some(self.bridgehub_proxy_addr),
                 state_transition_proxy_addr: self.state_transition_proxy_addr,
-<<<<<<< HEAD
                 message_root_proxy_addr: self.message_root_proxy_addr,
-                server_notifier_addr: self.server_notifier_addr,
-=======
->>>>>>> 48c3f89c
                 multicall3: Some(self.l1_multicall3_addr),
                 validator_timelock_addr: Some(self.validator_timelock_addr),
             },
