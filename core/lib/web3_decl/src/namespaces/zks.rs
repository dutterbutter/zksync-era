--- conflicted
+++ resolved
@@ -6,12 +6,8 @@
 use zksync_types::{
     api::{
         state_override::StateOverride, BlockDetails, BridgeAddresses, L1BatchDetails,
-<<<<<<< HEAD
-        L2ToL1LogProof, LogProofTarget, Proof, ProtocolVersion, TransactionDetailedResult,
+        L2ToL1LogProof, LogProofTarget, Proof, ProtocolVersion,
         TransactionDetails,
-=======
-        L2ToL1LogProof, Proof, ProtocolVersion, TransactionDetails,
->>>>>>> 57963f8e
     },
     fee::Fee,
     fee_model::{FeeParams, PubdataIndependentBatchFeeModelInput},
