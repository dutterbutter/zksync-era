--- conflicted
+++ resolved
@@ -1,35 +1,19 @@
 use std::{
     cell::RefCell,
     mem,
-<<<<<<< HEAD
     rc::Rc,
-    sync::{Arc, Mutex, RwLock},
-    time::Duration,
-=======
     sync::{Arc, RwLock},
     time::{Duration, Instant},
->>>>>>> efc00076
 };
 
 use anyhow::Context as _;
 use backon::{BlockingRetryable, ConstantBuilder};
-<<<<<<< HEAD
-use tokio::{
-    runtime::Handle,
-    sync::{
-        mpsc::{self, UnboundedReceiver},
-        watch,
-    },
-};
+use tokio::{runtime::Handle, sync::watch};
 use zk_ee::{system::system_io_oracle::PreimageType, utils::Bytes32};
 use zk_os_forward_system::run::{
     PreimageSource as ZkOsPreimageSource, ReadStorage as ZkOsReadStorage,
 };
-use zksync_dal::{Connection, ConnectionPool, Core, CoreDal, DalResult};
-=======
-use tokio::{runtime::Handle, sync::watch};
 use zksync_dal::{Connection, ConnectionPool, Core, CoreDal};
->>>>>>> efc00076
 use zksync_types::{L1BatchNumber, L2BlockNumber, StorageKey, StorageValue, H256};
 use zksync_vm_interface::storage::ReadStorage;
 use zksync_zkos_vm_runner::zkos_conversions::bytes32_to_h256;
