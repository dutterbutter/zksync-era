--- conflicted
+++ resolved
@@ -13,7 +13,7 @@
 
 pub use self::{
     cache::sequential_cache::SequentialCache,
-    catchup::{AsyncCatchupTask, RocksdbCell},
+    catchup::{AsyncCatchupTask, KeepUpdatedTask, RocksdbCell},
     postgres::{
         PostgresStorage, PostgresStorageCaches, PostgresStorageCachesTask, PostgresStorageForZkOs,
     },
@@ -22,13 +22,8 @@
     },
     shadow_storage::ShadowStorage,
     storage_factory::{
-<<<<<<< HEAD
         ArcOwnedStorage, BatchDiff, BatchDiffs, CommonStorage, OwnedStorage, ReadStorageFactory,
         RocksdbWithMemory, SnapshotStorage,
-=======
-        BatchDiff, BatchDiffs, CommonStorage, OwnedStorage, ReadStorageFactory, RocksdbWithMemory,
-        SnapshotStorage,
->>>>>>> efc00076
     },
 };
 
