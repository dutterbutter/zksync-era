use crate::fee::TransactionExecutionMetrics;
use crate::l2_to_l1_log::L2ToL1Log;
use crate::{
    commitment::SerializeCommitment,
<<<<<<< HEAD
    writes::{BYTES_PER_DERIVED_KEY, BYTES_PER_ENUMERATION_INDEX},
=======
    writes::{
        InitialStorageWrite, RepeatedStorageWrite, BYTES_PER_DERIVED_KEY,
        BYTES_PER_ENUMERATION_INDEX,
    },
    ProtocolVersionId,
>>>>>>> e61d9e5f
};
use std::ops::{Add, AddAssign};

#[derive(Debug, Clone, Copy, Eq, PartialEq)]
pub enum TxExecutionStatus {
    Success,
    Failure,
}

impl TxExecutionStatus {
    pub fn from_has_failed(has_failed: bool) -> Self {
        if has_failed {
            Self::Failure
        } else {
            Self::Success
        }
    }
}

#[derive(Debug, Default, Clone, Copy, PartialEq)]
pub struct DeduplicatedWritesMetrics {
    pub initial_storage_writes: usize,
    pub repeated_storage_writes: usize,
    pub total_updated_values_size: usize,
}

impl DeduplicatedWritesMetrics {
    pub fn from_tx_metrics(tx_metrics: &TransactionExecutionMetrics) -> Self {
        Self {
            initial_storage_writes: tx_metrics.initial_storage_writes,
            repeated_storage_writes: tx_metrics.repeated_storage_writes,
            total_updated_values_size: tx_metrics.total_updated_values_size,
        }
    }

<<<<<<< HEAD
    pub fn size(&self) -> usize {
        self.total_updated_values_size
            + (BYTES_PER_DERIVED_KEY as usize) * self.initial_storage_writes
            + (BYTES_PER_ENUMERATION_INDEX as usize) * self.repeated_storage_writes
=======
    pub fn size(&self, protocol_version: ProtocolVersionId) -> usize {
        if protocol_version.is_pre_boojum() {
            self.initial_storage_writes * InitialStorageWrite::SERIALIZED_SIZE
                + self.repeated_storage_writes * RepeatedStorageWrite::SERIALIZED_SIZE
        } else {
            self.total_updated_values_size
                + (BYTES_PER_DERIVED_KEY as usize) * self.initial_storage_writes
                + (BYTES_PER_ENUMERATION_INDEX as usize) * self.repeated_storage_writes
        }
>>>>>>> e61d9e5f
    }
}

#[derive(Debug, Clone, Copy, Default, PartialEq, serde::Serialize)]
pub struct ExecutionMetrics {
    pub gas_used: usize,
    pub published_bytecode_bytes: usize,
    pub l2_l1_long_messages: usize,
    pub l2_to_l1_logs: usize,
    pub contracts_used: usize,
    pub contracts_deployed: u16,
    pub vm_events: usize,
    pub storage_logs: usize,
    pub total_log_queries: usize,
    pub cycles_used: u32,
    pub computational_gas_used: u32,
    pub pubdata_published: u32,
}

impl ExecutionMetrics {
    pub fn from_tx_metrics(tx_metrics: &TransactionExecutionMetrics) -> Self {
        Self {
            published_bytecode_bytes: tx_metrics.published_bytecode_bytes,
            l2_l1_long_messages: tx_metrics.l2_l1_long_messages,
            l2_to_l1_logs: tx_metrics.l2_l1_logs,
            contracts_deployed: tx_metrics.contracts_deployed,
            contracts_used: tx_metrics.contracts_used,
            gas_used: tx_metrics.gas_used,
            storage_logs: tx_metrics.storage_logs,
            vm_events: tx_metrics.vm_events,
            total_log_queries: tx_metrics.total_log_queries,
            cycles_used: tx_metrics.cycles_used,
            computational_gas_used: tx_metrics.computational_gas_used,
            pubdata_published: tx_metrics.pubdata_published,
        }
    }

    pub fn size(&self) -> usize {
        self.l2_to_l1_logs * L2ToL1Log::SERIALIZED_SIZE
            + self.l2_l1_long_messages
            + self.published_bytecode_bytes
            // TODO(PLA-648): refactor this constant
            // It represents the need to store the length's of messages as well as bytecodes. 
            // It works due to the fact that each bytecode/L2->L1 long message is accompanied by a corresponding
            // user L2->L1 log.  
            + self.l2_to_l1_logs * 4
    }
}

impl Add for ExecutionMetrics {
    type Output = ExecutionMetrics;

    fn add(self, other: ExecutionMetrics) -> ExecutionMetrics {
        ExecutionMetrics {
            published_bytecode_bytes: self.published_bytecode_bytes
                + other.published_bytecode_bytes,
            contracts_deployed: self.contracts_deployed + other.contracts_deployed,
            contracts_used: self.contracts_used + other.contracts_used,
            l2_l1_long_messages: self.l2_l1_long_messages + other.l2_l1_long_messages,
            l2_to_l1_logs: self.l2_to_l1_logs + other.l2_to_l1_logs,
            gas_used: self.gas_used + other.gas_used,
            vm_events: self.vm_events + other.vm_events,
            storage_logs: self.storage_logs + other.storage_logs,
            total_log_queries: self.total_log_queries + other.total_log_queries,
            cycles_used: self.cycles_used + other.cycles_used,
            computational_gas_used: self.computational_gas_used + other.computational_gas_used,
            pubdata_published: self.pubdata_published + other.pubdata_published,
        }
    }
}

impl AddAssign for ExecutionMetrics {
    fn add_assign(&mut self, other: Self) {
        *self = *self + other;
    }
}<|MERGE_RESOLUTION|>--- conflicted
+++ resolved
@@ -2,15 +2,11 @@
 use crate::l2_to_l1_log::L2ToL1Log;
 use crate::{
     commitment::SerializeCommitment,
-<<<<<<< HEAD
-    writes::{BYTES_PER_DERIVED_KEY, BYTES_PER_ENUMERATION_INDEX},
-=======
     writes::{
         InitialStorageWrite, RepeatedStorageWrite, BYTES_PER_DERIVED_KEY,
         BYTES_PER_ENUMERATION_INDEX,
     },
     ProtocolVersionId,
->>>>>>> e61d9e5f
 };
 use std::ops::{Add, AddAssign};
 
@@ -46,12 +42,6 @@
         }
     }
 
-<<<<<<< HEAD
-    pub fn size(&self) -> usize {
-        self.total_updated_values_size
-            + (BYTES_PER_DERIVED_KEY as usize) * self.initial_storage_writes
-            + (BYTES_PER_ENUMERATION_INDEX as usize) * self.repeated_storage_writes
-=======
     pub fn size(&self, protocol_version: ProtocolVersionId) -> usize {
         if protocol_version.is_pre_boojum() {
             self.initial_storage_writes * InitialStorageWrite::SERIALIZED_SIZE
@@ -61,7 +51,6 @@
                 + (BYTES_PER_DERIVED_KEY as usize) * self.initial_storage_writes
                 + (BYTES_PER_ENUMERATION_INDEX as usize) * self.repeated_storage_writes
         }
->>>>>>> e61d9e5f
     }
 }
 
