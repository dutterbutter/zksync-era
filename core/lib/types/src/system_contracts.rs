use std::path::PathBuf;

use zksync_basic_types::{AccountTreeId, Address, U256};
use zksync_contracts::{read_sys_contract_bytecode, ContractLanguage, SystemContractsRepo};
use zksync_system_constants::{
<<<<<<< HEAD
    BOOTLOADER_UTILITIES_ADDRESS, CODE_ORACLE_ADDRESS, COMPRESSOR_ADDRESS, CREATE2_FACTORY_ADDRESS, EVENT_WRITER_ADDRESS, L2_ASSET_ROUTER_ADDRESS, L2_BRIDGEHUB_ADDRESS, L2_GENESIS_UPGRADE_ADDRESS, L2_MESSAGE_ROOT_ADDRESS, L2_NATIVE_TOKEN_VAULT_ADDRESS, L2_TRANSPARENT_UPGRADABLE_PROXY_IMPL, L2_WRAPPED_BASE_TOKEN_IMPL, P256VERIFY_PRECOMPILE_ADDRESS, PUBDATA_CHUNK_PUBLISHER_ADDRESS, SLOAD_CONTRACT_ADDRESS
=======
    BOOTLOADER_UTILITIES_ADDRESS, CODE_ORACLE_ADDRESS, COMPRESSOR_ADDRESS, CREATE2_FACTORY_ADDRESS,
    EVENT_WRITER_ADDRESS, EVM_GAS_MANAGER_ADDRESS, L2_ASSET_ROUTER_ADDRESS, L2_BRIDGEHUB_ADDRESS,
    L2_GENESIS_UPGRADE_ADDRESS, L2_MESSAGE_ROOT_ADDRESS, L2_NATIVE_TOKEN_VAULT_ADDRESS,
    P256VERIFY_PRECOMPILE_ADDRESS, PUBDATA_CHUNK_PUBLISHER_ADDRESS,
>>>>>>> c291a2b2
};

use crate::{
    block::DeployedContract, ACCOUNT_CODE_STORAGE_ADDRESS, BOOTLOADER_ADDRESS,
    COMPLEX_UPGRADER_ADDRESS, CONTRACT_DEPLOYER_ADDRESS, ECRECOVER_PRECOMPILE_ADDRESS,
    EC_ADD_PRECOMPILE_ADDRESS, EC_MUL_PRECOMPILE_ADDRESS, EC_PAIRING_PRECOMPILE_ADDRESS,
    IMMUTABLE_SIMULATOR_STORAGE_ADDRESS, KECCAK256_PRECOMPILE_ADDRESS, KNOWN_CODES_STORAGE_ADDRESS,
    L1_MESSENGER_ADDRESS, L2_BASE_TOKEN_ADDRESS, MSG_VALUE_SIMULATOR_ADDRESS, NONCE_HOLDER_ADDRESS,
    SHA256_PRECOMPILE_ADDRESS, SYSTEM_CONTEXT_ADDRESS,
};

// Note, that in the `NONCE_HOLDER_ADDRESS` storage the nonces of accounts
// are stored in the following form:
// `2^128 * deployment_nonce + tx_nonce`,
// where `tx_nonce` should be number of transactions, the account has processed
// and the `deployment_nonce` should be the number of contracts.
pub const TX_NONCE_INCREMENT: U256 = U256([1, 0, 0, 0]); // 1
pub const DEPLOYMENT_NONCE_INCREMENT: U256 = U256([0, 0, 1, 0]); // 2^128

<<<<<<< HEAD
static SYSTEM_CONTRACT_LIST: [(&str, &str, Address, ContractLanguage); 33] = [
=======
static SYSTEM_CONTRACT_LIST: [(&str, &str, Address, ContractLanguage); 31] = [
>>>>>>> c291a2b2
    (
        "",
        "AccountCodeStorage",
        ACCOUNT_CODE_STORAGE_ADDRESS,
        ContractLanguage::Sol,
    ),
    (
        "",
        "NonceHolder",
        NONCE_HOLDER_ADDRESS,
        ContractLanguage::Sol,
    ),
    (
        "",
        "KnownCodesStorage",
        KNOWN_CODES_STORAGE_ADDRESS,
        ContractLanguage::Sol,
    ),
    (
        "",
        "ImmutableSimulator",
        IMMUTABLE_SIMULATOR_STORAGE_ADDRESS,
        ContractLanguage::Sol,
    ),
    (
        "",
        "ContractDeployer",
        CONTRACT_DEPLOYER_ADDRESS,
        ContractLanguage::Sol,
    ),
    (
        "",
        "L1Messenger",
        L1_MESSENGER_ADDRESS,
        ContractLanguage::Sol,
    ),
    (
        "",
        "MsgValueSimulator",
        MSG_VALUE_SIMULATOR_ADDRESS,
        ContractLanguage::Sol,
    ),
    (
        "",
        "L2BaseToken",
        L2_BASE_TOKEN_ADDRESS,
        ContractLanguage::Sol,
    ),
    (
        "precompiles/",
        "Keccak256",
        KECCAK256_PRECOMPILE_ADDRESS,
        ContractLanguage::Yul,
    ),
    (
        "precompiles/",
        "SHA256",
        SHA256_PRECOMPILE_ADDRESS,
        ContractLanguage::Yul,
    ),
    (
        "precompiles/",
        "Ecrecover",
        ECRECOVER_PRECOMPILE_ADDRESS,
        ContractLanguage::Yul,
    ),
    (
        "precompiles/",
        "EcAdd",
        EC_ADD_PRECOMPILE_ADDRESS,
        ContractLanguage::Yul,
    ),
    (
        "precompiles/",
        "EcMul",
        EC_MUL_PRECOMPILE_ADDRESS,
        ContractLanguage::Yul,
    ),
    (
        "precompiles/",
        "EcPairing",
        EC_PAIRING_PRECOMPILE_ADDRESS,
        ContractLanguage::Yul,
    ),
    (
        "precompiles/",
        "P256Verify",
        P256VERIFY_PRECOMPILE_ADDRESS,
        ContractLanguage::Yul,
    ),
    (
        "precompiles/",
        "CodeOracle",
        CODE_ORACLE_ADDRESS,
        ContractLanguage::Yul,
    ),
    (
        "",
        "SystemContext",
        SYSTEM_CONTEXT_ADDRESS,
        ContractLanguage::Sol,
    ),
    (
        "",
        "EventWriter",
        EVENT_WRITER_ADDRESS,
        ContractLanguage::Yul,
    ),
    (
        "",
        "BootloaderUtilities",
        BOOTLOADER_UTILITIES_ADDRESS,
        ContractLanguage::Sol,
    ),
    ("", "Compressor", COMPRESSOR_ADDRESS, ContractLanguage::Sol),
    (
        "",
        "ComplexUpgrader",
        COMPLEX_UPGRADER_ADDRESS,
        ContractLanguage::Sol,
    ),
    (
        "",
        "EvmGasManager",
        EVM_GAS_MANAGER_ADDRESS,
        ContractLanguage::Yul,
    ),
    // For now, only zero address and the bootloader address have empty bytecode at the init
    // In the future, we might want to set all of the system contracts this way.
    ("", "EmptyContract", Address::zero(), ContractLanguage::Sol),
    (
        "",
        "EmptyContract",
        BOOTLOADER_ADDRESS,
        ContractLanguage::Sol,
    ),
    (
        "",
        "PubdataChunkPublisher",
        PUBDATA_CHUNK_PUBLISHER_ADDRESS,
        ContractLanguage::Sol,
    ),
    (
        "",
        "Create2Factory",
        CREATE2_FACTORY_ADDRESS,
        ContractLanguage::Sol,
    ),
    (
        "",
        "L2GenesisUpgrade",
        L2_GENESIS_UPGRADE_ADDRESS,
        ContractLanguage::Sol,
    ),
    (
        "../../../l1-contracts/artifacts-zk/contracts/bridgehub/",
        "Bridgehub",
        L2_BRIDGEHUB_ADDRESS,
        ContractLanguage::Sol,
    ),
    (
        "../../../l1-contracts/artifacts-zk/contracts/bridgehub/",
        "MessageRoot",
        L2_MESSAGE_ROOT_ADDRESS,
        ContractLanguage::Sol,
    ),
    (
        "../../../l1-contracts/artifacts-zk/contracts/bridge/asset-router/",
        "L2AssetRouter",
        L2_ASSET_ROUTER_ADDRESS,
        ContractLanguage::Sol,
    ),
    (
        "../../../l1-contracts/artifacts-zk/contracts/bridge/ntv/",
        "L2NativeTokenVault",
        L2_NATIVE_TOKEN_VAULT_ADDRESS,
        ContractLanguage::Sol,
    ),
    (
        "",
        "SloadContract",
        SLOAD_CONTRACT_ADDRESS,
        ContractLanguage::Sol,
    ),
    (
        "../../../l1-contracts/artifacts-zk/contracts/bridge/",
        "L2WrappedBaseToken",
        L2_WRAPPED_BASE_TOKEN_IMPL,
        ContractLanguage::Sol,
    ),
    (
        "../../../system-contracts/artifacts-zk/@openzeppelin/contracts-v4/proxy/transparent/",
        "TransparentUpgradeableProxy",
        L2_TRANSPARENT_UPGRADABLE_PROXY_IMPL,
        ContractLanguage::Sol,
    )
];

/// Gets default set of system contracts, based on Cargo workspace location.
pub fn get_system_smart_contracts(use_evm_emulator: bool) -> Vec<DeployedContract> {
    SYSTEM_CONTRACT_LIST
        .iter()
        .filter_map(|(path, name, address, contract_lang)| {
            if *name == "EvmGasManager" && !use_evm_emulator {
                None
            } else {
                Some(DeployedContract {
                    account_id: AccountTreeId::new(*address),
                    bytecode: read_sys_contract_bytecode(path, name, contract_lang.clone()),
                })
            }
        })
        .collect()
}

/// Loads system contracts from a given directory.
pub fn get_system_smart_contracts_from_dir(
    path: PathBuf,
    use_evm_emulator: bool,
) -> Vec<DeployedContract> {
    let repo = SystemContractsRepo { root: path };
    SYSTEM_CONTRACT_LIST
        .iter()
        .filter_map(|(path, name, address, contract_lang)| {
            if *name == "EvmGasManager" && !use_evm_emulator {
                None
            } else {
                Some(DeployedContract {
                    account_id: AccountTreeId::new(*address),
                    bytecode: repo.read_sys_contract_bytecode(path, name, contract_lang.clone()),
                })
            }
        })
        .collect::<Vec<_>>()
}<|MERGE_RESOLUTION|>--- conflicted
+++ resolved
@@ -3,14 +3,11 @@
 use zksync_basic_types::{AccountTreeId, Address, U256};
 use zksync_contracts::{read_sys_contract_bytecode, ContractLanguage, SystemContractsRepo};
 use zksync_system_constants::{
-<<<<<<< HEAD
-    BOOTLOADER_UTILITIES_ADDRESS, CODE_ORACLE_ADDRESS, COMPRESSOR_ADDRESS, CREATE2_FACTORY_ADDRESS, EVENT_WRITER_ADDRESS, L2_ASSET_ROUTER_ADDRESS, L2_BRIDGEHUB_ADDRESS, L2_GENESIS_UPGRADE_ADDRESS, L2_MESSAGE_ROOT_ADDRESS, L2_NATIVE_TOKEN_VAULT_ADDRESS, L2_TRANSPARENT_UPGRADABLE_PROXY_IMPL, L2_WRAPPED_BASE_TOKEN_IMPL, P256VERIFY_PRECOMPILE_ADDRESS, PUBDATA_CHUNK_PUBLISHER_ADDRESS, SLOAD_CONTRACT_ADDRESS
-=======
     BOOTLOADER_UTILITIES_ADDRESS, CODE_ORACLE_ADDRESS, COMPRESSOR_ADDRESS, CREATE2_FACTORY_ADDRESS,
     EVENT_WRITER_ADDRESS, EVM_GAS_MANAGER_ADDRESS, L2_ASSET_ROUTER_ADDRESS, L2_BRIDGEHUB_ADDRESS,
     L2_GENESIS_UPGRADE_ADDRESS, L2_MESSAGE_ROOT_ADDRESS, L2_NATIVE_TOKEN_VAULT_ADDRESS,
-    P256VERIFY_PRECOMPILE_ADDRESS, PUBDATA_CHUNK_PUBLISHER_ADDRESS,
->>>>>>> c291a2b2
+    L2_TRANSPARENT_UPGRADABLE_PROXY_IMPL, L2_WRAPPED_BASE_TOKEN_IMPL,
+    P256VERIFY_PRECOMPILE_ADDRESS, PUBDATA_CHUNK_PUBLISHER_ADDRESS, SLOAD_CONTRACT_ADDRESS,
 };
 
 use crate::{
@@ -30,11 +27,7 @@
 pub const TX_NONCE_INCREMENT: U256 = U256([1, 0, 0, 0]); // 1
 pub const DEPLOYMENT_NONCE_INCREMENT: U256 = U256([0, 0, 1, 0]); // 2^128
 
-<<<<<<< HEAD
-static SYSTEM_CONTRACT_LIST: [(&str, &str, Address, ContractLanguage); 33] = [
-=======
-static SYSTEM_CONTRACT_LIST: [(&str, &str, Address, ContractLanguage); 31] = [
->>>>>>> c291a2b2
+static SYSTEM_CONTRACT_LIST: [(&str, &str, Address, ContractLanguage); 34] = [
     (
         "",
         "AccountCodeStorage",
@@ -230,7 +223,7 @@
         "TransparentUpgradeableProxy",
         L2_TRANSPARENT_UPGRADABLE_PROXY_IMPL,
         ContractLanguage::Sol,
-    )
+    ),
 ];
 
 /// Gets default set of system contracts, based on Cargo workspace location.
