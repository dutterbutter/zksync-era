--- conflicted
+++ resolved
@@ -45,11 +45,7 @@
     pub protocol_version: ProtocolVersionId,
     /// Pubdata params used for this batch.
     pub pubdata_params: Option<PubdataParams>,
-<<<<<<< HEAD
-    ///
-=======
     /// Pubdata limit for the batch.
->>>>>>> 09a675d8
     pub pubdata_limit: Option<u64>,
 }
 
