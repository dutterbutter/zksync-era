--- conflicted
+++ resolved
@@ -227,11 +227,14 @@
                 prepapre_upgrde_call(&upgrade, chain_specific).await?;
 
             Some(
-                Transaction::try_from(abi::Transaction::L1 {
-                    tx: upgrade.l2_protocol_upgrade_tx,
-                    factory_deps,
-                    eth_block: 0,
-                })
+                Transaction::from_abi(
+                    abi::Transaction::L1 {
+                        tx: upgrade.l2_protocol_upgrade_tx,
+                        factory_deps,
+                        eth_block: 0,
+                    },
+                    false,
+                )
                 .context("Transaction::try_from()")?
                 .try_into()
                 .map_err(|err| anyhow::format_err!("try_into::<ProtocolUpgradeTx>(): {err}"))?,
@@ -253,25 +256,7 @@
                 .then_some(upgrade.verifier_params.into()),
             verifier_address: (upgrade.verifier != Address::zero()).then_some(upgrade.verifier),
             timestamp: upgrade.upgrade_timestamp.try_into().unwrap(),
-<<<<<<< HEAD
             tx,
-=======
-            tx: (upgrade.l2_protocol_upgrade_tx.tx_type != U256::zero())
-                .then(|| {
-                    Transaction::from_abi(
-                        abi::Transaction::L1 {
-                            tx: upgrade.l2_protocol_upgrade_tx,
-                            factory_deps: upgrade.factory_deps,
-                            eth_block: 0,
-                        },
-                        true,
-                    )
-                    .context("Transaction::try_from()")?
-                    .try_into()
-                    .map_err(|err| anyhow::format_err!("try_into::<ProtocolUpgradeTx>(): {err}"))
-                })
-                .transpose()?,
->>>>>>> c291a2b2
         })
     }
 }
