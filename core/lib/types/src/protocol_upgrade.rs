--- conflicted
+++ resolved
@@ -9,15 +9,7 @@
         L1VerifierConfig, ProtocolSemanticVersion, ProtocolVersionId, VerifierParams,
     },
 };
-<<<<<<< HEAD
 use zksync_contracts::{BaseSystemContractsHashes, DIAMOND_CUT};
-use zksync_utils::{h256_to_u256, u256_to_h256};
-=======
-use zksync_contracts::{
-    BaseSystemContractsHashes, ADMIN_EXECUTE_UPGRADE_FUNCTION,
-    ADMIN_UPGRADE_CHAIN_FROM_VERSION_FUNCTION, DIAMOND_CUT,
-};
->>>>>>> 5d6cd325
 
 use crate::{
     abi::{
@@ -25,7 +17,7 @@
         ZkChainSpecificUpgradeData,
     },
     ethabi::{ParamType, Token},
-    h256_to_u256,
+    h256_to_u256, u256_to_h256,
     web3::Log,
     Address, Execute, ExecuteTransactionCommon, Transaction, TransactionType, H256, U256,
 };
