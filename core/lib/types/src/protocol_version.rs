use crate::{
    ethabi::{decode, encode, ParamType, Token},
    helpers::unix_timestamp_ms,
    web3::{
        contract::{tokens::Detokenize, Error},
        signing::keccak256,
    },
    Address, Execute, ExecuteTransactionCommon, Log, Transaction, TransactionType, VmVersion, H256,
    PROTOCOL_UPGRADE_TX_TYPE, U256,
};
use num_enum::TryFromPrimitive;
use serde::{Deserialize, Serialize};
use std::convert::{TryFrom, TryInto};
use zksync_contracts::BaseSystemContractsHashes;
use zksync_utils::u256_to_account_address;

#[repr(u16)]
#[derive(
    Debug, Clone, Copy, PartialEq, Eq, PartialOrd, Ord, TryFromPrimitive, Serialize, Deserialize,
)]
pub enum ProtocolVersionId {
    Version0 = 0,
    Version1,
    Version2,
    Version3,
    Version4,
    Version5,
    Version6,
    Version7,
    Version8,
    Version9,
    Version10,
    Version11,
    Version12,
    Version13,
    Version14,
    Version15,
    Version16,
<<<<<<< HEAD
    // kl todo delete local vm verion
    Local = 65535,
=======
    Version17,
    Version18,
>>>>>>> 71ffe996
}

impl ProtocolVersionId {
    pub fn latest() -> Self {
<<<<<<< HEAD
        // kl todo delete local vm verion
        Self::Local
        // Self::Version15
=======
        Self::Version17
>>>>>>> 71ffe996
    }

    pub fn next() -> Self {
        Self::Version18
    }

    /// Returns VM version to be used by API for this protocol version.
    /// We temporary support only two latest VM versions for API.
    pub fn into_api_vm_version(self) -> VmVersion {
        match self {
            ProtocolVersionId::Version0 => VmVersion::Vm1_3_2,
            ProtocolVersionId::Version1 => VmVersion::Vm1_3_2,
            ProtocolVersionId::Version2 => VmVersion::Vm1_3_2,
            ProtocolVersionId::Version3 => VmVersion::Vm1_3_2,
            ProtocolVersionId::Version4 => VmVersion::Vm1_3_2,
            ProtocolVersionId::Version5 => VmVersion::Vm1_3_2,
            ProtocolVersionId::Version6 => VmVersion::Vm1_3_2,
            ProtocolVersionId::Version7 => VmVersion::Vm1_3_2,
            ProtocolVersionId::Version8 => VmVersion::Vm1_3_2,
            ProtocolVersionId::Version9 => VmVersion::Vm1_3_2,
            ProtocolVersionId::Version10 => VmVersion::Vm1_3_2,
            ProtocolVersionId::Version11 => VmVersion::Vm1_3_2,
            ProtocolVersionId::Version12 => VmVersion::Vm1_3_2,
            ProtocolVersionId::Version13 => VmVersion::VmVirtualBlocks,
            ProtocolVersionId::Version14 => VmVersion::VmVirtualBlocks,
            ProtocolVersionId::Version15 => VmVersion::VmVirtualBlocks,
<<<<<<< HEAD
            ProtocolVersionId::Version16 => VmVersion::VmVirtualBlocks,
            // kl todo delete local vm verion
            ProtocolVersionId::Local => VmVersion::Local,
=======
            ProtocolVersionId::Version16 => VmVersion::VmVirtualBlocksRefundsEnhancement,
            ProtocolVersionId::Version17 => VmVersion::VmVirtualBlocksRefundsEnhancement,
            ProtocolVersionId::Version18 => VmVersion::VmVirtualBlocksRefundsEnhancement,
>>>>>>> 71ffe996
        }
    }
}

impl Default for ProtocolVersionId {
    fn default() -> Self {
        Self::latest()
    }
}

impl TryFrom<U256> for ProtocolVersionId {
    type Error = String;

    fn try_from(value: U256) -> Result<Self, Self::Error> {
        if value > U256::from(u16::MAX) {
            Err(format!("unknown protocol version ID: {}", value))
        } else {
            (value.as_u32() as u16)
                .try_into()
                .map_err(|_| format!("unknown protocol version ID: {}", value))
        }
    }
}

#[repr(u16)]
#[derive(
    Debug, Clone, Copy, PartialEq, Eq, PartialOrd, Ord, TryFromPrimitive, Serialize, Deserialize,
)]
pub enum FriProtocolVersionId {
    Version0 = 0,
    Version1,
    Version2,
}

impl FriProtocolVersionId {
    pub fn latest() -> Self {
        Self::Version1
    }

    pub fn next() -> Self {
        Self::Version2
    }
}

impl Default for FriProtocolVersionId {
    fn default() -> Self {
        Self::latest()
    }
}

#[derive(Debug, Clone, Copy, Default, Eq, PartialEq, Serialize, Deserialize)]
pub struct VerifierParams {
    pub recursion_node_level_vk_hash: H256,
    pub recursion_leaf_level_vk_hash: H256,
    pub recursion_circuits_set_vks_hash: H256,
}

impl Detokenize for VerifierParams {
    fn from_tokens(tokens: Vec<Token>) -> Result<Self, Error> {
        if tokens.len() != 1 {
            return Err(Error::Abi(crate::ethabi::Error::InvalidData));
        }

        let tokens = match tokens[0].clone() {
            Token::Tuple(tokens) => tokens,
            _ => return Err(Error::Abi(crate::ethabi::Error::InvalidData)),
        };

        let vks_vec: Vec<H256> = tokens
            .into_iter()
            .map(|token| H256::from_slice(&token.into_fixed_bytes().unwrap()))
            .collect();
        Ok(VerifierParams {
            recursion_node_level_vk_hash: vks_vec[0],
            recursion_leaf_level_vk_hash: vks_vec[1],
            recursion_circuits_set_vks_hash: vks_vec[2],
        })
    }
}

#[derive(Debug, Clone, Copy, Default, Eq, PartialEq, Serialize, Deserialize)]
pub struct L1VerifierConfig {
    pub params: VerifierParams,
    pub recursion_scheduler_level_vk_hash: H256,
}

/// Represents a call to be made during governance operation.
#[derive(Debug, Clone, Serialize, Deserialize)]
pub struct Call {
    /// The address to which the call will be made.
    pub target: Address,
    ///  The amount of Ether (in wei) to be sent along with the call.
    pub value: U256,
    /// The calldata to be executed on the `target` address.
    pub data: Vec<u8>,
    /// Hash of the corresponding Ethereum transaction. Size should be 32 bytes.
    pub eth_hash: H256,
    /// Block in which Ethereum transaction was included.
    pub eth_block: u64,
}

/// Defines the structure of an operation that Governance contract executes.
#[derive(Debug, Clone, Default)]
pub struct GovernanceOperation {
    /// An array of `Call` structs, each representing a call to be made during the operation.
    pub calls: Vec<Call>,
    /// The hash of the predecessor operation, that should be executed before this operation.
    pub predecessor: H256,
    /// The value used for creating unique operation hashes.
    pub salt: H256,
}

/// Protocol upgrade proposal from L1.
/// Most of the fields are optional meaning if value is none
/// then this field is not changed within an upgrade.
#[derive(Debug, Clone, Default)]
pub struct ProtocolUpgrade {
    /// New protocol version ID.
    pub id: ProtocolVersionId,
    /// New bootloader code hash.
    pub bootloader_code_hash: Option<H256>,
    /// New default account code hash.
    pub default_account_code_hash: Option<H256>,
    /// New verifier params.
    pub verifier_params: Option<VerifierParams>,
    /// New verifier address.
    pub verifier_address: Option<Address>,
    /// Timestamp after which upgrade can be executed.
    pub timestamp: u64,
    /// L2 upgrade transaction.
    pub tx: Option<ProtocolUpgradeTx>,
}

impl TryFrom<Log> for GovernanceOperation {
    type Error = crate::ethabi::Error;

    fn try_from(event: Log) -> Result<Self, Self::Error> {
        let call_param_type = ParamType::Tuple(vec![
            ParamType::Address,
            ParamType::Uint(256),
            ParamType::Bytes,
        ]);

        let operation_param_type = ParamType::Tuple(vec![
            ParamType::Array(Box::new(call_param_type)),
            ParamType::FixedBytes(32),
            ParamType::FixedBytes(32),
        ]);
        let mut decoded = decode(&[ParamType::Uint(256), operation_param_type], &event.data.0)?;
        decoded = decoded.remove(1).into_tuple().unwrap();

        let eth_hash = event
            .transaction_hash
            .expect("Event transaction hash is missing");
        let eth_block = event
            .block_number
            .expect("Event block number is missing")
            .as_u64();

        let calls = decoded.remove(0).into_array().unwrap();
        let predecessor = H256::from_slice(&decoded.remove(0).into_fixed_bytes().unwrap());
        let salt = H256::from_slice(&decoded.remove(0).into_fixed_bytes().unwrap());

        let calls = calls
            .into_iter()
            .map(|call| {
                let mut decoded = call.into_tuple().unwrap();

                Call {
                    target: decoded.remove(0).into_address().unwrap(),
                    value: decoded.remove(0).into_uint().unwrap(),
                    data: decoded.remove(0).into_bytes().unwrap(),
                    eth_hash,
                    eth_block,
                }
            })
            .collect();

        Ok(Self {
            calls,
            predecessor,
            salt,
        })
    }
}

impl TryFrom<Call> for ProtocolUpgrade {
    type Error = crate::ethabi::Error;

    fn try_from(call: Call) -> Result<Self, Self::Error> {
        let facet_cut_param_type = ParamType::Tuple(vec![
            ParamType::Address,
            ParamType::Uint(8),
            ParamType::Bool,
            ParamType::Array(Box::new(ParamType::FixedBytes(4))),
        ]);
        let diamond_cut_data_param_type = ParamType::Tuple(vec![
            ParamType::Array(Box::new(facet_cut_param_type)),
            ParamType::Address,
            ParamType::Bytes,
        ]);
        let mut decoded = decode(&[diamond_cut_data_param_type], &call.data[4..])?;

        let init_calldata = match decoded.remove(0) {
            Token::Tuple(tokens) => tokens[2].clone().into_bytes().unwrap(),
            _ => unreachable!(),
        };

        let transaction_param_type = ParamType::Tuple(vec![
            ParamType::Uint(256),                                     // txType
            ParamType::Uint(256),                                     // sender
            ParamType::Uint(256),                                     // to
            ParamType::Uint(256),                                     // gasLimit
            ParamType::Uint(256),                                     // gasPerPubdataLimit
            ParamType::Uint(256),                                     // maxFeePerGas
            ParamType::Uint(256),                                     // maxPriorityFeePerGas
            ParamType::Uint(256),                                     // paymaster
            ParamType::Uint(256),                                     // nonce (serial ID)
            ParamType::Uint(256),                                     // value
            ParamType::FixedArray(Box::new(ParamType::Uint(256)), 4), // reserved
            ParamType::Bytes,                                         // calldata
            ParamType::Bytes,                                         // signature
            ParamType::Array(Box::new(ParamType::Uint(256))),         // factory deps
            ParamType::Bytes,                                         // paymaster input
            ParamType::Bytes,                                         // reservedDynamic
        ]);
        let verifier_params_type = ParamType::Tuple(vec![
            ParamType::FixedBytes(32),
            ParamType::FixedBytes(32),
            ParamType::FixedBytes(32),
        ]);

        let mut decoded = decode(
            &[ParamType::Tuple(vec![
                transaction_param_type,                       // transaction data
                ParamType::Array(Box::new(ParamType::Bytes)), //factory deps
                ParamType::FixedBytes(32),                    // bootloader code hash
                ParamType::FixedBytes(32),                    // default account code hash
                ParamType::Address,                           // verifier address
                verifier_params_type,                         // verifier params
                ParamType::Bytes,                             // l1 custom data
                ParamType::Bytes,                             // l1 post-upgrade custom data
                ParamType::Uint(256),                         // timestamp
                ParamType::Uint(256),                         // version id
                ParamType::Address,                           // allow list address
            ])],
            &init_calldata[4..],
        )?;

        let mut decoded = match decoded.remove(0) {
            Token::Tuple(x) => x,
            _ => unreachable!(),
        };

        let mut transaction = match decoded.remove(0) {
            Token::Tuple(x) => x,
            _ => unreachable!(),
        };
        let factory_deps = decoded.remove(0).into_array().unwrap();

        let tx = {
            let canonical_tx_hash = H256(keccak256(&encode(&[Token::Tuple(transaction.clone())])));

            assert_eq!(transaction.len(), 16);

            let tx_type = transaction.remove(0).into_uint().unwrap();
            if tx_type == PROTOCOL_UPGRADE_TX_TYPE.into() {
                // There is an upgrade tx. Decoding it.
                let sender = transaction.remove(0).into_uint().unwrap();
                let sender = u256_to_account_address(&sender);

                let contract_address = transaction.remove(0).into_uint().unwrap();
                let contract_address = u256_to_account_address(&contract_address);

                let gas_limit = transaction.remove(0).into_uint().unwrap();

                let gas_per_pubdata_limit = transaction.remove(0).into_uint().unwrap();

                let max_fee_per_gas = transaction.remove(0).into_uint().unwrap();

                let max_priority_fee_per_gas = transaction.remove(0).into_uint().unwrap();
                assert_eq!(max_priority_fee_per_gas, U256::zero());

                let paymaster = transaction.remove(0).into_uint().unwrap();
                let paymaster = u256_to_account_address(&paymaster);
                assert_eq!(paymaster, Address::zero());

                let upgrade_id = transaction.remove(0).into_uint().unwrap();

                let msg_value = transaction.remove(0).into_uint().unwrap();

                let reserved = transaction
                    .remove(0)
                    .into_fixed_array()
                    .unwrap()
                    .into_iter()
                    .map(|token| token.into_uint().unwrap())
                    .collect::<Vec<_>>();
                assert_eq!(reserved.len(), 4);

                let to_mint = reserved[0];
                let refund_recipient = u256_to_account_address(&reserved[1]);

                // All other reserved fields should be zero
                for item in reserved.iter().skip(2) {
                    assert_eq!(item, &U256::zero());
                }

                let calldata = transaction.remove(0).into_bytes().unwrap();

                let signature = transaction.remove(0).into_bytes().unwrap();
                assert_eq!(signature.len(), 0);

                let _factory_deps_hashes = transaction.remove(0).into_array().unwrap();

                let paymaster_input = transaction.remove(0).into_bytes().unwrap();
                assert_eq!(paymaster_input.len(), 0);

                // TODO (SMA-1621): check that reservedDynamic are constructed correctly.
                let reserved_dynamic = transaction.remove(0).into_bytes().unwrap();
                assert_eq!(reserved_dynamic.len(), 0);

                let common_data = ProtocolUpgradeTxCommonData {
                    canonical_tx_hash,
                    sender,
                    upgrade_id: (upgrade_id.as_u32() as u16).try_into().unwrap(),
                    to_mint,
                    refund_recipient,
                    gas_limit,
                    max_fee_per_gas,
                    gas_per_pubdata_limit,
                    eth_hash: call.eth_hash,
                    eth_block: call.eth_block,
                };

                let factory_deps = factory_deps
                    .into_iter()
                    .map(|t| t.into_bytes().unwrap())
                    .collect();

                let execute = Execute {
                    contract_address,
                    calldata: calldata.to_vec(),
                    factory_deps: Some(factory_deps),
                    value: msg_value,
                };

                Some(ProtocolUpgradeTx {
                    common_data,
                    execute,
                    received_timestamp_ms: unix_timestamp_ms(),
                })
            } else if tx_type == U256::zero() {
                // There is no upgrade tx.
                None
            } else {
                panic!("Unexpected tx type {} when decoding upgrade", tx_type);
            }
        };
        let bootloader_code_hash = H256::from_slice(&decoded.remove(0).into_fixed_bytes().unwrap());
        let default_account_code_hash =
            H256::from_slice(&decoded.remove(0).into_fixed_bytes().unwrap());
        let verifier_address = decoded.remove(0).into_address().unwrap();
        let mut verifier_params = match decoded.remove(0) {
            Token::Tuple(tx) => tx,
            _ => unreachable!(),
        };
        let recursion_node_level_vk_hash =
            H256::from_slice(&verifier_params.remove(0).into_fixed_bytes().unwrap());
        let recursion_leaf_level_vk_hash =
            H256::from_slice(&verifier_params.remove(0).into_fixed_bytes().unwrap());
        let recursion_circuits_set_vks_hash =
            H256::from_slice(&verifier_params.remove(0).into_fixed_bytes().unwrap());

        let _l1_custom_data = decoded.remove(0);
        let _l1_post_upgrade_custom_data = decoded.remove(0);
        let timestamp = decoded.remove(0).into_uint().unwrap();
        let version_id = decoded.remove(0).into_uint().unwrap();
        if version_id > u16::MAX.into() {
            panic!("Version ID is too big, max expected is {}", u16::MAX);
        }

        let _allow_list_address = decoded.remove(0).into_address().unwrap();

        Ok(Self {
            id: ProtocolVersionId::try_from(version_id.as_u32() as u16)
                .expect("Version is not supported"),
            bootloader_code_hash: (bootloader_code_hash != H256::zero())
                .then_some(bootloader_code_hash),
            default_account_code_hash: (default_account_code_hash != H256::zero())
                .then_some(default_account_code_hash),
            verifier_params: (recursion_node_level_vk_hash != H256::zero()
                && recursion_leaf_level_vk_hash != H256::zero()
                && recursion_circuits_set_vks_hash != H256::zero())
            .then_some(VerifierParams {
                recursion_node_level_vk_hash,
                recursion_leaf_level_vk_hash,
                recursion_circuits_set_vks_hash,
            }),
            verifier_address: (verifier_address != Address::zero()).then_some(verifier_address),
            timestamp: timestamp.as_u64(),
            tx,
        })
    }
}

#[derive(Debug, Clone, Default)]
pub struct ProtocolVersion {
    /// Protocol version ID
    pub id: ProtocolVersionId,
    /// Timestamp at which upgrade should be performed
    pub timestamp: u64,
    /// Verifier configuration
    pub l1_verifier_config: L1VerifierConfig,
    /// Hashes of base system contracts (bootloader and default account)
    pub base_system_contracts_hashes: BaseSystemContractsHashes,
    /// Verifier contract address on L1
    pub verifier_address: Address,
    /// L2 Upgrade transaction.
    pub tx: Option<ProtocolUpgradeTx>,
}

impl ProtocolVersion {
    /// Returns new protocol version parameters after applying provided upgrade.
    pub fn apply_upgrade(
        &self,
        upgrade: ProtocolUpgrade,
        new_scheduler_vk_hash: Option<H256>,
    ) -> ProtocolVersion {
        ProtocolVersion {
            id: upgrade.id,
            timestamp: upgrade.timestamp,
            l1_verifier_config: L1VerifierConfig {
                params: upgrade
                    .verifier_params
                    .unwrap_or(self.l1_verifier_config.params),
                recursion_scheduler_level_vk_hash: new_scheduler_vk_hash
                    .unwrap_or(self.l1_verifier_config.recursion_scheduler_level_vk_hash),
            },
            base_system_contracts_hashes: BaseSystemContractsHashes {
                bootloader: upgrade
                    .bootloader_code_hash
                    .unwrap_or(self.base_system_contracts_hashes.bootloader),
                default_aa: upgrade
                    .default_account_code_hash
                    .unwrap_or(self.base_system_contracts_hashes.default_aa),
            },
            verifier_address: upgrade.verifier_address.unwrap_or(self.verifier_address),
            tx: upgrade.tx,
        }
    }
}

#[derive(Default, Debug, Clone, Serialize, Deserialize)]
#[serde(rename_all = "camelCase")]
pub struct ProtocolUpgradeTxCommonData {
    /// Sender of the transaction.
    pub sender: Address,
    /// ID of the upgrade.
    pub upgrade_id: ProtocolVersionId,
    /// The maximal fee per gas to be used for L1->L2 transaction
    pub max_fee_per_gas: U256,
    /// The maximum number of gas that a transaction can spend at a price of gas equals 1.
    pub gas_limit: U256,
    /// The maximum number of gas per 1 byte of pubdata.
    pub gas_per_pubdata_limit: U256,
    /// Hash of the corresponding Ethereum transaction. Size should be 32 bytes.
    pub eth_hash: H256,
    /// Block in which Ethereum transaction was included.
    pub eth_block: u64,
    /// Tx hash of the transaction in the zkSync network. Calculated as the encoded transaction data hash.
    pub canonical_tx_hash: H256,
    /// The amount of ETH that should be minted with this transaction
    pub to_mint: U256,
    /// The recipient of the refund of the transaction
    pub refund_recipient: Address,
}

impl ProtocolUpgradeTxCommonData {
    pub fn hash(&self) -> H256 {
        self.canonical_tx_hash
    }

    pub fn tx_format(&self) -> TransactionType {
        TransactionType::ProtocolUpgradeTransaction
    }
}

#[derive(Debug, Clone, Serialize, Deserialize)]
pub struct ProtocolUpgradeTx {
    pub execute: Execute,
    pub common_data: ProtocolUpgradeTxCommonData,
    pub received_timestamp_ms: u64,
}

impl From<ProtocolUpgradeTx> for Transaction {
    fn from(tx: ProtocolUpgradeTx) -> Self {
        let ProtocolUpgradeTx {
            execute,
            common_data,
            received_timestamp_ms,
        } = tx;
        Self {
            common_data: ExecuteTransactionCommon::ProtocolUpgrade(common_data),
            execute,
            received_timestamp_ms,
            raw_bytes: None,
        }
    }
}

impl TryFrom<Transaction> for ProtocolUpgradeTx {
    type Error = &'static str;

    fn try_from(value: Transaction) -> Result<Self, Self::Error> {
        let Transaction {
            common_data,
            execute,
            received_timestamp_ms,
            ..
        } = value;
        match common_data {
            ExecuteTransactionCommon::L1(_) => Err("Cannot convert L1Tx to ProtocolUpgradeTx"),
            ExecuteTransactionCommon::L2(_) => Err("Cannot convert L2Tx to ProtocolUpgradeTx"),
            ExecuteTransactionCommon::ProtocolUpgrade(common_data) => Ok(ProtocolUpgradeTx {
                execute,
                common_data,
                received_timestamp_ms,
            }),
        }
    }
}

impl From<ProtocolVersionId> for VmVersion {
    fn from(value: ProtocolVersionId) -> Self {
        match value {
            ProtocolVersionId::Version0 => VmVersion::M5WithoutRefunds,
            ProtocolVersionId::Version1 => VmVersion::M5WithoutRefunds,
            ProtocolVersionId::Version2 => VmVersion::M5WithRefunds,
            ProtocolVersionId::Version3 => VmVersion::M5WithRefunds,
            ProtocolVersionId::Version4 => VmVersion::M6Initial,
            ProtocolVersionId::Version5 => VmVersion::M6BugWithCompressionFixed,
            ProtocolVersionId::Version6 => VmVersion::M6BugWithCompressionFixed,
            ProtocolVersionId::Version7 => VmVersion::Vm1_3_2,
            ProtocolVersionId::Version8 => VmVersion::Vm1_3_2,
            ProtocolVersionId::Version9 => VmVersion::Vm1_3_2,
            ProtocolVersionId::Version10 => VmVersion::Vm1_3_2,
            ProtocolVersionId::Version11 => VmVersion::Vm1_3_2,
            ProtocolVersionId::Version12 => VmVersion::Vm1_3_2,
            ProtocolVersionId::Version13 => VmVersion::VmVirtualBlocks,
            ProtocolVersionId::Version14 => VmVersion::VmVirtualBlocks,
            ProtocolVersionId::Version15 => VmVersion::VmVirtualBlocks,
<<<<<<< HEAD
            ProtocolVersionId::Version16 => VmVersion::VmVirtualBlocks,
            // kl todo delete local vm verion
            ProtocolVersionId::Local => VmVersion::Local,
=======
            ProtocolVersionId::Version16 => VmVersion::VmVirtualBlocksRefundsEnhancement,
            ProtocolVersionId::Version17 => VmVersion::VmVirtualBlocksRefundsEnhancement,
            ProtocolVersionId::Version18 => VmVersion::VmVirtualBlocksRefundsEnhancement,
>>>>>>> 71ffe996
        }
    }
}<|MERGE_RESOLUTION|>--- conflicted
+++ resolved
@@ -36,24 +36,13 @@
     Version14,
     Version15,
     Version16,
-<<<<<<< HEAD
-    // kl todo delete local vm verion
-    Local = 65535,
-=======
     Version17,
     Version18,
->>>>>>> 71ffe996
 }
 
 impl ProtocolVersionId {
     pub fn latest() -> Self {
-<<<<<<< HEAD
-        // kl todo delete local vm verion
-        Self::Local
-        // Self::Version15
-=======
         Self::Version17
->>>>>>> 71ffe996
     }
 
     pub fn next() -> Self {
@@ -80,15 +69,9 @@
             ProtocolVersionId::Version13 => VmVersion::VmVirtualBlocks,
             ProtocolVersionId::Version14 => VmVersion::VmVirtualBlocks,
             ProtocolVersionId::Version15 => VmVersion::VmVirtualBlocks,
-<<<<<<< HEAD
-            ProtocolVersionId::Version16 => VmVersion::VmVirtualBlocks,
-            // kl todo delete local vm verion
-            ProtocolVersionId::Local => VmVersion::Local,
-=======
             ProtocolVersionId::Version16 => VmVersion::VmVirtualBlocksRefundsEnhancement,
             ProtocolVersionId::Version17 => VmVersion::VmVirtualBlocksRefundsEnhancement,
             ProtocolVersionId::Version18 => VmVersion::VmVirtualBlocksRefundsEnhancement,
->>>>>>> 71ffe996
         }
     }
 }
@@ -641,15 +624,9 @@
             ProtocolVersionId::Version13 => VmVersion::VmVirtualBlocks,
             ProtocolVersionId::Version14 => VmVersion::VmVirtualBlocks,
             ProtocolVersionId::Version15 => VmVersion::VmVirtualBlocks,
-<<<<<<< HEAD
-            ProtocolVersionId::Version16 => VmVersion::VmVirtualBlocks,
-            // kl todo delete local vm verion
-            ProtocolVersionId::Local => VmVersion::Local,
-=======
             ProtocolVersionId::Version16 => VmVersion::VmVirtualBlocksRefundsEnhancement,
             ProtocolVersionId::Version17 => VmVersion::VmVirtualBlocksRefundsEnhancement,
             ProtocolVersionId::Version18 => VmVersion::VmVirtualBlocksRefundsEnhancement,
->>>>>>> 71ffe996
         }
     }
 }