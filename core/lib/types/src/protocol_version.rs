--- conflicted
+++ resolved
@@ -49,13 +49,9 @@
 
 impl ProtocolVersionId {
     pub fn latest() -> Self {
-<<<<<<< HEAD
         // Self::Version20
         // kl todo delete local vm verion
         Self::Local
-=======
-        Self::Version21
->>>>>>> e81f0800
     }
 
     pub fn next() -> Self {
