use std::sync::Arc;

use anyhow::Context as _;
use tokio::{
    sync::{watch, OnceCell},
    task::JoinHandle,
};
use zksync_config::GasAdjusterConfig;
use zksync_eth_client::clients::QueryClient;

use crate::{l1_gas_price::GasAdjuster, native_token_fetcher::ConversionRateFetcher};

/// Special struct for creating a singleton of `GasAdjuster`.
/// This is needed only for running the server.
#[derive(Debug)]
pub struct GasAdjusterSingleton {
    web3_url: String,
    gas_adjuster_config: GasAdjusterConfig,
<<<<<<< HEAD
    singleton: OnceCell<anyhow::Result<Arc<GasAdjuster<QueryClient>>>>,
    erc20_fetcher_dyn: Option<Arc<dyn ConversionRateFetcher>>,
=======
    singleton: OnceCell<Result<Arc<GasAdjuster<QueryClient>>, Error>>,
    erc20_fetcher_dyn: Arc<dyn ConversionRateFetcher>,
>>>>>>> e91c27c4
}

impl GasAdjusterSingleton {
    pub fn new(
        web3_url: String,
        gas_adjuster_config: GasAdjusterConfig,
        erc20_fetcher_dyn: Arc<dyn ConversionRateFetcher>,
    ) -> Self {
        Self {
            web3_url,
            gas_adjuster_config,
            singleton: OnceCell::new(),
            erc20_fetcher_dyn,
        }
    }

    pub async fn get_or_init(&mut self) -> anyhow::Result<Arc<GasAdjuster<QueryClient>>> {
        match self
            .singleton
            .get_or_init(|| async {
                let query_client =
                    QueryClient::new(&self.web3_url).context("QueryClient::new()")?;
                let adjuster = GasAdjuster::new(
                    query_client.clone(),
                    self.gas_adjuster_config,
                    self.erc20_fetcher_dyn.clone(),
                )
                .await
                .context("GasAdjuster::new()")?;
                Ok(Arc::new(adjuster))
            })
            .await
        {
            Ok(adjuster) => Ok(adjuster.clone()),
            Err(_e) => Err(anyhow::anyhow!("Failed to get or initialize GasAdjuster")),
        }
    }

    pub fn run_if_initialized(
        self,
        stop_signal: watch::Receiver<bool>,
    ) -> Option<JoinHandle<anyhow::Result<()>>> {
        let gas_adjuster = match self.singleton.get()? {
            Ok(gas_adjuster) => gas_adjuster.clone(),
            Err(_e) => return None,
        };
        Some(tokio::spawn(
            async move { gas_adjuster.run(stop_signal).await },
        ))
    }
}<|MERGE_RESOLUTION|>--- conflicted
+++ resolved
@@ -16,13 +16,8 @@
 pub struct GasAdjusterSingleton {
     web3_url: String,
     gas_adjuster_config: GasAdjusterConfig,
-<<<<<<< HEAD
     singleton: OnceCell<anyhow::Result<Arc<GasAdjuster<QueryClient>>>>,
-    erc20_fetcher_dyn: Option<Arc<dyn ConversionRateFetcher>>,
-=======
-    singleton: OnceCell<Result<Arc<GasAdjuster<QueryClient>>, Error>>,
     erc20_fetcher_dyn: Arc<dyn ConversionRateFetcher>,
->>>>>>> e91c27c4
 }
 
 impl GasAdjusterSingleton {
