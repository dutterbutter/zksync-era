use assert_matches::assert_matches;
use std::sync::{atomic::Ordering, Arc};

<<<<<<< HEAD
=======
use once_cell::sync::Lazy;

>>>>>>> e61d9e5f
use zksync_config::{
    configs::eth_sender::{ProofSendingMode, SenderConfig},
    ContractsConfig, ETHSenderConfig, GasAdjusterConfig,
};
use zksync_contracts::BaseSystemContractsHashes;
use zksync_dal::{ConnectionPool, StorageProcessor};
use zksync_eth_client::{clients::mock::MockEthereum, EthInterface};
use zksync_object_store::ObjectStoreFactory;
use zksync_types::{
    aggregated_operations::{
        AggregatedOperation, L1BatchCommitOperation, L1BatchExecuteOperation, L1BatchProofOperation,
    },
    block::L1BatchHeader,
    commitment::{L1BatchMetaParameters, L1BatchMetadata, L1BatchWithMetadata},
    ethabi::Token,
    helpers::unix_timestamp_ms,
    web3::contract::Error,
    Address, L1BatchNumber, L1BlockNumber, ProtocolVersionId, H256,
};

use crate::eth_sender::{
    eth_tx_manager::L1BlockNumbers, Aggregator, ETHSenderError, EthTxAggregator, EthTxManager,
};
use crate::l1_gas_price::GasAdjuster;

// Alias to conveniently call static methods of ETHSender.
type MockEthTxManager = EthTxManager<Arc<MockEthereum>, GasAdjuster<Arc<MockEthereum>>>;

static DUMMY_OPERATION: Lazy<AggregatedOperation> = Lazy::new(|| {
    AggregatedOperation::Execute(L1BatchExecuteOperation {
        l1_batches: vec![L1BatchWithMetadata {
            header: L1BatchHeader::new(
                L1BatchNumber(1),
                1,
                Address::default(),
                BaseSystemContractsHashes::default(),
                ProtocolVersionId::latest(),
            ),
            metadata: default_l1_batch_metadata(),
            factory_deps: Vec::new(),
        }],
    })
});

#[derive(Debug)]
struct EthSenderTester {
    conn: ConnectionPool,
    gateway: Arc<MockEthereum>,
    manager: MockEthTxManager,
    aggregator: EthTxAggregator,
    gas_adjuster: Arc<GasAdjuster<Arc<MockEthereum>>>,
}

impl EthSenderTester {
    const WAIT_CONFIRMATIONS: u64 = 10;
    const MAX_BASE_FEE_SAMPLES: usize = 3;

    async fn new(
        connection_pool: ConnectionPool,
        history: Vec<u64>,
        non_ordering_confirmations: bool,
    ) -> Self {
        let eth_sender_config = ETHSenderConfig::from_env().unwrap();
        let contracts_config = ContractsConfig::from_env().unwrap();
        let aggregator_config = SenderConfig {
            aggregated_proof_sizes: vec![1],
            ..eth_sender_config.sender.clone()
        };

        let gateway = Arc::new(
            MockEthereum::default()
                .with_fee_history(
                    std::iter::repeat(0)
                        .take(Self::WAIT_CONFIRMATIONS as usize)
                        .chain(history)
                        .collect(),
                )
                .with_non_ordering_confirmation(non_ordering_confirmations)
                .with_multicall_address(contracts_config.l1_multicall3_addr),
        );
        gateway
            .block_number
            .fetch_add(Self::WAIT_CONFIRMATIONS, Ordering::Relaxed);

        let gas_adjuster = Arc::new(
            GasAdjuster::new(
                gateway.clone(),
                GasAdjusterConfig {
                    max_base_fee_samples: Self::MAX_BASE_FEE_SAMPLES,
                    pricing_formula_parameter_a: 3.0,
                    pricing_formula_parameter_b: 2.0,
                    ..eth_sender_config.gas_adjuster
                },
            )
            .await
            .unwrap(),
        );
        let store_factory = ObjectStoreFactory::from_env().unwrap();

        let aggregator = EthTxAggregator::new(
            SenderConfig {
                proof_sending_mode: ProofSendingMode::SkipEveryProof,
                ..eth_sender_config.sender.clone()
            },
            // Aggregator - unused
            Aggregator::new(
                aggregator_config.clone(),
                store_factory.create_store().await,
            ),
            // zkSync contract address
            Address::random(),
            contracts_config.l1_multicall3_addr,
            Address::random(),
            0,
        );

        let manager = EthTxManager::new(
            eth_sender_config.sender,
            gas_adjuster.clone(),
            gateway.clone(),
        );
        Self {
            gateway,
            manager,
            aggregator,
            gas_adjuster,
            conn: connection_pool,
        }
    }

    async fn storage(&self) -> StorageProcessor<'_> {
        self.conn.access_storage().await.unwrap()
    }

    async fn get_block_numbers(&self) -> L1BlockNumbers {
        let latest = self.gateway.block_number("").await.unwrap().as_u32().into();
        let finalized = latest - Self::WAIT_CONFIRMATIONS as u32;
        L1BlockNumbers { finalized, latest }
    }
}

// Tests that we send multiple transactions and confirm them all in one iteration.
#[tokio::test]
async fn confirm_many() -> anyhow::Result<()> {
    let connection_pool = ConnectionPool::test_pool().await;
    let mut tester = EthSenderTester::new(connection_pool, vec![10; 100], false).await;

    let mut hashes = vec![];

    for _ in 0..5 {
        let tx = tester
            .aggregator
            .save_eth_tx(
                &mut tester.conn.access_storage().await.unwrap(),
                &DUMMY_OPERATION,
<<<<<<< HEAD
=======
                true,
>>>>>>> e61d9e5f
            )
            .await?;
        let hash = tester
            .manager
            .send_eth_tx(
                &mut tester.conn.access_storage().await.unwrap(),
                &tx,
                0,
                L1BlockNumber(tester.gateway.block_number("").await?.as_u32()),
            )
            .await?;
        hashes.push(hash);
    }

    // check that we sent something
    assert_eq!(tester.gateway.sent_txs.read().unwrap().len(), 5);
    assert_eq!(
        tester
            .storage()
            .await
            .eth_sender_dal()
            .get_inflight_txs()
            .await
            .len(),
        5
    );

    for hash in hashes {
        tester
            .gateway
            .execute_tx(hash, true, EthSenderTester::WAIT_CONFIRMATIONS)?;
    }

    let to_resend = tester
        .manager
        .monitor_inflight_transactions(
            &mut tester.conn.access_storage().await.unwrap(),
            tester.get_block_numbers().await,
        )
        .await?;

    // check that transaction is marked as accepted
    assert_eq!(
        tester
            .storage()
            .await
            .eth_sender_dal()
            .get_inflight_txs()
            .await
            .len(),
        0
    );

    // also check that we didn't try to resend it
    assert!(to_resend.is_none());

    Ok(())
}

// Tests that we resend first unmined transaction every block with an increased gas price.
#[tokio::test]
async fn resend_each_block() -> anyhow::Result<()> {
    let connection_pool = ConnectionPool::test_pool().await;
    let mut tester = EthSenderTester::new(connection_pool, vec![7, 6, 5, 5, 5, 2, 1], false).await;

    // after this, median should be 6
    tester.gateway.advance_block_number(3);
    tester.gas_adjuster.keep_updated().await?;

    let block = L1BlockNumber(tester.gateway.block_number("").await?.as_u32());
    let tx = tester
        .aggregator
        .save_eth_tx(
            &mut tester.conn.access_storage().await.unwrap(),
            &DUMMY_OPERATION,
<<<<<<< HEAD
=======
            true,
>>>>>>> e61d9e5f
        )
        .await?;

    let hash = tester
        .manager
        .send_eth_tx(
            &mut tester.conn.access_storage().await.unwrap(),
            &tx,
            0,
            block,
        )
        .await?;

    // check that we sent something and stored it in the db
    assert_eq!(tester.gateway.sent_txs.read().unwrap().len(), 1);
    assert_eq!(
        tester
            .storage()
            .await
            .eth_sender_dal()
            .get_inflight_txs()
            .await
            .len(),
        1
    );

    let sent_tx = tester.gateway.sent_txs.read().unwrap()[&hash];
    assert_eq!(sent_tx.hash, hash);
    assert_eq!(sent_tx.nonce, 0);
    assert_eq!(sent_tx.base_fee.as_usize(), 18); // 6 * 3 * 2^0

    // now, median is 5
    tester.gateway.advance_block_number(2);
    tester.gas_adjuster.keep_updated().await?;
    let block_numbers = tester.get_block_numbers().await;

    let (to_resend, _) = tester
        .manager
        .monitor_inflight_transactions(
            &mut tester.conn.access_storage().await.unwrap(),
            block_numbers,
        )
        .await?
        .unwrap();

    let resent_hash = tester
        .manager
        .send_eth_tx(
            &mut tester.conn.access_storage().await.unwrap(),
            &to_resend,
            1,
            block_numbers.latest,
        )
        .await?;

    // check that transaction has been resent
    assert_eq!(tester.gateway.sent_txs.read().unwrap().len(), 2);
    assert_eq!(
        tester
            .storage()
            .await
            .eth_sender_dal()
            .get_inflight_txs()
            .await
            .len(),
        1
    );

    let resent_tx = tester.gateway.sent_txs.read().unwrap()[&resent_hash];
    assert_eq!(resent_tx.nonce, 0);
    assert_eq!(resent_tx.base_fee.as_usize(), 30); // 5 * 3 * 2^1

    Ok(())
}

// Tests that if transaction was mined, but not enough blocks has been mined since,
// we won't mark it as confirmed but also won't resend it.
#[tokio::test]
async fn dont_resend_already_mined() -> anyhow::Result<()> {
    let connection_pool = ConnectionPool::test_pool().await;
    let mut tester = EthSenderTester::new(connection_pool, vec![100; 100], false).await;
    let tx = tester
        .aggregator
        .save_eth_tx(
            &mut tester.conn.access_storage().await.unwrap(),
            &DUMMY_OPERATION,
<<<<<<< HEAD
=======
            true,
>>>>>>> e61d9e5f
        )
        .await
        .unwrap();

    let hash = tester
        .manager
        .send_eth_tx(
            &mut tester.conn.access_storage().await.unwrap(),
            &tx,
            0,
            L1BlockNumber(tester.gateway.block_number("").await.unwrap().as_u32()),
        )
        .await
        .unwrap();

    // check that we sent something and stored it in the db
    assert_eq!(tester.gateway.sent_txs.read().unwrap().len(), 1);
    assert_eq!(
        tester
            .storage()
            .await
            .eth_sender_dal()
            .get_inflight_txs()
            .await
            .len(),
        1
    );

    // mine the transaction but don't have enough confirmations yet
    tester
        .gateway
        .execute_tx(hash, true, EthSenderTester::WAIT_CONFIRMATIONS - 1)?;

    let to_resend = tester
        .manager
        .monitor_inflight_transactions(
            &mut tester.conn.access_storage().await.unwrap(),
            tester.get_block_numbers().await,
        )
        .await?;

    // check that transaction is still considered inflight
    assert_eq!(
        tester
            .storage()
            .await
            .eth_sender_dal()
            .get_inflight_txs()
            .await
            .len(),
        1
    );

    // also check that we didn't try to resend it
    assert!(to_resend.is_none());

    Ok(())
}

#[tokio::test]
async fn three_scenarios() -> anyhow::Result<()> {
    let connection_pool = ConnectionPool::test_pool().await;
    let mut tester = EthSenderTester::new(connection_pool.clone(), vec![100; 100], false).await;
    let mut hashes = vec![];

    for _ in 0..3 {
        let tx = tester
            .aggregator
            .save_eth_tx(
                &mut tester.conn.access_storage().await.unwrap(),
                &DUMMY_OPERATION,
<<<<<<< HEAD
=======
                true,
>>>>>>> e61d9e5f
            )
            .await
            .unwrap();

        let hash = tester
            .manager
            .send_eth_tx(
                &mut tester.conn.access_storage().await.unwrap(),
                &tx,
                0,
                L1BlockNumber(tester.gateway.block_number("").await.unwrap().as_u32()),
            )
            .await
            .unwrap();

        hashes.push(hash);
    }

    // check that we sent something
    assert_eq!(tester.gateway.sent_txs.read().unwrap().len(), 3);

    // mined & confirmed
    tester
        .gateway
        .execute_tx(hashes[0], true, EthSenderTester::WAIT_CONFIRMATIONS)?;

    // mined but not confirmed
    tester
        .gateway
        .execute_tx(hashes[1], true, EthSenderTester::WAIT_CONFIRMATIONS - 1)?;

    let (to_resend, _) = tester
        .manager
        .monitor_inflight_transactions(
            &mut tester.conn.access_storage().await.unwrap(),
            tester.get_block_numbers().await,
        )
        .await?
        .expect("we should be trying to resend the last tx");

    // check that last 2 transactions are still considered inflight
    assert_eq!(
        tester
            .storage()
            .await
            .eth_sender_dal()
            .get_inflight_txs()
            .await
            .len(),
        2
    );

    // last sent transaction has nonce == 2, because they start from 0
    assert_eq!(to_resend.nonce.0, 2);

    Ok(())
}

#[should_panic(expected = "We can't operate after tx fail")]
#[tokio::test]
async fn failed_eth_tx() {
    let connection_pool = ConnectionPool::test_pool().await;
    let mut tester = EthSenderTester::new(connection_pool.clone(), vec![100; 100], false).await;

    let tx = tester
        .aggregator
        .save_eth_tx(
            &mut tester.conn.access_storage().await.unwrap(),
            &DUMMY_OPERATION,
<<<<<<< HEAD
=======
            true,
>>>>>>> e61d9e5f
        )
        .await
        .unwrap();

    let hash = tester
        .manager
        .send_eth_tx(
            &mut tester.conn.access_storage().await.unwrap(),
            &tx,
            0,
            L1BlockNumber(tester.gateway.block_number("").await.unwrap().as_u32()),
        )
        .await
        .unwrap();

    // fail this tx
    tester
        .gateway
        .execute_tx(hash, false, EthSenderTester::WAIT_CONFIRMATIONS)
        .unwrap();
    tester
        .manager
        .monitor_inflight_transactions(
            &mut tester.conn.access_storage().await.unwrap(),
            tester.get_block_numbers().await,
        )
        .await
        .unwrap();
}

fn default_l1_batch_metadata() -> L1BatchMetadata {
    L1BatchMetadata {
        root_hash: Default::default(),
        rollup_last_leaf_index: 0,
        merkle_root_hash: Default::default(),
        initial_writes_compressed: vec![],
        repeated_writes_compressed: vec![],
        commitment: Default::default(),
        l2_l1_messages_compressed: vec![],
        l2_l1_merkle_root: Default::default(),
        block_meta_params: L1BatchMetaParameters {
            zkporter_is_available: false,
            bootloader_code_hash: Default::default(),
            default_aa_code_hash: Default::default(),
        },
        aux_data_hash: Default::default(),
        meta_parameters_hash: Default::default(),
        pass_through_data_hash: Default::default(),
        events_queue_commitment: Some(H256::zero()),
        bootloader_initial_content_commitment: Some(H256::zero()),
        state_diffs_compressed: vec![],
    }
}

fn l1_batch_with_metadata(header: L1BatchHeader) -> L1BatchWithMetadata {
    L1BatchWithMetadata {
        header,
        metadata: default_l1_batch_metadata(),
        factory_deps: vec![],
    }
}

#[tokio::test]
async fn correct_order_for_confirmations() -> anyhow::Result<()> {
    let connection_pool = ConnectionPool::test_pool().await;
    let mut tester = EthSenderTester::new(connection_pool, vec![100; 100], true).await;
    insert_genesis_protocol_version(&tester).await;
    let genesis_l1_batch = insert_l1_batch(&tester, L1BatchNumber(0)).await;
    let first_l1_batch = insert_l1_batch(&tester, L1BatchNumber(1)).await;
    let second_l1_batch = insert_l1_batch(&tester, L1BatchNumber(2)).await;

    commit_l1_batch(
        &mut tester,
        genesis_l1_batch.clone(),
        first_l1_batch.clone(),
        true,
    )
    .await;
    prove_l1_batch(
        &mut tester,
        genesis_l1_batch.clone(),
        first_l1_batch.clone(),
        true,
    )
    .await;
    execute_l1_batches(&mut tester, vec![first_l1_batch.clone()], true).await;
    commit_l1_batch(
        &mut tester,
        first_l1_batch.clone(),
        second_l1_batch.clone(),
        true,
    )
    .await;
    prove_l1_batch(
        &mut tester,
        first_l1_batch.clone(),
        second_l1_batch.clone(),
        true,
    )
    .await;

    let l1_batches = tester
        .storage()
        .await
        .blocks_dal()
        .get_ready_for_execute_l1_batches(45, None)
        .await
        .unwrap();
    assert_eq!(l1_batches.len(), 1);
    assert_eq!(l1_batches[0].header.number.0, 2);

    execute_l1_batches(&mut tester, vec![second_l1_batch.clone()], true).await;
    let l1_batches = tester
        .storage()
        .await
        .blocks_dal()
        .get_ready_for_execute_l1_batches(45, None)
        .await
        .unwrap();
    assert_eq!(l1_batches.len(), 0);
    Ok(())
}

#[tokio::test]
async fn skipped_l1_batch_at_the_start() -> anyhow::Result<()> {
    let connection_pool = ConnectionPool::test_pool().await;
    let mut tester = EthSenderTester::new(connection_pool, vec![100; 100], true).await;
    insert_genesis_protocol_version(&tester).await;
    let genesis_l1_batch = insert_l1_batch(&tester, L1BatchNumber(0)).await;
    let first_l1_batch = insert_l1_batch(&tester, L1BatchNumber(1)).await;
    let second_l1_batch = insert_l1_batch(&tester, L1BatchNumber(2)).await;

    commit_l1_batch(
        &mut tester,
        genesis_l1_batch.clone(),
        first_l1_batch.clone(),
        true,
    )
    .await;
    prove_l1_batch(
        &mut tester,
        genesis_l1_batch.clone(),
        first_l1_batch.clone(),
        true,
    )
    .await;
    execute_l1_batches(&mut tester, vec![first_l1_batch.clone()], true).await;
    commit_l1_batch(
        &mut tester,
        first_l1_batch.clone(),
        second_l1_batch.clone(),
        true,
    )
    .await;
    prove_l1_batch(
        &mut tester,
        first_l1_batch.clone(),
        second_l1_batch.clone(),
        true,
    )
    .await;
    execute_l1_batches(&mut tester, vec![second_l1_batch.clone()], true).await;

    let third_l1_batch = insert_l1_batch(&tester, L1BatchNumber(3)).await;
    let fourth_l1_batch = insert_l1_batch(&tester, L1BatchNumber(4)).await;
    // DO NOT CONFIRM THIRD BLOCK
    let third_l1_batch_commit_tx_hash = commit_l1_batch(
        &mut tester,
        second_l1_batch.clone(),
        third_l1_batch.clone(),
        false,
    )
    .await;

    prove_l1_batch(
        &mut tester,
        second_l1_batch.clone(),
        third_l1_batch.clone(),
        true,
    )
    .await;
    commit_l1_batch(
        &mut tester,
        third_l1_batch.clone(),
        fourth_l1_batch.clone(),
        true,
    )
    .await;
    prove_l1_batch(
        &mut tester,
        third_l1_batch.clone(),
        fourth_l1_batch.clone(),
        true,
    )
    .await;
    let l1_batches = tester
        .storage()
        .await
        .blocks_dal()
        .get_ready_for_execute_l1_batches(45, Some(unix_timestamp_ms()))
        .await
        .unwrap();
    assert_eq!(l1_batches.len(), 2);

    confirm_tx(&mut tester, third_l1_batch_commit_tx_hash).await;
    let l1_batches = tester
        .storage()
        .await
        .blocks_dal()
        .get_ready_for_execute_l1_batches(45, Some(unix_timestamp_ms()))
        .await
        .unwrap();
    assert_eq!(l1_batches.len(), 2);
    Ok(())
}

#[tokio::test]
async fn skipped_l1_batch_in_the_middle() -> anyhow::Result<()> {
    let connection_pool = ConnectionPool::test_pool().await;
    let mut tester = EthSenderTester::new(connection_pool, vec![100; 100], true).await;
    insert_genesis_protocol_version(&tester).await;
    let genesis_l1_batch = insert_l1_batch(&tester, L1BatchNumber(0)).await;
    let first_l1_batch = insert_l1_batch(&tester, L1BatchNumber(1)).await;
    let second_l1_batch = insert_l1_batch(&tester, L1BatchNumber(2)).await;
    commit_l1_batch(
        &mut tester,
        genesis_l1_batch.clone(),
        first_l1_batch.clone(),
        true,
    )
    .await;
    prove_l1_batch(&mut tester, genesis_l1_batch, first_l1_batch.clone(), true).await;
    execute_l1_batches(&mut tester, vec![first_l1_batch.clone()], true).await;
    commit_l1_batch(
        &mut tester,
        first_l1_batch.clone(),
        second_l1_batch.clone(),
        true,
    )
    .await;
    prove_l1_batch(
        &mut tester,
        first_l1_batch.clone(),
        second_l1_batch.clone(),
        true,
    )
    .await;

    let third_l1_batch = insert_l1_batch(&tester, L1BatchNumber(3)).await;
    let fourth_l1_batch = insert_l1_batch(&tester, L1BatchNumber(4)).await;
    // DO NOT CONFIRM THIRD BLOCK
    let third_l1_batch_commit_tx_hash = commit_l1_batch(
        &mut tester,
        second_l1_batch.clone(),
        third_l1_batch.clone(),
        false,
    )
    .await;

    prove_l1_batch(
        &mut tester,
        second_l1_batch.clone(),
        third_l1_batch.clone(),
        true,
    )
    .await;
    commit_l1_batch(
        &mut tester,
        third_l1_batch.clone(),
        fourth_l1_batch.clone(),
        true,
    )
    .await;
    prove_l1_batch(
        &mut tester,
        third_l1_batch.clone(),
        fourth_l1_batch.clone(),
        true,
    )
    .await;
    let l1_batches = tester
        .storage()
        .await
        .blocks_dal()
        .get_ready_for_execute_l1_batches(45, None)
        .await
        .unwrap();
    // We should return all L1 batches including the third one
    assert_eq!(l1_batches.len(), 3);
    assert_eq!(l1_batches[0].header.number.0, 2);

    confirm_tx(&mut tester, third_l1_batch_commit_tx_hash).await;
    let l1_batches = tester
        .storage()
        .await
        .blocks_dal()
        .get_ready_for_execute_l1_batches(45, None)
        .await
        .unwrap();
    assert_eq!(l1_batches.len(), 3);
    Ok(())
}

#[tokio::test]
async fn test_parse_multicall_data() {
    let connection_pool = ConnectionPool::test_pool().await;
    let tester = EthSenderTester::new(connection_pool, vec![100; 100], false).await;

    let original_correct_form_data = Token::Array(vec![
        Token::Tuple(vec![Token::Bool(true), Token::Bytes(vec![1u8; 32])]),
        Token::Tuple(vec![Token::Bool(true), Token::Bytes(vec![2u8; 32])]),
        Token::Tuple(vec![Token::Bool(true), Token::Bytes(vec![3u8; 96])]),
        Token::Tuple(vec![Token::Bool(true), Token::Bytes(vec![4u8; 32])]),
        Token::Tuple(vec![
            Token::Bool(true),
            Token::Bytes(
                H256::from_low_u64_be(ProtocolVersionId::default() as u64)
                    .0
                    .to_vec(),
            ),
        ]),
    ]);

    assert!(tester
        .aggregator
        .parse_multicall_data(original_correct_form_data)
        .is_ok());

    let original_wrong_form_data = vec![
        // should contain 5 tuples
        Token::Array(vec![]),
        Token::Array(vec![
            Token::Tuple(vec![]),
            Token::Tuple(vec![]),
            Token::Tuple(vec![]),
        ]),
        Token::Array(vec![Token::Tuple(vec![
            Token::Bool(true),
            Token::Bytes(vec![
                30, 72, 156, 45, 219, 103, 54, 150, 36, 37, 58, 97, 81, 255, 186, 33, 35, 20, 195,
                77, 19, 182, 23, 65, 145, 9, 223, 123, 242, 64, 125, 149,
            ]),
        ])]),
        // should contain 2 tokens in the tuple
        Token::Array(vec![
            Token::Tuple(vec![
                Token::Bool(true),
                Token::Bytes(vec![
                    30, 72, 156, 45, 219, 103, 54, 150, 36, 37, 58, 97, 81, 255, 186, 33, 35, 20,
                    195, 77, 19, 182, 23, 65, 145, 9, 223, 123, 242, 64, 125, 149,
                ]),
                Token::Bytes(vec![]),
            ]),
            Token::Tuple(vec![
                Token::Bool(true),
                Token::Bytes(vec![
                    40, 72, 156, 45, 219, 103, 54, 150, 36, 37, 58, 97, 81, 255, 186, 33, 35, 20,
                    195, 77, 19, 182, 23, 65, 145, 9, 223, 123, 242, 64, 225, 149,
                ]),
            ]),
            Token::Tuple(vec![Token::Bool(true), Token::Bytes(vec![3u8; 96])]),
            Token::Tuple(vec![Token::Bool(true), Token::Bytes(vec![4u8; 20])]),
            Token::Tuple(vec![
                Token::Bool(true),
                Token::Bytes(
                    H256::from_low_u64_be(ProtocolVersionId::default() as u64)
                        .0
                        .to_vec(),
                ),
            ]),
        ]),
    ];

    for wrong_data_instance in original_wrong_form_data {
        assert_matches!(
            tester
                .aggregator
                .parse_multicall_data(wrong_data_instance.clone()),
            Err(ETHSenderError::ParseError(Error::InvalidOutputType(_)))
        );
    }
}

#[tokio::test]
async fn get_multicall_data() {
    let connection_pool = ConnectionPool::test_pool().await;
    let mut tester = EthSenderTester::new(connection_pool, vec![100; 100], false).await;
    let multicall_data = tester.aggregator.get_multicall_data(&tester.gateway).await;
    assert!(multicall_data.is_ok());
}

async fn insert_genesis_protocol_version(tester: &EthSenderTester) {
    tester
        .storage()
        .await
        .protocol_versions_dal()
        .save_protocol_version_with_tx(Default::default())
        .await;
}

async fn insert_l1_batch(tester: &EthSenderTester, number: L1BatchNumber) -> L1BatchHeader {
    let mut header = L1BatchHeader::new(
        number,
        0,
        Address::zero(),
        BaseSystemContractsHashes::default(),
        Default::default(),
    );
    header.is_finished = true;

    // Save L1 batch to the database
    tester
        .storage()
        .await
        .blocks_dal()
        .insert_l1_batch(&header, &[], Default::default(), &[], &[])
        .await
        .unwrap();
    tester
        .storage()
        .await
        .blocks_dal()
        .save_l1_batch_metadata(
            header.number,
            &default_l1_batch_metadata(),
            Default::default(),
        )
        .await
        .unwrap();
    header
}

async fn execute_l1_batches(
    tester: &mut EthSenderTester,
    l1_batches: Vec<L1BatchHeader>,
    confirm: bool,
) -> H256 {
    let operation = AggregatedOperation::Execute(L1BatchExecuteOperation {
        l1_batches: l1_batches.into_iter().map(l1_batch_with_metadata).collect(),
    });
    send_operation(tester, operation, confirm).await
}

async fn prove_l1_batch(
    tester: &mut EthSenderTester,
    last_committed_l1_batch: L1BatchHeader,
    l1_batch: L1BatchHeader,
    confirm: bool,
) -> H256 {
    let operation = AggregatedOperation::PublishProofOnchain(L1BatchProofOperation {
        prev_l1_batch: l1_batch_with_metadata(last_committed_l1_batch),
        l1_batches: vec![l1_batch_with_metadata(l1_batch)],
        proofs: vec![],
        should_verify: false,
    });
    send_operation(tester, operation, confirm).await
}

async fn commit_l1_batch(
    tester: &mut EthSenderTester,
    last_committed_l1_batch: L1BatchHeader,
    l1_batch: L1BatchHeader,
    confirm: bool,
) -> H256 {
    let operation = AggregatedOperation::Commit(L1BatchCommitOperation {
        last_committed_l1_batch: l1_batch_with_metadata(last_committed_l1_batch),
        l1_batches: vec![l1_batch_with_metadata(l1_batch)],
    });
    send_operation(tester, operation, confirm).await
}

async fn send_operation(
    tester: &mut EthSenderTester,
    aggregated_operation: AggregatedOperation,
    confirm: bool,
) -> H256 {
    let tx = tester
        .aggregator
        .save_eth_tx(
            &mut tester.conn.access_storage().await.unwrap(),
            &aggregated_operation,
<<<<<<< HEAD
=======
            false,
>>>>>>> e61d9e5f
        )
        .await
        .unwrap();

    let hash = tester
        .manager
        .send_eth_tx(
            &mut tester.conn.access_storage().await.unwrap(),
            &tx,
            0,
            L1BlockNumber(tester.gateway.block_number("").await.unwrap().as_u32()),
        )
        .await
        .unwrap();

    if confirm {
        confirm_tx(tester, hash).await;
    }
    hash
}

async fn confirm_tx(tester: &mut EthSenderTester, hash: H256) {
    tester
        .gateway
        .execute_tx(hash, true, EthSenderTester::WAIT_CONFIRMATIONS)
        .unwrap();

    tester
        .manager
        .monitor_inflight_transactions(
            &mut tester.conn.access_storage().await.unwrap(),
            tester.get_block_numbers().await,
        )
        .await
        .unwrap();
}<|MERGE_RESOLUTION|>--- conflicted
+++ resolved
@@ -1,11 +1,8 @@
 use assert_matches::assert_matches;
 use std::sync::{atomic::Ordering, Arc};
 
-<<<<<<< HEAD
-=======
 use once_cell::sync::Lazy;
 
->>>>>>> e61d9e5f
 use zksync_config::{
     configs::eth_sender::{ProofSendingMode, SenderConfig},
     ContractsConfig, ETHSenderConfig, GasAdjusterConfig,
@@ -161,10 +158,7 @@
             .save_eth_tx(
                 &mut tester.conn.access_storage().await.unwrap(),
                 &DUMMY_OPERATION,
-<<<<<<< HEAD
-=======
                 true,
->>>>>>> e61d9e5f
             )
             .await?;
         let hash = tester
@@ -240,10 +234,7 @@
         .save_eth_tx(
             &mut tester.conn.access_storage().await.unwrap(),
             &DUMMY_OPERATION,
-<<<<<<< HEAD
-=======
             true,
->>>>>>> e61d9e5f
         )
         .await?;
 
@@ -330,10 +321,7 @@
         .save_eth_tx(
             &mut tester.conn.access_storage().await.unwrap(),
             &DUMMY_OPERATION,
-<<<<<<< HEAD
-=======
             true,
->>>>>>> e61d9e5f
         )
         .await
         .unwrap();
@@ -405,10 +393,7 @@
             .save_eth_tx(
                 &mut tester.conn.access_storage().await.unwrap(),
                 &DUMMY_OPERATION,
-<<<<<<< HEAD
-=======
                 true,
->>>>>>> e61d9e5f
             )
             .await
             .unwrap();
@@ -478,10 +463,7 @@
         .save_eth_tx(
             &mut tester.conn.access_storage().await.unwrap(),
             &DUMMY_OPERATION,
-<<<<<<< HEAD
-=======
             true,
->>>>>>> e61d9e5f
         )
         .await
         .unwrap();
@@ -963,10 +945,7 @@
         .save_eth_tx(
             &mut tester.conn.access_storage().await.unwrap(),
             &aggregated_operation,
-<<<<<<< HEAD
-=======
             false,
->>>>>>> e61d9e5f
         )
         .await
         .unwrap();
