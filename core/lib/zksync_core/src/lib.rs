#![allow(clippy::upper_case_acronyms, clippy::derive_partial_eq_without_eq)]

use std::{net::Ipv4Addr, str::FromStr, sync::Arc, time::Instant};

use anyhow::Context as _;
use api_server::tx_sender::master_pool_sink::MasterPoolSink;
use fee_model::{ApiFeeInputProvider, BatchFeeModelInputProvider, MainNodeFeeInputProvider};
use futures::channel::oneshot;
use prometheus_exporter::PrometheusExporterConfig;
use temp_config_store::TempConfigStore;
use tokio::{sync::watch, task::JoinHandle};
use zksync_circuit_breaker::{
    l1_txs::FailedL1TransactionChecker, replication_lag::ReplicationLagChecker, CircuitBreaker,
    CircuitBreakerChecker, CircuitBreakerError,
};
use zksync_concurrency::{ctx, scope};
use zksync_config::{
    configs::{
        api::{MerkleTreeApiConfig, Web3JsonRpcConfig},
        chain::{
            CircuitBreakerConfig, MempoolConfig, NetworkConfig, OperationsManagerConfig,
            StateKeeperConfig,
        },
        contracts::ProverAtGenesis,
        database::{MerkleTreeConfig, MerkleTreeMode},
    },
    ApiConfig, ContractsConfig, DBConfig, ETHSenderConfig, PostgresConfig,
};
use zksync_contracts::{governance_contract, BaseSystemContracts};
use zksync_dal::{healthcheck::ConnectionPoolHealthCheck, ConnectionPool};
use zksync_eth_client::{
    clients::{PKSigningClient, QueryClient},
    BoundEthInterface, CallFunctionArgs, EthInterface,
};
use zksync_health_check::{AppHealthCheck, HealthStatus, ReactiveHealthCheck};
use zksync_object_store::{ObjectStore, ObjectStoreFactory};
use zksync_queued_job_processor::JobProcessor;
use zksync_state::PostgresStorageCaches;
use zksync_types::{
    fee_model::FeeModelConfig,
    protocol_version::{L1VerifierConfig, VerifierParams},
    system_contracts::get_system_smart_contracts,
    web3::contract::tokens::Detokenize,
    L2ChainId, PackedEthSignature, ProtocolVersionId,
};

use crate::{
    api_server::{
        contract_verification,
        execution_sandbox::{VmConcurrencyBarrier, VmConcurrencyLimiter},
        healthcheck::HealthCheckHandle,
        tx_sender::{ApiContracts, TxSender, TxSenderBuilder, TxSenderConfig},
        web3,
        web3::{state::InternalApiConfig, ApiServerHandles, Namespace},
    },
    basic_witness_input_producer::BasicWitnessInputProducer,
    commitment_generator::CommitmentGenerator,
    eth_sender::{Aggregator, EthTxAggregator, EthTxManager},
    eth_watch::start_eth_watch,
    house_keeper::{
        blocks_state_reporter::L1BatchMetricsReporter,
        fri_proof_compressor_job_retry_manager::FriProofCompressorJobRetryManager,
        fri_proof_compressor_queue_monitor::FriProofCompressorStatsReporter,
        fri_prover_job_retry_manager::FriProverJobRetryManager,
        fri_prover_queue_monitor::FriProverStatsReporter,
        fri_scheduler_circuit_queuer::SchedulerCircuitQueuer,
        fri_witness_generator_jobs_retry_manager::FriWitnessGeneratorJobRetryManager,
        fri_witness_generator_queue_monitor::FriWitnessGeneratorStatsReporter,
        periodic_job::PeriodicJob,
        waiting_to_queued_fri_witness_job_mover::WaitingToQueuedFriWitnessJobMover,
    },
    l1_gas_price::GasAdjusterSingleton,
    metadata_calculator::{MetadataCalculator, MetadataCalculatorConfig},
    metrics::{InitStage, APP_METRICS},
    state_keeper::{
        create_state_keeper, MempoolFetcher, MempoolGuard, MiniblockSealer, SequencerSealer,
    },
};

pub mod api_server;
pub mod basic_witness_input_producer;
pub mod block_reverter;
pub mod commitment_generator;
pub mod consensus;
pub mod consistency_checker;
pub mod eth_sender;
pub mod eth_watch;
pub mod fee_model;
pub mod gas_tracker;
pub mod genesis;
pub mod house_keeper;
pub mod l1_gas_price;
pub mod metadata_calculator;
mod metrics;
pub mod proof_data_handler;
pub mod reorg_detector;
pub mod state_keeper;
pub mod sync_layer;
pub mod temp_config_store;
mod utils;

/// Inserts the initial information about zkSync tokens into the database.
pub async fn genesis_init(
    postgres_config: &PostgresConfig,
    eth_sender: &ETHSenderConfig,
    network_config: &NetworkConfig,
    contracts_config: &ContractsConfig,
    eth_client_url: &str,
    wait_for_set_chain_id: bool,
) -> anyhow::Result<()> {
    let db_url = postgres_config.master_url()?;
    let pool = ConnectionPool::singleton(db_url)
        .build()
        .await
        .context("failed to build connection_pool")?;
    let mut storage = pool.access_storage().await.context("access_storage()")?;
    let operator_address = PackedEthSignature::address_from_private_key(
        &eth_sender
            .sender
            .private_key()
            .context("Private key is required for genesis init")?,
    )
    .context("Failed to restore operator address from private key")?;

    // Select the first prover to be used during genesis.
    // Later we can change provers using the system upgrades, but for genesis
    // we should select one using the environment config.
    let first_l1_verifier_config =
        if matches!(contracts_config.prover_at_genesis, ProverAtGenesis::Fri) {
            let l1_verifier_config = L1VerifierConfig {
                params: VerifierParams {
                    recursion_node_level_vk_hash: contracts_config.fri_recursion_node_level_vk_hash,
                    recursion_leaf_level_vk_hash: contracts_config.fri_recursion_leaf_level_vk_hash,
                    recursion_circuits_set_vks_hash: zksync_types::H256::zero(),
                },
                recursion_scheduler_level_vk_hash: contracts_config.snark_wrapper_vk_hash,
            };

            let eth_client = QueryClient::new(eth_client_url)?;
            let args = CallFunctionArgs::new("verificationKeyHash", ()).for_contract(
                contracts_config.verifier_addr,
                zksync_contracts::verifier_contract(),
            );

            let vk_hash = eth_client.call_contract_function(args).await?;
            let vk_hash = zksync_types::H256::from_tokens(vk_hash)?;

            assert_eq!(
                vk_hash, l1_verifier_config.recursion_scheduler_level_vk_hash,
                "L1 verifier key does not match the one in the config"
            );

            l1_verifier_config
        } else {
            L1VerifierConfig {
                params: VerifierParams {
                    recursion_node_level_vk_hash: contracts_config.recursion_node_level_vk_hash,
                    recursion_leaf_level_vk_hash: contracts_config.recursion_leaf_level_vk_hash,
                    recursion_circuits_set_vks_hash: contracts_config
                        .recursion_circuits_set_vks_hash,
                },
                recursion_scheduler_level_vk_hash: contracts_config
                    .recursion_scheduler_level_vk_hash,
            }
        };

    genesis::ensure_genesis_state(
        &mut storage,
        network_config.zksync_network_id,
        &genesis::GenesisParams {
            // We consider the operator to be the first validator for now.
            first_validator: operator_address,
            protocol_version: ProtocolVersionId::latest(),
            base_system_contracts: BaseSystemContracts::load_from_disk(),
            system_contracts: get_system_smart_contracts(),
            first_verifier_address: contracts_config.verifier_addr,
            first_l1_verifier_config,
        },
    )
    .await?;

    if wait_for_set_chain_id {
        genesis::save_set_chain_id_tx(
            eth_client_url,
            contracts_config.diamond_proxy_addr,
            contracts_config
                .state_transition_proxy_addr
                .context("state_transition_proxy_addr is not set, but needed for genesis")?,
            &mut storage,
        )
        .await
        .context("Failed to save SetChainId upgrade transaction")?;
    }

    Ok(())
}

pub async fn is_genesis_needed(postgres_config: &PostgresConfig) -> bool {
    let db_url = postgres_config.master_url().unwrap();
    let pool = ConnectionPool::singleton(db_url)
        .build()
        .await
        .expect("failed to build connection_pool");
    let mut storage = pool.access_storage().await.expect("access_storage()");
    storage.blocks_dal().is_genesis_needed().await.unwrap()
}

/// Sets up an interrupt handler and returns a future that resolves once an interrupt signal
/// is received.
pub fn setup_sigint_handler() -> oneshot::Receiver<()> {
    let (sigint_sender, sigint_receiver) = oneshot::channel();
    let mut sigint_sender = Some(sigint_sender);
    ctrlc::set_handler(move || {
        if let Some(sigint_sender) = sigint_sender.take() {
            sigint_sender.send(()).ok();
            // ^ The send fails if `sigint_receiver` is dropped. We're OK with this,
            // since at this point the node should be stopping anyway, or is not interested
            // in listening to interrupt signals.
        }
    })
    .expect("Error setting Ctrl+C handler");

    sigint_receiver
}

#[derive(Debug, Clone, Copy, PartialEq)]
pub enum Component {
    /// Public Web3 API running on HTTP server.
    HttpApi,
    /// Public Web3 API (including PubSub) running on WebSocket server.
    WsApi,
    /// REST API for contract verification.
    ContractVerificationApi,
    /// Metadata calculator.
    Tree,
    /// Merkle tree API.
    TreeApi,
    EthWatcher,
    /// Eth tx generator.
    EthTxAggregator,
    /// Manager for eth tx.
    EthTxManager,
    /// State keeper.
    StateKeeper,
    /// Produces input for basic witness generator and uploads it as bin encoded file (blob) to GCS.
    /// The blob is later used as input for Basic Witness Generators.
    BasicWitnessInputProducer,
    /// Component for housekeeping task such as cleaning blobs from GCS, reporting metrics etc.
    Housekeeper,
    /// Component for exposing APIs to prover for providing proof generation data and accepting proofs.
    ProofDataHandler,
    /// Component generating BFT consensus certificates for miniblocks.
    Consensus,
    /// Component generating commitment for L1 batches.
    CommitmentGenerator,
}

#[derive(Debug)]
pub struct Components(pub Vec<Component>);

impl FromStr for Components {
    type Err = String;

    fn from_str(s: &str) -> Result<Components, String> {
        match s {
            "api" => Ok(Components(vec![
                Component::HttpApi,
                Component::WsApi,
                Component::ContractVerificationApi,
            ])),
            "http_api" => Ok(Components(vec![Component::HttpApi])),
            "ws_api" => Ok(Components(vec![Component::WsApi])),
            "contract_verification_api" => Ok(Components(vec![Component::ContractVerificationApi])),
            "tree" => Ok(Components(vec![Component::Tree])),
            "tree_api" => Ok(Components(vec![Component::TreeApi])),
            "state_keeper" => Ok(Components(vec![Component::StateKeeper])),
            "housekeeper" => Ok(Components(vec![Component::Housekeeper])),
            "basic_witness_input_producer" => {
                Ok(Components(vec![Component::BasicWitnessInputProducer]))
            }
            "eth" => Ok(Components(vec![
                Component::EthWatcher,
                Component::EthTxAggregator,
                Component::EthTxManager,
            ])),
            "eth_watcher" => Ok(Components(vec![Component::EthWatcher])),
            "eth_tx_aggregator" => Ok(Components(vec![Component::EthTxAggregator])),
            "eth_tx_manager" => Ok(Components(vec![Component::EthTxManager])),
            "proof_data_handler" => Ok(Components(vec![Component::ProofDataHandler])),
            "consensus" => Ok(Components(vec![Component::Consensus])),
            "commitment_generator" => Ok(Components(vec![Component::CommitmentGenerator])),
            other => Err(format!("{} is not a valid component name", other)),
        }
    }
}

pub async fn initialize_components(
    configs: &TempConfigStore,
    components: Vec<Component>,
) -> anyhow::Result<(
    Vec<JoinHandle<anyhow::Result<()>>>,
    watch::Sender<bool>,
    oneshot::Receiver<CircuitBreakerError>,
    HealthCheckHandle,
)> {
    tracing::info!("Starting the components: {components:?}");

    let db_config = configs.db_config.clone().context("db_config")?;
    let postgres_config = configs.postgres_config.clone().context("postgres_config")?;
    if let Some(threshold) = postgres_config.slow_query_threshold() {
        ConnectionPool::global_config().set_slow_query_threshold(threshold)?;
    }
    if let Some(threshold) = postgres_config.long_connection_threshold() {
        ConnectionPool::global_config().set_long_connection_threshold(threshold)?;
    }

    let pool_size = postgres_config.max_connections()?;
    let connection_pool = ConnectionPool::builder(postgres_config.master_url()?, pool_size)
        .build()
        .await
        .context("failed to build connection_pool")?;
    // We're most interested in setting acquire / statement timeouts for the API server, which puts the most load
    // on Postgres.
    let replica_connection_pool =
        ConnectionPool::builder(postgres_config.replica_url()?, pool_size)
            .set_acquire_timeout(postgres_config.acquire_timeout())
            .set_statement_timeout(postgres_config.statement_timeout())
            .build()
            .await
            .context("failed to build replica_connection_pool")?;

    let health_check_config = configs
        .health_check_config
        .clone()
        .context("health_check_config")?;
    let app_health = Arc::new(AppHealthCheck::new(
        health_check_config.slow_time_limit(),
        health_check_config.hard_time_limit(),
    ));

    let contracts_config = configs
        .contracts_config
        .clone()
        .context("contracts_config")?;
    let eth_client_config = configs
        .eth_client_config
        .clone()
        .context("eth_client_config")?;
    let circuit_breaker_config = configs
        .circuit_breaker_config
        .clone()
        .context("circuit_breaker_config")?;

    let circuit_breaker_checker = CircuitBreakerChecker::new(
        circuit_breakers_for_components(&components, &postgres_config, &circuit_breaker_config)
            .await
            .context("circuit_breakers_for_components")?,
        &circuit_breaker_config,
    );
    circuit_breaker_checker.check().await.unwrap_or_else(|err| {
        panic!("Circuit breaker triggered: {}", err);
    });

    let query_client = QueryClient::new(&eth_client_config.web3_url).unwrap();
    let gas_adjuster_config = configs.gas_adjuster_config.context("gas_adjuster_config")?;
    let mut gas_adjuster =
        GasAdjusterSingleton::new(eth_client_config.web3_url.clone(), gas_adjuster_config);

    let (stop_sender, stop_receiver) = watch::channel(false);
    let (cb_sender, cb_receiver) = oneshot::channel();

    // Prometheus exporter and circuit breaker checker should run for every component configuration.
    let prom_config = configs
        .prometheus_config
        .clone()
        .context("prometheus_config")?;
    let prom_config = PrometheusExporterConfig::pull(prom_config.listener_port);

    let (prometheus_health_check, prometheus_health_updater) =
        ReactiveHealthCheck::new("prometheus_exporter");
    app_health.insert_component(prometheus_health_check);
    let prometheus_task = prom_config.run(stop_receiver.clone());
    let prometheus_task = tokio::spawn(async move {
        prometheus_health_updater.update(HealthStatus::Ready.into());
        let res = prometheus_task.await;
        drop(prometheus_health_updater);
        res
    });

    let mut task_futures: Vec<JoinHandle<anyhow::Result<()>>> = vec![
        prometheus_task,
        tokio::spawn(circuit_breaker_checker.run(cb_sender, stop_receiver.clone())),
    ];

    if components.contains(&Component::WsApi)
        || components.contains(&Component::HttpApi)
        || components.contains(&Component::ContractVerificationApi)
    {
        let api_config = configs.api_config.clone().context("api_config")?;
        let state_keeper_config = configs
            .state_keeper_config
            .clone()
            .context("state_keeper_config")?;
        let network_config = configs.network_config.clone().context("network_config")?;
        let tx_sender_config = TxSenderConfig::new(
            &state_keeper_config,
            &api_config.web3_json_rpc,
            network_config.zksync_network_id,
        );
        let internal_api_config = InternalApiConfig::new(
            &network_config,
            &api_config.web3_json_rpc,
            &contracts_config,
        );

        // Lazily initialize storage caches only when they are needed (e.g., skip their initialization
        // if we only run the explorer APIs). This is required because the cache update task will
        // terminate immediately if storage caches are dropped, which will lead to the (unexpected)
        // program termination.
        let mut storage_caches = None;

        if components.contains(&Component::HttpApi) {
            storage_caches = Some(
                build_storage_caches(configs, &replica_connection_pool, &mut task_futures)
                    .context("build_storage_caches()")?,
            );

            let started_at = Instant::now();
            tracing::info!("Initializing HTTP API");
            let bounded_gas_adjuster = gas_adjuster
                .get_or_init()
                .await
                .context("gas_adjuster.get_or_init()")?;
            let batch_fee_input_provider = Arc::new(MainNodeFeeInputProvider::new(
                bounded_gas_adjuster,
                FeeModelConfig::from_state_keeper_config(&state_keeper_config),
            ));
            let server_handles = run_http_api(
                &postgres_config,
                &tx_sender_config,
                &state_keeper_config,
                &internal_api_config,
                &api_config,
                connection_pool.clone(),
                replica_connection_pool.clone(),
                stop_receiver.clone(),
                batch_fee_input_provider,
                state_keeper_config.save_call_traces,
                storage_caches.clone().unwrap(),
            )
            .await
            .context("run_http_api")?;

            task_futures.extend(server_handles.tasks);
            app_health.insert_component(server_handles.health_check);
            let elapsed = started_at.elapsed();
            APP_METRICS.init_latency[&InitStage::HttpApi].set(elapsed);
            tracing::info!(
                "Initialized HTTP API on port {:?} in {elapsed:?}",
                api_config.web3_json_rpc.http_port
            );
        }

        if components.contains(&Component::WsApi) {
            let storage_caches = match storage_caches {
                Some(storage_caches) => storage_caches,
                None => build_storage_caches(configs, &replica_connection_pool, &mut task_futures)
                    .context("build_storage_caches()")?,
            };

            let started_at = Instant::now();
            tracing::info!("initializing WS API");
            let bounded_gas_adjuster = gas_adjuster
                .get_or_init()
                .await
                .context("gas_adjuster.get_or_init()")?;
            let batch_fee_input_provider = Arc::new(MainNodeFeeInputProvider::new(
                bounded_gas_adjuster,
                FeeModelConfig::from_state_keeper_config(&state_keeper_config),
            ));
            let server_handles = run_ws_api(
                &postgres_config,
                &tx_sender_config,
                &state_keeper_config,
                &internal_api_config,
                &api_config,
                batch_fee_input_provider,
                connection_pool.clone(),
                replica_connection_pool.clone(),
                stop_receiver.clone(),
                storage_caches,
            )
            .await
            .context("run_ws_api")?;

            task_futures.extend(server_handles.tasks);
            app_health.insert_component(server_handles.health_check);
            let elapsed = started_at.elapsed();
            APP_METRICS.init_latency[&InitStage::WsApi].set(elapsed);
            tracing::info!(
                "Initialized WS API on port {} in {elapsed:?}",
                api_config.web3_json_rpc.ws_port
            );
        }

        if components.contains(&Component::ContractVerificationApi) {
            let started_at = Instant::now();
            tracing::info!("initializing contract verification REST API");
            task_futures.push(contract_verification::start_server_thread_detached(
                connection_pool.clone(),
                replica_connection_pool.clone(),
                api_config.contract_verification.clone(),
                stop_receiver.clone(),
            ));
            let elapsed = started_at.elapsed();
            APP_METRICS.init_latency[&InitStage::ContractVerificationApi].set(elapsed);
            tracing::info!("initialized contract verification REST API in {elapsed:?}");
        }
    }

    let object_store_config = configs
        .object_store_config
        .clone()
        .context("object_store_config")?;
    let store_factory = ObjectStoreFactory::new(object_store_config);

    if components.contains(&Component::StateKeeper) {
        let started_at = Instant::now();
        tracing::info!("initializing State Keeper");
        let bounded_gas_adjuster = gas_adjuster
            .get_or_init()
            .await
            .context("gas_adjuster.get_or_init()")?;
        let state_keeper_config = configs
            .state_keeper_config
            .clone()
            .context("state_keeper_config")?;
        let batch_fee_input_provider = Arc::new(MainNodeFeeInputProvider::new(
            bounded_gas_adjuster,
            FeeModelConfig::from_state_keeper_config(&state_keeper_config),
        ));
        add_state_keeper_to_task_futures(
            &mut task_futures,
            &postgres_config,
            &contracts_config,
            state_keeper_config,
            &configs.network_config.clone().context("network_config")?,
            &db_config,
            &configs.mempool_config.clone().context("mempool_config")?,
            batch_fee_input_provider,
            store_factory.create_store().await,
            stop_receiver.clone(),
        )
        .await
        .context("add_state_keeper_to_task_futures()")?;

        let elapsed = started_at.elapsed();
        APP_METRICS.init_latency[&InitStage::StateKeeper].set(elapsed);
        tracing::info!("initialized State Keeper in {elapsed:?}");
    }

<<<<<<< HEAD
    let state_transition_chain_contract = contracts_config.diamond_proxy_addr;
    let state_transition_manager_contract = contracts_config.state_transition_proxy_addr;
=======
    if components.contains(&Component::Consensus) {
        let cfg = configs
            .consensus_config
            .clone()
            .context("consensus component's config is missing")?;
        let started_at = Instant::now();
        tracing::info!("initializing Consensus");
        let pool = connection_pool.clone();
        let mut stop_receiver = stop_receiver.clone();
        task_futures.push(tokio::spawn(async move {
            scope::run!(&ctx::root(), |ctx, s| async {
                s.spawn_bg(async {
                    // Consensus is a new component.
                    // For now in case of error we just log it and allow the server
                    // to continue running.
                    if let Err(err) = cfg.run(ctx, pool).await {
                        tracing::error!(%err, "Consensus actor failed");
                    } else {
                        tracing::info!("Consensus actor stopped");
                    }
                    Ok(())
                });
                let _ = stop_receiver.wait_for(|stop| *stop).await?;
                Ok(())
            })
            .await
        }));

        let elapsed = started_at.elapsed();
        APP_METRICS.init_latency[&InitStage::Consensus].set(elapsed);
        tracing::info!("initialized Consensus in {elapsed:?}");
    }

    let main_zksync_contract_address = contracts_config.diamond_proxy_addr;

>>>>>>> 10e3a3ec
    if components.contains(&Component::EthWatcher) {
        let started_at = Instant::now();
        tracing::info!("initializing ETH-Watcher");
        let eth_watch_pool = ConnectionPool::singleton(postgres_config.master_url()?)
            .build()
            .await
            .context("failed to build eth_watch_pool")?;
        let governance = (governance_contract(), contracts_config.governance_addr);
        let eth_watch_config = configs
            .eth_watch_config
            .clone()
            .context("eth_watch_config")?;
        task_futures.push(
            start_eth_watch(
                eth_watch_config,
                eth_watch_pool,
<<<<<<< HEAD
                Box::new(query_client.clone()),
                state_transition_chain_contract,
                state_transition_manager_contract,
=======
                Arc::new(query_client.clone()),
                main_zksync_contract_address,
>>>>>>> 10e3a3ec
                governance,
                stop_receiver.clone(),
            )
            .await
            .context("start_eth_watch()")?,
        );
        let elapsed = started_at.elapsed();
        APP_METRICS.init_latency[&InitStage::EthWatcher].set(elapsed);
        tracing::info!("initialized ETH-Watcher in {elapsed:?}");
    }

    if components.contains(&Component::EthTxAggregator) {
        let started_at = Instant::now();
        tracing::info!("initializing ETH-TxAggregator");
        let eth_sender_pool = ConnectionPool::singleton(postgres_config.master_url()?)
            .build()
            .await
            .context("failed to build eth_sender_pool")?;

        let eth_sender = configs
            .eth_sender_config
            .clone()
            .context("eth_sender_config")?;
        let eth_client =
            PKSigningClient::from_config(&eth_sender, &contracts_config, &eth_client_config);
        let eth_client_blobs_addr =
            PKSigningClient::from_config_blobs(&eth_sender, &contracts_config, &eth_client_config)
                .map(|k| k.sender_account());

        let eth_tx_aggregator_actor = EthTxAggregator::new(
            eth_sender.sender.clone(),
            Aggregator::new(
                eth_sender.sender.clone(),
                store_factory.create_store().await,
                eth_client_blobs_addr.is_some(),
            ),
            Arc::new(eth_client),
            contracts_config.validator_timelock_addr,
            contracts_config.l1_multicall3_addr,
<<<<<<< HEAD
            state_transition_chain_contract,
            nonce.as_u64(),
            configs
                .network_config
                .as_ref()
                .context("netowrk_config")?
                .zksync_network_id,
        );
=======
            main_zksync_contract_address,
            configs
                .network_config
                .as_ref()
                .context("network_config")?
                .zksync_network_id,
            eth_client_blobs_addr,
        )
        .await;
>>>>>>> 10e3a3ec
        task_futures.push(tokio::spawn(
            eth_tx_aggregator_actor.run(eth_sender_pool, stop_receiver.clone()),
        ));
        let elapsed = started_at.elapsed();
        APP_METRICS.init_latency[&InitStage::EthTxAggregator].set(elapsed);
        tracing::info!("initialized ETH-TxAggregator in {elapsed:?}");
    }

    if components.contains(&Component::EthTxManager) {
        let started_at = Instant::now();
        tracing::info!("initializing ETH-TxManager");
        let eth_manager_pool = ConnectionPool::singleton(postgres_config.master_url()?)
            .build()
            .await
            .context("failed to build eth_manager_pool")?;
        let eth_sender = configs
            .eth_sender_config
            .clone()
            .context("eth_sender_config")?;
        let eth_client =
            PKSigningClient::from_config(&eth_sender, &contracts_config, &eth_client_config);
        let eth_client_blobs =
            PKSigningClient::from_config_blobs(&eth_sender, &contracts_config, &eth_client_config);
        let eth_tx_manager_actor = EthTxManager::new(
            eth_sender.sender,
            gas_adjuster
                .get_or_init()
                .await
                .context("gas_adjuster.get_or_init()")?,
            Arc::new(eth_client),
            eth_client_blobs.map(|c| Arc::new(c) as Arc<dyn BoundEthInterface>),
        );
        task_futures.extend([tokio::spawn(
            eth_tx_manager_actor.run(eth_manager_pool, stop_receiver.clone()),
        )]);
        let elapsed = started_at.elapsed();
        APP_METRICS.init_latency[&InitStage::EthTxManager].set(elapsed);
        tracing::info!("initialized ETH-TxManager in {elapsed:?}");
    }

    add_trees_to_task_futures(
        configs,
        &mut task_futures,
        &app_health,
        &components,
        &store_factory,
        stop_receiver.clone(),
    )
    .await
    .context("add_trees_to_task_futures()")?;

    if components.contains(&Component::BasicWitnessInputProducer) {
        let singleton_connection_pool = ConnectionPool::singleton(postgres_config.master_url()?)
            .build()
            .await
            .context("failed to build singleton connection_pool")?;
        let network_config = configs.network_config.clone().context("network_config")?;
        add_basic_witness_input_producer_to_task_futures(
            &mut task_futures,
            &singleton_connection_pool,
            &store_factory,
            network_config.zksync_network_id,
            stop_receiver.clone(),
        )
        .await
        .context("add_basic_witness_input_producer_to_task_futures()")?;
    }

    if components.contains(&Component::Housekeeper) {
        add_house_keeper_to_task_futures(configs, &mut task_futures)
            .await
            .context("add_house_keeper_to_task_futures()")?;
    }

    if components.contains(&Component::ProofDataHandler) {
        task_futures.push(tokio::spawn(proof_data_handler::run_server(
            configs
                .proof_data_handler_config
                .clone()
                .context("proof_data_handler_config")?,
            configs
                .contracts_config
                .clone()
                .context("contracts_config")?,
            store_factory.create_store().await,
            connection_pool.clone(),
            stop_receiver.clone(),
        )));
    }

    if components.contains(&Component::CommitmentGenerator) {
        let kzg_config = configs.kzg_config.clone().context("kzg_config")?;
        let commitment_generator_pool = ConnectionPool::singleton(postgres_config.master_url()?)
            .build()
            .await
            .context("failed to build commitment_generator_pool")?;
        let commitment_generator =
            CommitmentGenerator::new(commitment_generator_pool, &kzg_config.trusted_setup_path);
        app_health.insert_component(commitment_generator.health_check());
        task_futures.push(tokio::spawn(
            commitment_generator.run(stop_receiver.clone()),
        ));
    }

    // Run healthcheck server for all components.
    let db_health_check = ConnectionPoolHealthCheck::new(replica_connection_pool);
    app_health.insert_custom_component(Arc::new(db_health_check));
    let health_check_handle =
        HealthCheckHandle::spawn_server(health_check_config.bind_addr(), app_health);

    if let Some(task) = gas_adjuster.run_if_initialized(stop_receiver.clone()) {
        task_futures.push(task);
    }
    Ok((task_futures, stop_sender, cb_receiver, health_check_handle))
}

#[allow(clippy::too_many_arguments)]
async fn add_state_keeper_to_task_futures(
    task_futures: &mut Vec<JoinHandle<anyhow::Result<()>>>,
    postgres_config: &PostgresConfig,
    contracts_config: &ContractsConfig,
    state_keeper_config: StateKeeperConfig,
    network_config: &NetworkConfig,
    db_config: &DBConfig,
    mempool_config: &MempoolConfig,
    batch_fee_input_provider: Arc<dyn BatchFeeModelInputProvider>,
    object_store: Arc<dyn ObjectStore>,
    stop_receiver: watch::Receiver<bool>,
) -> anyhow::Result<()> {
    let pool_builder = ConnectionPool::singleton(postgres_config.master_url()?);
    let state_keeper_pool = pool_builder
        .build()
        .await
        .context("failed to build state_keeper_pool")?;
    let mempool = {
        let mut storage = state_keeper_pool
            .access_storage()
            .await
            .context("Access storage to build mempool")?;
        let mempool = MempoolGuard::from_storage(&mut storage, mempool_config.capacity).await;
        mempool.register_metrics();
        mempool
    };

    let miniblock_sealer_pool = pool_builder
        .build()
        .await
        .context("failed to build miniblock_sealer_pool")?;
    let (miniblock_sealer, miniblock_sealer_handle) = MiniblockSealer::new(
        miniblock_sealer_pool,
        state_keeper_config.miniblock_seal_queue_capacity,
    );
    task_futures.push(tokio::spawn(miniblock_sealer.run()));

    let state_keeper = create_state_keeper(
        contracts_config,
        state_keeper_config,
        db_config,
        network_config,
        mempool_config,
        state_keeper_pool.clone(),
        mempool.clone(),
        batch_fee_input_provider.clone(),
        miniblock_sealer_handle,
        object_store,
        stop_receiver.clone(),
    )
    .await;

    task_futures.push(tokio::spawn(
        state_keeper.run_fee_address_migration(state_keeper_pool),
    ));
    task_futures.push(tokio::spawn(state_keeper.run()));

    let mempool_fetcher_pool = pool_builder
        .build()
        .await
        .context("failed to build mempool_fetcher_pool")?;
    let mempool_fetcher = MempoolFetcher::new(
        mempool,
        batch_fee_input_provider,
        mempool_config,
        mempool_fetcher_pool,
    );
    let mempool_fetcher_handle = tokio::spawn(mempool_fetcher.run(stop_receiver));
    task_futures.push(mempool_fetcher_handle);
    Ok(())
}

async fn add_trees_to_task_futures(
    configs: &TempConfigStore,
    task_futures: &mut Vec<JoinHandle<anyhow::Result<()>>>,
    app_health: &AppHealthCheck,
    components: &[Component],
    store_factory: &ObjectStoreFactory,
    stop_receiver: watch::Receiver<bool>,
) -> anyhow::Result<()> {
    if !components.contains(&Component::Tree) {
        anyhow::ensure!(
            !components.contains(&Component::TreeApi),
            "Merkle tree API cannot be started without a tree component"
        );
        return Ok(());
    }

    let db_config = configs.db_config.clone().context("db_config")?;
    let operation_config = configs
        .operations_manager_config
        .clone()
        .context("operations_manager_config")?;
    let api_config = configs
        .api_config
        .clone()
        .context("api_config")?
        .merkle_tree;
    let postgres_config = configs.postgres_config.clone().context("postgres_config")?;
    let api_config = components
        .contains(&Component::TreeApi)
        .then_some(&api_config);

    let object_store = match db_config.merkle_tree.mode {
        MerkleTreeMode::Lightweight => None,
        MerkleTreeMode::Full => Some(store_factory.create_store().await),
    };

    run_tree(
        task_futures,
        app_health,
        &postgres_config,
        &db_config.merkle_tree,
        api_config,
        &operation_config,
        object_store,
        stop_receiver,
    )
    .await
    .context("run_tree()")
}

#[allow(clippy::too_many_arguments)]
async fn run_tree(
    task_futures: &mut Vec<JoinHandle<anyhow::Result<()>>>,
    app_health: &AppHealthCheck,
    postgres_config: &PostgresConfig,
    merkle_tree_config: &MerkleTreeConfig,
    api_config: Option<&MerkleTreeApiConfig>,
    operation_manager: &OperationsManagerConfig,
    object_store: Option<Arc<dyn ObjectStore>>,
    stop_receiver: watch::Receiver<bool>,
) -> anyhow::Result<()> {
    let started_at = Instant::now();
    let mode_str = if matches!(merkle_tree_config.mode, MerkleTreeMode::Full) {
        "full"
    } else {
        "lightweight"
    };
    tracing::info!("Initializing Merkle tree in {mode_str} mode");

    let config = MetadataCalculatorConfig::for_main_node(merkle_tree_config, operation_manager);
    let metadata_calculator = MetadataCalculator::new(config, object_store)
        .await
        .context("failed initializing metadata_calculator")?;
    if let Some(api_config) = api_config {
        let address = (Ipv4Addr::UNSPECIFIED, api_config.port).into();
        let tree_reader = metadata_calculator.tree_reader();
        let stop_receiver = stop_receiver.clone();
        task_futures.push(tokio::spawn(async move {
            tree_reader
                .await
                .run_api_server(address, stop_receiver)
                .await
        }));
    }

    let tree_health_check = metadata_calculator.tree_health_check();
    app_health.insert_component(tree_health_check);
    let pool = ConnectionPool::singleton(postgres_config.master_url()?)
        .build()
        .await
        .context("failed to build connection pool")?;
    let tree_task = tokio::spawn(metadata_calculator.run(pool, stop_receiver));
    task_futures.push(tree_task);

    let elapsed = started_at.elapsed();
    APP_METRICS.init_latency[&InitStage::Tree].set(elapsed);
    tracing::info!("Initialized {mode_str} tree in {elapsed:?}");
    Ok(())
}

async fn add_basic_witness_input_producer_to_task_futures(
    task_futures: &mut Vec<JoinHandle<anyhow::Result<()>>>,
    connection_pool: &ConnectionPool,
    store_factory: &ObjectStoreFactory,
    l2_chain_id: L2ChainId,
    stop_receiver: watch::Receiver<bool>,
) -> anyhow::Result<()> {
    // Witness Generator won't be spawned with `ZKSYNC_LOCAL_SETUP` running.
    // BasicWitnessInputProducer shouldn't be producing input for it locally either.
    if std::env::var("ZKSYNC_LOCAL_SETUP") == Ok("true".to_owned()) {
        return Ok(());
    }
    let started_at = Instant::now();
    tracing::info!("initializing BasicWitnessInputProducer");
    let producer =
        BasicWitnessInputProducer::new(connection_pool.clone(), store_factory, l2_chain_id).await?;
    task_futures.push(tokio::spawn(producer.run(stop_receiver, None)));
    tracing::info!(
        "Initialized BasicWitnessInputProducer in {:?}",
        started_at.elapsed()
    );
    let elapsed = started_at.elapsed();
    APP_METRICS.init_latency[&InitStage::BasicWitnessInputProducer].set(elapsed);
    Ok(())
}

async fn add_house_keeper_to_task_futures(
    configs: &TempConfigStore,
    task_futures: &mut Vec<JoinHandle<anyhow::Result<()>>>,
) -> anyhow::Result<()> {
    let house_keeper_config = configs
        .house_keeper_config
        .clone()
        .context("house_keeper_config")?;
    let postgres_config = configs.postgres_config.clone().context("postgres_config")?;
    let connection_pool = ConnectionPool::builder(
        postgres_config.replica_url()?,
        postgres_config.max_connections()?,
    )
    .build()
    .await
    .context("failed to build a connection pool")?;
    let l1_batch_metrics_reporter = L1BatchMetricsReporter::new(
        house_keeper_config.l1_batch_metrics_reporting_interval_ms,
        connection_pool.clone(),
    );

    let prover_connection_pool = ConnectionPool::builder(
        postgres_config.prover_url()?,
        postgres_config.max_connections()?,
    )
    .build()
    .await
    .context("failed to build a prover_connection_pool")?;
    task_futures.push(tokio::spawn(l1_batch_metrics_reporter.run()));

    // All FRI Prover related components are configured below.
    let fri_prover_config = configs
        .fri_prover_config
        .clone()
        .context("fri_prover_config")?;
    let fri_prover_job_retry_manager = FriProverJobRetryManager::new(
        fri_prover_config.max_attempts,
        fri_prover_config.proof_generation_timeout(),
        house_keeper_config.fri_prover_job_retrying_interval_ms,
        prover_connection_pool.clone(),
    );
    task_futures.push(tokio::spawn(fri_prover_job_retry_manager.run()));

    let fri_witness_gen_config = configs
        .fri_witness_generator_config
        .clone()
        .context("fri_witness_generator_config")?;
    let fri_witness_gen_job_retry_manager = FriWitnessGeneratorJobRetryManager::new(
        fri_witness_gen_config.max_attempts,
        fri_witness_gen_config.witness_generation_timeout(),
        house_keeper_config.fri_witness_generator_job_retrying_interval_ms,
        prover_connection_pool.clone(),
    );
    task_futures.push(tokio::spawn(fri_witness_gen_job_retry_manager.run()));

    let waiting_to_queued_fri_witness_job_mover = WaitingToQueuedFriWitnessJobMover::new(
        house_keeper_config.fri_witness_job_moving_interval_ms,
        prover_connection_pool.clone(),
    );
    task_futures.push(tokio::spawn(waiting_to_queued_fri_witness_job_mover.run()));

    let scheduler_circuit_queuer = SchedulerCircuitQueuer::new(
        house_keeper_config.fri_witness_job_moving_interval_ms,
        prover_connection_pool.clone(),
    );
    task_futures.push(tokio::spawn(scheduler_circuit_queuer.run()));

    let fri_witness_generator_stats_reporter = FriWitnessGeneratorStatsReporter::new(
        prover_connection_pool.clone(),
        house_keeper_config.witness_generator_stats_reporting_interval_ms,
    );
    task_futures.push(tokio::spawn(fri_witness_generator_stats_reporter.run()));

    let fri_prover_group_config = configs
        .fri_prover_group_config
        .clone()
        .context("fri_prover_group_config")?;
    let fri_prover_stats_reporter = FriProverStatsReporter::new(
        house_keeper_config.fri_prover_stats_reporting_interval_ms,
        prover_connection_pool.clone(),
        connection_pool.clone(),
        fri_prover_group_config,
    );
    task_futures.push(tokio::spawn(fri_prover_stats_reporter.run()));

    let proof_compressor_config = configs
        .fri_proof_compressor_config
        .clone()
        .context("fri_proof_compressor_config")?;
    let fri_proof_compressor_stats_reporter = FriProofCompressorStatsReporter::new(
        house_keeper_config.fri_proof_compressor_stats_reporting_interval_ms,
        prover_connection_pool.clone(),
    );
    task_futures.push(tokio::spawn(fri_proof_compressor_stats_reporter.run()));

    let fri_proof_compressor_retry_manager = FriProofCompressorJobRetryManager::new(
        proof_compressor_config.max_attempts,
        proof_compressor_config.generation_timeout(),
        house_keeper_config.fri_proof_compressor_job_retrying_interval_ms,
        prover_connection_pool.clone(),
    );
    task_futures.push(tokio::spawn(fri_proof_compressor_retry_manager.run()));
    Ok(())
}

fn build_storage_caches(
    configs: &TempConfigStore,
    replica_connection_pool: &ConnectionPool,
    task_futures: &mut Vec<JoinHandle<anyhow::Result<()>>>,
) -> anyhow::Result<PostgresStorageCaches> {
    let rpc_config = configs
        .web3_json_rpc_config
        .clone()
        .context("web3_json_rpc_config")?;
    let factory_deps_capacity = rpc_config.factory_deps_cache_size() as u64;
    let initial_writes_capacity = rpc_config.initial_writes_cache_size() as u64;
    let values_capacity = rpc_config.latest_values_cache_size() as u64;
    let mut storage_caches =
        PostgresStorageCaches::new(factory_deps_capacity, initial_writes_capacity);

    if values_capacity > 0 {
        let values_cache_task = storage_caches.configure_storage_values_cache(
            values_capacity,
            replica_connection_pool.clone(),
            tokio::runtime::Handle::current(),
        );
        task_futures.push(tokio::task::spawn_blocking(values_cache_task));
    }
    Ok(storage_caches)
}

async fn build_tx_sender(
    tx_sender_config: &TxSenderConfig,
    web3_json_config: &Web3JsonRpcConfig,
    state_keeper_config: &StateKeeperConfig,
    replica_pool: ConnectionPool,
    master_pool: ConnectionPool,
    batch_fee_model_input_provider: Arc<dyn BatchFeeModelInputProvider>,
    storage_caches: PostgresStorageCaches,
) -> (TxSender, VmConcurrencyBarrier) {
    let sequencer_sealer = SequencerSealer::new(state_keeper_config.clone());
    let master_pool_sink = MasterPoolSink::new(master_pool);
    let tx_sender_builder = TxSenderBuilder::new(
        tx_sender_config.clone(),
        replica_pool.clone(),
        Arc::new(master_pool_sink),
    )
    .with_sealer(Arc::new(sequencer_sealer));

    let max_concurrency = web3_json_config.vm_concurrency_limit();
    let (vm_concurrency_limiter, vm_barrier) = VmConcurrencyLimiter::new(max_concurrency);

    let batch_fee_input_provider =
        ApiFeeInputProvider::new(batch_fee_model_input_provider, replica_pool);

    let tx_sender = tx_sender_builder
        .build(
            Arc::new(batch_fee_input_provider),
            Arc::new(vm_concurrency_limiter),
            ApiContracts::load_from_disk(),
            storage_caches,
        )
        .await;
    (tx_sender, vm_barrier)
}

#[allow(clippy::too_many_arguments)]
async fn run_http_api(
    postgres_config: &PostgresConfig,
    tx_sender_config: &TxSenderConfig,
    state_keeper_config: &StateKeeperConfig,
    internal_api: &InternalApiConfig,
    api_config: &ApiConfig,
    master_connection_pool: ConnectionPool,
    replica_connection_pool: ConnectionPool,
    stop_receiver: watch::Receiver<bool>,
    batch_fee_model_input_provider: Arc<dyn BatchFeeModelInputProvider>,
    with_debug_namespace: bool,
    storage_caches: PostgresStorageCaches,
) -> anyhow::Result<ApiServerHandles> {
    let (tx_sender, vm_barrier) = build_tx_sender(
        tx_sender_config,
        &api_config.web3_json_rpc,
        state_keeper_config,
        replica_connection_pool.clone(),
        master_connection_pool,
        batch_fee_model_input_provider,
        storage_caches,
    )
    .await;

    let mut namespaces = Namespace::DEFAULT.to_vec();
    if with_debug_namespace {
        namespaces.push(Namespace::Debug)
    }
    namespaces.push(Namespace::Snapshots);

    let updaters_pool = ConnectionPool::builder(postgres_config.replica_url()?, 2)
        .build()
        .await
        .context("failed to build last_miniblock_pool")?;

    let api_builder =
        web3::ApiBuilder::jsonrpsee_backend(internal_api.clone(), replica_connection_pool)
            .http(api_config.web3_json_rpc.http_port)
            .with_updaters_pool(updaters_pool)
            .with_filter_limit(api_config.web3_json_rpc.filters_limit())
            .with_tree_api(api_config.web3_json_rpc.tree_api_url())
            .with_batch_request_size_limit(api_config.web3_json_rpc.max_batch_request_size())
            .with_response_body_size_limit(api_config.web3_json_rpc.max_response_body_size())
            .with_tx_sender(tx_sender, vm_barrier)
            .enable_api_namespaces(namespaces);
    api_builder.build(stop_receiver).await
}

#[allow(clippy::too_many_arguments)]
async fn run_ws_api(
    postgres_config: &PostgresConfig,
    tx_sender_config: &TxSenderConfig,
    state_keeper_config: &StateKeeperConfig,
    internal_api: &InternalApiConfig,
    api_config: &ApiConfig,
    batch_fee_model_input_provider: Arc<dyn BatchFeeModelInputProvider>,
    master_connection_pool: ConnectionPool,
    replica_connection_pool: ConnectionPool,
    stop_receiver: watch::Receiver<bool>,
    storage_caches: PostgresStorageCaches,
) -> anyhow::Result<ApiServerHandles> {
    let (tx_sender, vm_barrier) = build_tx_sender(
        tx_sender_config,
        &api_config.web3_json_rpc,
        state_keeper_config,
        replica_connection_pool.clone(),
        master_connection_pool,
        batch_fee_model_input_provider,
        storage_caches,
    )
    .await;
    let last_miniblock_pool = ConnectionPool::singleton(postgres_config.replica_url()?)
        .build()
        .await
        .context("failed to build last_miniblock_pool")?;

    let mut namespaces = Namespace::DEFAULT.to_vec();
    namespaces.push(Namespace::Snapshots);

    let api_builder =
        web3::ApiBuilder::jsonrpsee_backend(internal_api.clone(), replica_connection_pool)
            .ws(api_config.web3_json_rpc.ws_port)
            .with_updaters_pool(last_miniblock_pool)
            .with_filter_limit(api_config.web3_json_rpc.filters_limit())
            .with_subscriptions_limit(api_config.web3_json_rpc.subscriptions_limit())
            .with_batch_request_size_limit(api_config.web3_json_rpc.max_batch_request_size())
            .with_response_body_size_limit(api_config.web3_json_rpc.max_response_body_size())
            .with_websocket_requests_per_minute_limit(
                api_config
                    .web3_json_rpc
                    .websocket_requests_per_minute_limit(),
            )
            .with_polling_interval(api_config.web3_json_rpc.pubsub_interval())
            .with_tree_api(api_config.web3_json_rpc.tree_api_url())
            .with_tx_sender(tx_sender, vm_barrier)
            .enable_api_namespaces(namespaces);

    api_builder.build(stop_receiver.clone()).await
}

async fn circuit_breakers_for_components(
    components: &[Component],
    postgres_config: &PostgresConfig,
    circuit_breaker_config: &CircuitBreakerConfig,
) -> anyhow::Result<Vec<Box<dyn CircuitBreaker>>> {
    let mut circuit_breakers: Vec<Box<dyn CircuitBreaker>> = Vec::new();

    if components
        .iter()
        .any(|c| matches!(c, Component::EthTxAggregator | Component::EthTxManager))
    {
        let pool = ConnectionPool::singleton(postgres_config.replica_url()?)
            .build()
            .await
            .context("failed to build a connection pool")?;
        circuit_breakers.push(Box::new(FailedL1TransactionChecker { pool }));
    }

    if components.iter().any(|c| {
        matches!(
            c,
            Component::HttpApi | Component::WsApi | Component::ContractVerificationApi
        )
    }) {
        let pool = ConnectionPool::singleton(postgres_config.replica_url()?)
            .build()
            .await?;
        circuit_breakers.push(Box::new(ReplicationLagChecker {
            pool,
            replication_lag_limit_sec: circuit_breaker_config.replication_lag_limit_sec,
        }));
    }
    Ok(circuit_breakers)
}<|MERGE_RESOLUTION|>--- conflicted
+++ resolved
@@ -559,10 +559,8 @@
         tracing::info!("initialized State Keeper in {elapsed:?}");
     }
 
-<<<<<<< HEAD
     let state_transition_chain_contract = contracts_config.diamond_proxy_addr;
     let state_transition_manager_contract = contracts_config.state_transition_proxy_addr;
-=======
     if components.contains(&Component::Consensus) {
         let cfg = configs
             .consensus_config
@@ -598,7 +596,6 @@
 
     let main_zksync_contract_address = contracts_config.diamond_proxy_addr;
 
->>>>>>> 10e3a3ec
     if components.contains(&Component::EthWatcher) {
         let started_at = Instant::now();
         tracing::info!("initializing ETH-Watcher");
@@ -615,14 +612,8 @@
             start_eth_watch(
                 eth_watch_config,
                 eth_watch_pool,
-<<<<<<< HEAD
-                Box::new(query_client.clone()),
+                Arc::new(query_client.clone()),
                 state_transition_chain_contract,
-                state_transition_manager_contract,
-=======
-                Arc::new(query_client.clone()),
-                main_zksync_contract_address,
->>>>>>> 10e3a3ec
                 governance,
                 stop_receiver.clone(),
             )
@@ -662,17 +653,8 @@
             Arc::new(eth_client),
             contracts_config.validator_timelock_addr,
             contracts_config.l1_multicall3_addr,
-<<<<<<< HEAD
             state_transition_chain_contract,
             nonce.as_u64(),
-            configs
-                .network_config
-                .as_ref()
-                .context("netowrk_config")?
-                .zksync_network_id,
-        );
-=======
-            main_zksync_contract_address,
             configs
                 .network_config
                 .as_ref()
@@ -681,7 +663,6 @@
             eth_client_blobs_addr,
         )
         .await;
->>>>>>> 10e3a3ec
         task_futures.push(tokio::spawn(
             eth_tx_aggregator_actor.run(eth_sender_pool, stop_receiver.clone()),
         ));
