use std::iter;

use zksync_types::{
    commitment::{
        pre_boojum_serialize_commitments, serialize_commitments, L1BatchCommitmentMode,
        L1BatchWithMetadata,
    },
    ethabi::{ParamType, Token},
    pubdata_da::PubdataSendingMode,
    web3::{contract::Error as ContractError, keccak256},
    ProtocolVersionId, H256, U256,
};

use crate::{
    i_executor::commit::kzg::{KzgInfo, ZK_SYNC_BYTES_PER_BLOB},
    Tokenizable,
};

/// These are used by the L1 Contracts to indicate what DA layer is used for pubdata
pub const PUBDATA_SOURCE_CALLDATA: u8 = 0;
pub const PUBDATA_SOURCE_BLOBS: u8 = 1;
pub const PUBDATA_SOURCE_CUSTOM_PRE_GATEWAY: u8 = 2;

/// Encoding for `CommitBatchInfo` from `IExecutor.sol` for a contract running in rollup mode.
#[derive(Debug)]
pub struct CommitBatchInfo<'a> {
    mode: L1BatchCommitmentMode,
    l1_batch_with_metadata: &'a L1BatchWithMetadata,
    pubdata_da: PubdataSendingMode,
}

impl<'a> CommitBatchInfo<'a> {
    pub fn new(
        mode: L1BatchCommitmentMode,
        l1_batch_with_metadata: &'a L1BatchWithMetadata,
        pubdata_da: PubdataSendingMode,
    ) -> Self {
        Self {
            mode,
            l1_batch_with_metadata,
            pubdata_da,
        }
    }

<<<<<<< HEAD
    pub fn schema() -> ParamType {
=======
    pub fn post_gateway_schema() -> ParamType {
>>>>>>> a0a74aae
        ParamType::Tuple(vec![
            ParamType::Uint(64),       // `batch_number`
            ParamType::Uint(64),       // `timestamp`
            ParamType::Uint(64),       // `index_repeated_storage_changes`
            ParamType::FixedBytes(32), // `new_state_root`
            ParamType::Uint(256),      // `numberOfLayer1Txs`
            ParamType::FixedBytes(32), // `priorityOperationsHash`
            ParamType::FixedBytes(32), // `bootloaderHeapInitialContentsHash`
            ParamType::FixedBytes(32), // `eventsQueueStateHash`
            ParamType::Bytes,          // `systemLogs`
            ParamType::Bytes,          // `operatorDAInput`
        ])
    }

    fn base_tokens(&self) -> Vec<Token> {
        if self
            .l1_batch_with_metadata
            .header
            .protocol_version
            .unwrap_or_else(ProtocolVersionId::last_potentially_undefined)
            .is_pre_boojum()
        {
            vec![
                Token::Uint(U256::from(self.l1_batch_with_metadata.header.number.0)),
                Token::Uint(U256::from(self.l1_batch_with_metadata.header.timestamp)),
                Token::Uint(U256::from(
                    self.l1_batch_with_metadata.metadata.rollup_last_leaf_index,
                )),
                Token::FixedBytes(
                    self.l1_batch_with_metadata
                        .metadata
                        .root_hash
                        .as_bytes()
                        .to_vec(),
                ),
                Token::Uint(U256::from(self.l1_batch_with_metadata.header.l1_tx_count)),
                Token::FixedBytes(
                    self.l1_batch_with_metadata
                        .metadata
                        .l2_l1_merkle_root
                        .as_bytes()
                        .to_vec(),
                ),
                Token::FixedBytes(
                    self.l1_batch_with_metadata
                        .header
                        .priority_ops_onchain_data_hash()
                        .as_bytes()
                        .to_vec(),
                ),
                Token::Bytes(
                    self.l1_batch_with_metadata
                        .metadata
                        .initial_writes_compressed
                        .clone()
                        .unwrap(),
                ),
                Token::Bytes(
                    self.l1_batch_with_metadata
                        .metadata
                        .repeated_writes_compressed
                        .clone()
                        .unwrap(),
                ),
                Token::Bytes(pre_boojum_serialize_commitments(
                    &self.l1_batch_with_metadata.header.l2_to_l1_logs,
                )),
                Token::Array(
                    self.l1_batch_with_metadata
                        .header
                        .l2_to_l1_messages
                        .iter()
                        .map(|message| Token::Bytes(message.to_vec()))
                        .collect(),
                ),
                Token::Array(
                    self.l1_batch_with_metadata
                        .raw_published_factory_deps
                        .iter()
                        .map(|bytecode| Token::Bytes(bytecode.to_vec()))
                        .collect(),
                ),
            ]
        } else {
            vec![
                // `batchNumber`
                Token::Uint(U256::from(self.l1_batch_with_metadata.header.number.0)),
                // `timestamp`
                Token::Uint(U256::from(self.l1_batch_with_metadata.header.timestamp)),
                // `indexRepeatedStorageChanges`
                Token::Uint(U256::from(
                    self.l1_batch_with_metadata.metadata.rollup_last_leaf_index,
                )),
                // `newStateRoot`
                Token::FixedBytes(
                    self.l1_batch_with_metadata
                        .metadata
                        .root_hash
                        .as_bytes()
                        .to_vec(),
                ),
                // `numberOfLayer1Txs`
                Token::Uint(U256::from(self.l1_batch_with_metadata.header.l1_tx_count)),
                // `priorityOperationsHash`
                Token::FixedBytes(
                    self.l1_batch_with_metadata
                        .header
                        .priority_ops_onchain_data_hash()
                        .as_bytes()
                        .to_vec(),
                ),
                // `bootloaderHeapInitialContentsHash`
                Token::FixedBytes(
                    self.l1_batch_with_metadata
                        .metadata
                        .bootloader_initial_content_commitment
                        .unwrap()
                        .as_bytes()
                        .to_vec(),
                ),
                // `eventsQueueStateHash`
                Token::FixedBytes(
                    self.l1_batch_with_metadata
                        .metadata
                        .events_queue_commitment
                        .unwrap()
                        .as_bytes()
                        .to_vec(),
                ),
                // `systemLogs`
                Token::Bytes(serialize_commitments(
                    &self.l1_batch_with_metadata.header.system_logs,
                )),
            ]
        }
    }

    fn pubdata_input(&self) -> Vec<u8> {
        self.l1_batch_with_metadata
            .header
            .pubdata_input
            .clone()
            .unwrap_or_else(|| self.l1_batch_with_metadata.construct_pubdata())
    }
}

impl Tokenizable for CommitBatchInfo<'_> {
    fn from_token(_token: Token) -> Result<Self, ContractError> {
        // Currently there is no need to decode this struct.
        // We still want to implement `Tokenizable` trait for it, so that *once* it's needed
        // the implementation is provided here and not in some other inconsistent way.
        Err(ContractError::Other("Not implemented".into()))
    }

    fn into_token(self) -> Token {
        let mut tokens = self.base_tokens();

        let protocol_version = self
            .l1_batch_with_metadata
            .header
            .protocol_version
            .unwrap_or_else(ProtocolVersionId::last_potentially_undefined);

        if protocol_version.is_pre_boojum() {
            return Token::Tuple(tokens);
        }

        if protocol_version.is_pre_1_4_2() {
            tokens.push(Token::Bytes(match self.mode {
                L1BatchCommitmentMode::Rollup => self.pubdata_input(),
                // Here we're not pushing any pubdata on purpose; no pubdata is sent in Validium mode.
                L1BatchCommitmentMode::Validium => vec![],
            }));
        } else if protocol_version.is_pre_gateway() {
            tokens.push(Token::Bytes(match (self.mode, self.pubdata_da) {
                // Here we're not pushing any pubdata on purpose; no pubdata is sent in Validium mode.
                (
                    L1BatchCommitmentMode::Validium,
                    PubdataSendingMode::Calldata | PubdataSendingMode::RelayedL2Calldata,
                ) => {
                    vec![PUBDATA_SOURCE_CALLDATA]
                }
                (L1BatchCommitmentMode::Validium, PubdataSendingMode::Blobs) => {
                    vec![PUBDATA_SOURCE_BLOBS]
                }
                (L1BatchCommitmentMode::Rollup, PubdataSendingMode::Custom) => {
                    panic!("Custom pubdata DA is incompatible with Rollup mode")
                }
                (L1BatchCommitmentMode::Validium, PubdataSendingMode::Custom) => {
                    vec![PUBDATA_SOURCE_CUSTOM_PRE_GATEWAY]
                }
                (
                    L1BatchCommitmentMode::Rollup,
                    PubdataSendingMode::Calldata | PubdataSendingMode::RelayedL2Calldata,
                ) => {
                    // We compute and add the blob commitment to the pubdata payload so that we can verify the proof
                    // even if we are not using blobs.
                    let pubdata = self.pubdata_input();
                    let blob_commitment = KzgInfo::new(&pubdata).to_blob_commitment();
<<<<<<< HEAD
                    iter::once(PUBDATA_SOURCE_CALLDATA)
=======
                    [PUBDATA_SOURCE_CALLDATA]
                        .into_iter()
>>>>>>> a0a74aae
                        .chain(pubdata)
                        .chain(blob_commitment)
                        .collect()
                }
                (L1BatchCommitmentMode::Rollup, PubdataSendingMode::Blobs) => {
                    let pubdata = self.pubdata_input();
                    let pubdata_commitments =
                        pubdata.chunks(ZK_SYNC_BYTES_PER_BLOB).flat_map(|blob| {
                            let kzg_info = KzgInfo::new(blob);
                            kzg_info.to_pubdata_commitment()
                        });
<<<<<<< HEAD
                    iter::once(PUBDATA_SOURCE_BLOBS)
=======
                    [PUBDATA_SOURCE_BLOBS]
                        .into_iter()
>>>>>>> a0a74aae
                        .chain(pubdata_commitments)
                        .collect()
                }
            }));
        } else {
            let state_diff_hash = self
                .l1_batch_with_metadata
                .metadata
                .state_diff_hash
                .expect("Failed to get state_diff_hash from metadata");
            tokens.push(Token::Bytes(match (self.mode, self.pubdata_da) {
                // Validiums with custom DA need the inclusion data to be part of operator_da_input
                (L1BatchCommitmentMode::Validium, PubdataSendingMode::Custom) => {
                    let mut operator_da_input: Vec<u8> = state_diff_hash.0.into();

                    operator_da_input.extend(
                        &self
                            .l1_batch_with_metadata
                            .metadata
                            .da_inclusion_data
                            .clone()
                            .unwrap_or_default(),
                    );

                    operator_da_input
                }
                // Here we're not pushing any pubdata on purpose; no pubdata is sent in Validium mode.
                (
                    L1BatchCommitmentMode::Validium,
                    PubdataSendingMode::Calldata
                    | PubdataSendingMode::RelayedL2Calldata
                    | PubdataSendingMode::Blobs,
                ) => state_diff_hash.0.into(),
                (L1BatchCommitmentMode::Rollup, PubdataSendingMode::Custom) => {
                    panic!("Custom pubdata DA is incompatible with Rollup mode")
                }
<<<<<<< HEAD
                (L1BatchCommitmentMode::Rollup, PubdataSendingMode::Calldata) => {
=======
                (
                    L1BatchCommitmentMode::Rollup,
                    PubdataSendingMode::Calldata | PubdataSendingMode::RelayedL2Calldata,
                ) => {
>>>>>>> a0a74aae
                    let pubdata = self.pubdata_input();

                    let header =
                        compose_header_for_l1_commit_rollup(state_diff_hash, pubdata.clone());

                    // We compute and add the blob commitment to the pubdata payload so that we can verify the proof
                    // even if we are not using blobs.
                    let blob_commitment = KzgInfo::new(&pubdata).to_blob_commitment();
                    header
                        .into_iter()
<<<<<<< HEAD
                        .chain(iter::once(PUBDATA_SOURCE_CALLDATA))
=======
                        .chain([PUBDATA_SOURCE_CALLDATA])
>>>>>>> a0a74aae
                        .chain(pubdata)
                        .chain(blob_commitment)
                        .collect()
                }
<<<<<<< HEAD
                (L1BatchCommitmentMode::Rollup, PubdataSendingMode::RelayedL2Calldata) => {
                    let pubdata = self.pubdata_input();

                    let header =
                        compose_header_for_l1_commit_rollup(state_diff_hash, pubdata.clone());

                    // We compute and add the blob commitment to the pubdata payload so that we can verify the proof
                    // even if we are not using blobs.
                    // Note, that the only difference from the `PubdataSendingMode::Calldata` is that mutliple
                    // commitments can be provided as the size of a transaction on top of Gateway can exceed 120kb.
                    let blob_commitments: Vec<u8> = if pubdata.is_empty() {
                        // For consistency with `Calldata` sending mode we provide some non-empty commitments
                        // even when pubdata is zero. Note, that this will never actually happen in production,
                        // but this helps for easier testing.
                        KzgInfo::new(&pubdata).to_blob_commitment().to_vec()
                    } else {
                        pubdata
                            .chunks(ZK_SYNC_BYTES_PER_BLOB)
                            .flat_map(|blob| {
                                let blob_commitment = KzgInfo::new(blob).to_blob_commitment();

                                // We also append 0s to show that we do not reuse previously published blobs.
                                blob_commitment.into_iter().collect::<Vec<u8>>()
                            })
                            .collect()
                    };

                    header
                        .into_iter()
                        .chain(iter::once(PUBDATA_SOURCE_CALLDATA))
                        .chain(pubdata)
                        .chain(blob_commitments)
                        .collect()
                }
=======
>>>>>>> a0a74aae
                (L1BatchCommitmentMode::Rollup, PubdataSendingMode::Blobs) => {
                    let pubdata = self.pubdata_input();

                    let header =
                        compose_header_for_l1_commit_rollup(state_diff_hash, pubdata.clone());

                    let pubdata_commitments: Vec<u8> = pubdata
                        .chunks(ZK_SYNC_BYTES_PER_BLOB)
                        .flat_map(|blob| {
                            let kzg_info = KzgInfo::new(blob);

                            let blob_commitment = kzg_info.to_pubdata_commitment();

                            // We also append 0s to show that we do not reuse previously published blobs.
                            blob_commitment
                                .into_iter()
<<<<<<< HEAD
                                .chain(H256::zero().0)
=======
                                .chain([0u8; 32])
>>>>>>> a0a74aae
                                .collect::<Vec<u8>>()
                        })
                        .collect();
                    header
                        .into_iter()
<<<<<<< HEAD
                        .chain(iter::once(PUBDATA_SOURCE_BLOBS))
=======
                        .chain([PUBDATA_SOURCE_BLOBS])
>>>>>>> a0a74aae
                        .chain(pubdata_commitments)
                        .collect()
                }
            }));
        }

        Token::Tuple(tokens)
    }
}

fn compose_header_for_l1_commit_rollup(state_diff_hash: H256, pubdata: Vec<u8>) -> Vec<u8> {
    // The preimage under the hash `l2DAValidatorOutputHash` is expected to be in the following format:
    // - First 32 bytes are the hash of the uncompressed state diff.
    // - Then, there is a 32-byte hash of the full pubdata.
    // - Then, there is the 1-byte number of blobs published.
    // - Then, there are linear hashes of the published blobs, 32 bytes each.

    let mut full_header = vec![];

    full_header.extend(state_diff_hash.0);

    let mut full_pubdata = pubdata;
    let full_pubdata_hash = keccak256(&full_pubdata);
    full_header.extend(full_pubdata_hash);

    // Now, we need to calculate the linear hashes of the blobs.
    // Firstly, let's pad the pubdata to the size of the blob.
    if full_pubdata.len() % ZK_SYNC_BYTES_PER_BLOB != 0 {
<<<<<<< HEAD
        let padding =
            vec![0u8; ZK_SYNC_BYTES_PER_BLOB - full_pubdata.len() % ZK_SYNC_BYTES_PER_BLOB];
        full_pubdata.extend(padding);
=======
        full_pubdata.resize(
            full_pubdata.len() + ZK_SYNC_BYTES_PER_BLOB
                - full_pubdata.len() % ZK_SYNC_BYTES_PER_BLOB,
            0,
        );
>>>>>>> a0a74aae
    }
    full_header.push((full_pubdata.len() / ZK_SYNC_BYTES_PER_BLOB) as u8);

    full_pubdata
        .chunks(ZK_SYNC_BYTES_PER_BLOB)
        .for_each(|chunk| {
            full_header.extend(keccak256(chunk));
        });

    full_header
}<|MERGE_RESOLUTION|>--- conflicted
+++ resolved
@@ -1,5 +1,3 @@
-use std::iter;
-
 use zksync_types::{
     commitment::{
         pre_boojum_serialize_commitments, serialize_commitments, L1BatchCommitmentMode,
@@ -42,11 +40,7 @@
         }
     }
 
-<<<<<<< HEAD
-    pub fn schema() -> ParamType {
-=======
     pub fn post_gateway_schema() -> ParamType {
->>>>>>> a0a74aae
         ParamType::Tuple(vec![
             ParamType::Uint(64),       // `batch_number`
             ParamType::Uint(64),       // `timestamp`
@@ -246,12 +240,8 @@
                     // even if we are not using blobs.
                     let pubdata = self.pubdata_input();
                     let blob_commitment = KzgInfo::new(&pubdata).to_blob_commitment();
-<<<<<<< HEAD
-                    iter::once(PUBDATA_SOURCE_CALLDATA)
-=======
                     [PUBDATA_SOURCE_CALLDATA]
                         .into_iter()
->>>>>>> a0a74aae
                         .chain(pubdata)
                         .chain(blob_commitment)
                         .collect()
@@ -263,12 +253,8 @@
                             let kzg_info = KzgInfo::new(blob);
                             kzg_info.to_pubdata_commitment()
                         });
-<<<<<<< HEAD
-                    iter::once(PUBDATA_SOURCE_BLOBS)
-=======
                     [PUBDATA_SOURCE_BLOBS]
                         .into_iter()
->>>>>>> a0a74aae
                         .chain(pubdata_commitments)
                         .collect()
                 }
@@ -305,14 +291,7 @@
                 (L1BatchCommitmentMode::Rollup, PubdataSendingMode::Custom) => {
                     panic!("Custom pubdata DA is incompatible with Rollup mode")
                 }
-<<<<<<< HEAD
                 (L1BatchCommitmentMode::Rollup, PubdataSendingMode::Calldata) => {
-=======
-                (
-                    L1BatchCommitmentMode::Rollup,
-                    PubdataSendingMode::Calldata | PubdataSendingMode::RelayedL2Calldata,
-                ) => {
->>>>>>> a0a74aae
                     let pubdata = self.pubdata_input();
 
                     let header =
@@ -323,16 +302,11 @@
                     let blob_commitment = KzgInfo::new(&pubdata).to_blob_commitment();
                     header
                         .into_iter()
-<<<<<<< HEAD
-                        .chain(iter::once(PUBDATA_SOURCE_CALLDATA))
-=======
                         .chain([PUBDATA_SOURCE_CALLDATA])
->>>>>>> a0a74aae
                         .chain(pubdata)
                         .chain(blob_commitment)
                         .collect()
                 }
-<<<<<<< HEAD
                 (L1BatchCommitmentMode::Rollup, PubdataSendingMode::RelayedL2Calldata) => {
                     let pubdata = self.pubdata_input();
 
@@ -362,13 +336,11 @@
 
                     header
                         .into_iter()
-                        .chain(iter::once(PUBDATA_SOURCE_CALLDATA))
+                        .chain([PUBDATA_SOURCE_CALLDATA])
                         .chain(pubdata)
                         .chain(blob_commitments)
                         .collect()
                 }
-=======
->>>>>>> a0a74aae
                 (L1BatchCommitmentMode::Rollup, PubdataSendingMode::Blobs) => {
                     let pubdata = self.pubdata_input();
 
@@ -385,21 +357,13 @@
                             // We also append 0s to show that we do not reuse previously published blobs.
                             blob_commitment
                                 .into_iter()
-<<<<<<< HEAD
-                                .chain(H256::zero().0)
-=======
                                 .chain([0u8; 32])
->>>>>>> a0a74aae
                                 .collect::<Vec<u8>>()
                         })
                         .collect();
                     header
                         .into_iter()
-<<<<<<< HEAD
-                        .chain(iter::once(PUBDATA_SOURCE_BLOBS))
-=======
                         .chain([PUBDATA_SOURCE_BLOBS])
->>>>>>> a0a74aae
                         .chain(pubdata_commitments)
                         .collect()
                 }
@@ -428,17 +392,11 @@
     // Now, we need to calculate the linear hashes of the blobs.
     // Firstly, let's pad the pubdata to the size of the blob.
     if full_pubdata.len() % ZK_SYNC_BYTES_PER_BLOB != 0 {
-<<<<<<< HEAD
-        let padding =
-            vec![0u8; ZK_SYNC_BYTES_PER_BLOB - full_pubdata.len() % ZK_SYNC_BYTES_PER_BLOB];
-        full_pubdata.extend(padding);
-=======
         full_pubdata.resize(
             full_pubdata.len() + ZK_SYNC_BYTES_PER_BLOB
                 - full_pubdata.len() % ZK_SYNC_BYTES_PER_BLOB,
             0,
         );
->>>>>>> a0a74aae
     }
     full_header.push((full_pubdata.len() / ZK_SYNC_BYTES_PER_BLOB) as u8);
 
