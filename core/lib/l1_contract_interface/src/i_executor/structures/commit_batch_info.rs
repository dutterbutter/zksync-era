--- conflicted
+++ resolved
@@ -204,7 +204,6 @@
         } else {
             tokens.push(Token::Bytes(match (self.mode, self.pubdata_da) {
                 // Here we're not pushing any pubdata on purpose; no pubdata is sent in Validium mode.
-<<<<<<< HEAD
                 (L1BatchCommitmentMode::Validium, PubdataDA::Calldata) => self
                     .l1_batch_with_metadata
                     .metadata
@@ -217,13 +216,6 @@
                     .state_diff_hash
                     .0
                     .into(),
-=======
-                (L1BatchCommitmentMode::Validium, PubdataDA::Calldata) => {
-                    vec![PUBDATA_SOURCE_CALLDATA]
-                }
-                (L1BatchCommitmentMode::Validium, PubdataDA::Blobs) => {
-                    vec![PUBDATA_SOURCE_BLOBS]
-                }
 
                 (L1BatchCommitmentMode::Rollup, PubdataDA::Custom) => {
                     panic!("Custom pubdata DA is incompatible with Rollup mode")
@@ -232,7 +224,6 @@
                     vec![PUBDATA_SOURCE_CUSTOM]
                 }
 
->>>>>>> fe65319d
                 (L1BatchCommitmentMode::Rollup, PubdataDA::Calldata) => {
                     let pubdata = self.pubdata_input();
 
