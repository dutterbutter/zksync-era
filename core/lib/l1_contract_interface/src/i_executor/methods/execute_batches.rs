--- conflicted
+++ resolved
@@ -47,17 +47,7 @@
 
             vec![
                 Token::Uint(self.l1_batches[0].header.number.0.into()),
-<<<<<<< HEAD
-                Token::Uint(
-                    self.l1_batches[self.l1_batches.len() - 1]
-                        .header
-                        .number
-                        .0
-                        .into(),
-                ),
-=======
                 Token::Uint(self.l1_batches.last().unwrap().header.number.0.into()),
->>>>>>> a0a74aae
                 Token::Bytes(execute_data),
             ]
         }
