use zk_os_basic_system::system_implementation::system::BatchOutput;
use zksync_types::{
    commitment::{L1BatchCommitmentMode, L1BatchWithMetadata, ZkosCommitment},
    ethabi::{encode, Token},
    pubdata_da::PubdataSendingMode,
<<<<<<< HEAD
    H256,
=======
>>>>>>> 48312651
};

use crate::{
    i_executor::{
<<<<<<< HEAD
        structures::{
            CommitBatchInfo, CommitBoojumOSBatchInfo, StoredBatchInfo, SUPPORTED_ENCODING_VERSION,
        },
=======
        structures::{CommitBoojumOSBatchInfo, StoredBatchInfo, SUPPORTED_ENCODING_VERSION},
>>>>>>> 48312651
        zkos_commitment_to_vm_batch_output,
    },
    Tokenizable, Tokenize,
};

/// Input required to encode `commitBatches` call for a contract
#[derive(Debug)]
pub struct CommitBatches<'a> {
    pub last_committed_l1_batch: &'a L1BatchWithMetadata,
    pub l1_batches: &'a [L1BatchWithMetadata],
    pub pubdata_da: PubdataSendingMode,
    pub mode: L1BatchCommitmentMode,
}

impl Tokenize for &CommitBatches<'_> {
    fn into_tokens(self) -> Vec<Token> {
        // other modes are not yet supported in ZK OS
        assert_eq!(self.mode, L1BatchCommitmentMode::Rollup);
        assert_eq!(self.pubdata_da, PubdataSendingMode::Calldata);
        assert_eq!(
            self.l1_batches.len(),
            1,
            "Only one batch can be committed at a time in zk os"
        );
        let last_block_commitment: ZkosCommitment = self.last_committed_l1_batch.into();
        let batch_output: BatchOutput = zkos_commitment_to_vm_batch_output(&last_block_commitment);
        let stored_batch_info = StoredBatchInfo::new(&last_block_commitment, batch_output.hash());

        let l1_batch = self.l1_batches.first().unwrap();
        let current_block_commitment: ZkosCommitment = l1_batch.into();

        let commit_boojum_os_batch_info = CommitBoojumOSBatchInfo::new(&current_block_commitment);

        tracing::info!(
            "Encoding CommitBatches previous batch ({}) - ZkosCommitment: {:?}",
            self.last_committed_l1_batch.header.number.0,
            last_block_commitment,
        );

        tracing::info!(
            "Encoding CommitBatches current batch ({}) - ZkosCommitment: {:?}",
            self.l1_batches[0].header.number.0,
            current_block_commitment,
        );

        tracing::info!(
            "Encoding StoredBatchInfo previous batch ({}) - StoredBatchInfo: {:?}",
            self.last_committed_l1_batch.header.number.0,
            stored_batch_info,
        );

        tracing::info!(
            "Encoding StoredBatchInfo previous batch ({}) - StoredBatchInfo hash: {:?}",
            self.last_committed_l1_batch.header.number.0,
            stored_batch_info.hash(),
        );

        tracing::info!(
            "Encoding CommitBatches for current batch ({}) - CommitBatchInfo: {:?}",
            self.l1_batches[0].header.number.0,
            commit_boojum_os_batch_info,
        );

        let mut encoded_data = encode(&[
            stored_batch_info.into_token(),
            Token::Array(vec![Token::Tuple(
                commit_boojum_os_batch_info.into_tokens(),
            )]),
        ]);

        encoded_data.insert(0, SUPPORTED_ENCODING_VERSION);
        vec![
            Token::Uint((self.last_committed_l1_batch.header.number.0 + 1).into()),
            Token::Uint(
                (self.last_committed_l1_batch.header.number.0 + self.l1_batches.len() as u32)
                    .into(),
            ),
            Token::Bytes(encoded_data),
        ]
    }
}<|MERGE_RESOLUTION|>--- conflicted
+++ resolved
@@ -3,21 +3,11 @@
     commitment::{L1BatchCommitmentMode, L1BatchWithMetadata, ZkosCommitment},
     ethabi::{encode, Token},
     pubdata_da::PubdataSendingMode,
-<<<<<<< HEAD
-    H256,
-=======
->>>>>>> 48312651
 };
 
 use crate::{
     i_executor::{
-<<<<<<< HEAD
-        structures::{
-            CommitBatchInfo, CommitBoojumOSBatchInfo, StoredBatchInfo, SUPPORTED_ENCODING_VERSION,
-        },
-=======
         structures::{CommitBoojumOSBatchInfo, StoredBatchInfo, SUPPORTED_ENCODING_VERSION},
->>>>>>> 48312651
         zkos_commitment_to_vm_batch_output,
     },
     Tokenizable, Tokenize,
