use zksync_types::{
    commitment::{L1BatchCommitmentMode, L1BatchWithMetadata},
    ethabi::{encode, Token},
    pubdata_da::PubdataSendingMode,
};

use crate::{
    i_executor::structures::{CommitBatchInfo, StoredBatchInfo, SUPPORTED_ENCODING_VERSION},
    Tokenizable, Tokenize,
};

/// Input required to encode `commitBatches` call for a contract
#[derive(Debug)]
pub struct CommitBatches<'a> {
    pub last_committed_l1_batch: &'a L1BatchWithMetadata,
    pub l1_batches: &'a [L1BatchWithMetadata],
    pub pubdata_da: PubdataSendingMode,
    pub mode: L1BatchCommitmentMode,
}

impl Tokenize for &CommitBatches<'_> {
    fn into_tokens(self) -> Vec<Token> {
        let protocol_version = self.l1_batches[0].header.protocol_version.unwrap();
        let stored_batch_info = StoredBatchInfo::from(self.last_committed_l1_batch).into_token();
        let l1_batches_to_commit: Vec<Token> = self
            .l1_batches
            .iter()
            .map(|batch| CommitBatchInfo::new(self.mode, batch, self.pubdata_da).into_token())
            .collect();
<<<<<<< HEAD

        if protocol_version.is_pre_gateway() {
            vec![stored_batch_info, Token::Array(l1_batches_to_commit)]
        } else {
            let encoded_data = encode(&[
                stored_batch_info.clone(),
                Token::Array(l1_batches_to_commit.clone()),
            ]);
            let commit_data = [[SUPPORTED_ENCODING_VERSION].to_vec(), encoded_data]
                .concat()
                .to_vec();
=======
        if protocol_version.is_pre_gateway() {
            vec![stored_batch_info, Token::Array(l1_batches_to_commit)]
        } else {
            let mut encoded_data = encode(&[
                stored_batch_info.clone(),
                Token::Array(l1_batches_to_commit),
            ]);
            encoded_data.insert(0, SUPPORTED_ENCODING_VERSION);
>>>>>>> a0a74aae
            vec![
                Token::Uint((self.last_committed_l1_batch.header.number.0 + 1).into()),
                Token::Uint(
                    (self.last_committed_l1_batch.header.number.0 + self.l1_batches.len() as u32)
                        .into(),
                ),
<<<<<<< HEAD
                Token::Bytes(commit_data),
=======
                Token::Bytes(encoded_data),
>>>>>>> a0a74aae
            ]
        }
    }
}<|MERGE_RESOLUTION|>--- conflicted
+++ resolved
@@ -27,19 +27,7 @@
             .iter()
             .map(|batch| CommitBatchInfo::new(self.mode, batch, self.pubdata_da).into_token())
             .collect();
-<<<<<<< HEAD
 
-        if protocol_version.is_pre_gateway() {
-            vec![stored_batch_info, Token::Array(l1_batches_to_commit)]
-        } else {
-            let encoded_data = encode(&[
-                stored_batch_info.clone(),
-                Token::Array(l1_batches_to_commit.clone()),
-            ]);
-            let commit_data = [[SUPPORTED_ENCODING_VERSION].to_vec(), encoded_data]
-                .concat()
-                .to_vec();
-=======
         if protocol_version.is_pre_gateway() {
             vec![stored_batch_info, Token::Array(l1_batches_to_commit)]
         } else {
@@ -48,18 +36,13 @@
                 Token::Array(l1_batches_to_commit),
             ]);
             encoded_data.insert(0, SUPPORTED_ENCODING_VERSION);
->>>>>>> a0a74aae
             vec![
                 Token::Uint((self.last_committed_l1_batch.header.number.0 + 1).into()),
                 Token::Uint(
                     (self.last_committed_l1_batch.header.number.0 + self.l1_batches.len() as u32)
                         .into(),
                 ),
-<<<<<<< HEAD
-                Token::Bytes(commit_data),
-=======
                 Token::Bytes(encoded_data),
->>>>>>> a0a74aae
             ]
         }
     }
