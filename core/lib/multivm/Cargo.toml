--- conflicted
+++ resolved
@@ -10,19 +10,11 @@
 categories.workspace = true
 
 [dependencies]
-<<<<<<< HEAD
-zk_evm_1_5_0 = { package = "zk_evm", git = "https://github.com/matter-labs/era-zk_evm.git", branch = "v1.5.0" }
-#zk_evm_1_5_0 = { package = "zk_evm", path = "../../../../zk_evm" }
-zk_evm_1_4_1 = { package = "zk_evm", git = "https://github.com/matter-labs/era-zk_evm.git", branch = "v1.4.1" }
-zk_evm_1_4_0 = { package = "zk_evm", git = "https://github.com/matter-labs/era-zk_evm.git", branch = "v1.4.0" }
-zk_evm_1_3_3 = { package = "zk_evm", git = "https://github.com/matter-labs/era-zk_evm.git", tag= "v1.3.3-rc2" }
-zk_evm_1_3_1 = { package = "zk_evm", git = "https://github.com/matter-labs/era-zk_evm.git", tag= "v1.3.1-rc2" }
-=======
+zk_evm_1_5_0.workspace = true
 zk_evm_1_4_1.workspace = true
 zk_evm_1_4_0.workspace = true
 zk_evm_1_3_3.workspace = true
 zk_evm_1_3_1.workspace = true
->>>>>>> 3d8a0dd4
 
 circuit_sequencer_api_1_3_3.workspace = true
 circuit_sequencer_api_1_4_0.workspace = true
