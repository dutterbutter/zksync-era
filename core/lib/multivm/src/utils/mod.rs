--- conflicted
+++ resolved
@@ -71,11 +71,8 @@
         VmVersion::Vm1_5_0SmallBootloaderMemory
         | VmVersion::Vm1_5_0IncreasedBootloaderMemory
         | VmVersion::VmGateway
-<<<<<<< HEAD
+        | VmVersion::VmEvmEmulator
         | VmVersion::VmInterop => {
-=======
-        | VmVersion::VmEvmEmulator => {
->>>>>>> a98b1c89
             crate::vm_latest::utils::fee::derive_base_fee_and_gas_per_pubdata(
                 batch_fee_input.into_pubdata_independent(),
             )
@@ -106,13 +103,10 @@
         VmVersion::Vm1_5_0SmallBootloaderMemory
         | VmVersion::Vm1_5_0IncreasedBootloaderMemory
         | VmVersion::VmGateway
-<<<<<<< HEAD
-        | VmVersion::VmInterop => crate::vm_latest::utils::fee::get_batch_base_fee(l1_batch_env),
-=======
-        | VmVersion::VmEvmEmulator => {
+        | VmVersion::VmEvmEmulator
+        | VmVersion::VmInterop => {
             crate::vm_latest::utils::fee::get_batch_base_fee(l1_batch_env)
         }
->>>>>>> a98b1c89
     }
 }
 
@@ -245,13 +239,10 @@
         VmVersion::Vm1_5_0SmallBootloaderMemory
         | VmVersion::Vm1_5_0IncreasedBootloaderMemory
         | VmVersion::VmGateway
-<<<<<<< HEAD
-        | VmVersion::VmInterop => crate::vm_latest::utils::overhead::derive_overhead(encoded_len),
-=======
-        | VmVersion::VmEvmEmulator => {
+        | VmVersion::VmEvmEmulator
+        | VmVersion::VmInterop => {
             crate::vm_latest::utils::overhead::derive_overhead(encoded_len)
         }
->>>>>>> a98b1c89
     }
 }
 
@@ -288,13 +279,9 @@
         VmVersion::VmGateway => crate::vm_latest::constants::get_bootloader_tx_encoding_space(
             crate::vm_latest::MultiVmSubversion::Gateway,
         ),
-<<<<<<< HEAD
-        VmVersion::VmInterop => crate::vm_latest::constants::get_bootloader_tx_encoding_space(
-            crate::vm_latest::MultiVmSubversion::Gateway,
-=======
-        VmVersion::VmEvmEmulator => crate::vm_latest::constants::get_bootloader_tx_encoding_space(
+        VmVersion::VmEvmEmulator | VmVersion::VmInterop 
+        => crate::vm_latest::constants::get_bootloader_tx_encoding_space(
             crate::vm_latest::MultiVmSubversion::EvmEmulator,
->>>>>>> a98b1c89
         ),
     }
 }
@@ -318,11 +305,7 @@
         VmVersion::Vm1_5_0SmallBootloaderMemory
         | VmVersion::Vm1_5_0IncreasedBootloaderMemory
         | VmVersion::VmGateway
-<<<<<<< HEAD
-        | VmVersion::VmInterop => crate::vm_latest::constants::MAX_TXS_IN_BATCH,
-=======
-        | VmVersion::VmEvmEmulator => crate::vm_latest::constants::MAX_TXS_IN_BATCH,
->>>>>>> a98b1c89
+        | VmVersion::VmEvmEmulator | VmVersion::VmInterop => crate::vm_latest::constants::MAX_TXS_IN_BATCH,
     }
 }
 
@@ -346,11 +329,7 @@
         VmVersion::Vm1_5_0SmallBootloaderMemory
         | VmVersion::Vm1_5_0IncreasedBootloaderMemory
         | VmVersion::VmGateway
-<<<<<<< HEAD
-        | VmVersion::VmInterop => crate::vm_latest::constants::BOOTLOADER_BATCH_TIP_OVERHEAD,
-=======
-        | VmVersion::VmEvmEmulator => crate::vm_latest::constants::BOOTLOADER_BATCH_TIP_OVERHEAD,
->>>>>>> a98b1c89
+        | VmVersion::VmEvmEmulator | VmVersion::VmInterop => crate::vm_latest::constants::BOOTLOADER_BATCH_TIP_OVERHEAD,
     }
 }
 
@@ -374,11 +353,7 @@
         VmVersion::Vm1_5_0SmallBootloaderMemory
         | VmVersion::Vm1_5_0IncreasedBootloaderMemory
         | VmVersion::VmGateway
-<<<<<<< HEAD
-        | VmVersion::VmInterop => {
-=======
-        | VmVersion::VmEvmEmulator => {
->>>>>>> a98b1c89
+        | VmVersion::VmEvmEmulator | VmVersion::VmInterop => {
             crate::vm_latest::constants::BOOTLOADER_BATCH_TIP_CIRCUIT_STATISTICS_OVERHEAD as usize
         }
     }
@@ -404,11 +379,7 @@
         VmVersion::Vm1_5_0SmallBootloaderMemory
         | VmVersion::Vm1_5_0IncreasedBootloaderMemory
         | VmVersion::VmGateway
-<<<<<<< HEAD
-        | VmVersion::VmInterop => {
-=======
-        | VmVersion::VmEvmEmulator => {
->>>>>>> a98b1c89
+        | VmVersion::VmEvmEmulator | VmVersion::VmInterop => {
             crate::vm_latest::constants::BOOTLOADER_BATCH_TIP_METRICS_SIZE_OVERHEAD as usize
         }
     }
@@ -435,11 +406,7 @@
         VmVersion::Vm1_5_0SmallBootloaderMemory
         | VmVersion::Vm1_5_0IncreasedBootloaderMemory
         | VmVersion::VmGateway
-<<<<<<< HEAD
-        | VmVersion::VmInterop => crate::vm_latest::constants::MAX_GAS_PER_PUBDATA_BYTE,
-=======
-        | VmVersion::VmEvmEmulator => crate::vm_latest::constants::MAX_GAS_PER_PUBDATA_BYTE,
->>>>>>> a98b1c89
+        | VmVersion::VmEvmEmulator | VmVersion::VmInterop => crate::vm_latest::constants::MAX_GAS_PER_PUBDATA_BYTE,
     }
 }
 
@@ -476,13 +443,8 @@
         VmVersion::VmGateway => crate::vm_latest::constants::get_used_bootloader_memory_bytes(
             crate::vm_latest::MultiVmSubversion::Gateway,
         ),
-<<<<<<< HEAD
-        VmVersion::VmInterop => crate::vm_latest::constants::get_used_bootloader_memory_bytes(
-            crate::vm_latest::MultiVmSubversion::Gateway,
-=======
-        VmVersion::VmEvmEmulator => crate::vm_latest::constants::get_used_bootloader_memory_bytes(
+        VmVersion::VmEvmEmulator | VmVersion::VmInterop => crate::vm_latest::constants::get_used_bootloader_memory_bytes(
             crate::vm_latest::MultiVmSubversion::EvmEmulator,
->>>>>>> a98b1c89
         ),
     }
 }
@@ -520,13 +482,8 @@
         VmVersion::VmGateway => crate::vm_latest::constants::get_used_bootloader_memory_bytes(
             crate::vm_latest::MultiVmSubversion::Gateway,
         ),
-<<<<<<< HEAD
-        VmVersion::VmInterop => crate::vm_latest::constants::get_used_bootloader_memory_bytes(
-            crate::vm_latest::MultiVmSubversion::Gateway, // kl todo maybe add Interop here?
-=======
-        VmVersion::VmEvmEmulator => crate::vm_latest::constants::get_used_bootloader_memory_bytes(
+        VmVersion::VmEvmEmulator | VmVersion::VmInterop  => crate::vm_latest::constants::get_used_bootloader_memory_bytes(
             crate::vm_latest::MultiVmSubversion::EvmEmulator,
->>>>>>> a98b1c89
         ),
     }
 }
@@ -552,11 +509,7 @@
         VmVersion::Vm1_5_0SmallBootloaderMemory
         | VmVersion::Vm1_5_0IncreasedBootloaderMemory
         | VmVersion::VmGateway
-<<<<<<< HEAD
-        | VmVersion::VmInterop => crate::vm_latest::constants::BATCH_GAS_LIMIT,
-=======
-        | VmVersion::VmEvmEmulator => crate::vm_latest::constants::BATCH_GAS_LIMIT,
->>>>>>> a98b1c89
+        | VmVersion::VmEvmEmulator | VmVersion::VmInterop  => crate::vm_latest::constants::BATCH_GAS_LIMIT,
     }
 }
 
@@ -583,11 +536,7 @@
         VmVersion::Vm1_5_0SmallBootloaderMemory
         | VmVersion::Vm1_5_0IncreasedBootloaderMemory
         | VmVersion::VmGateway
-<<<<<<< HEAD
-        | VmVersion::VmInterop => crate::vm_latest::constants::ETH_CALL_GAS_LIMIT,
-=======
-        | VmVersion::VmEvmEmulator => crate::vm_latest::constants::ETH_CALL_GAS_LIMIT,
->>>>>>> a98b1c89
+        | VmVersion::VmEvmEmulator | VmVersion::VmInterop  => crate::vm_latest::constants::ETH_CALL_GAS_LIMIT,
     }
 }
 
@@ -611,11 +560,7 @@
         VmVersion::Vm1_5_0SmallBootloaderMemory
         | VmVersion::Vm1_5_0IncreasedBootloaderMemory
         | VmVersion::VmGateway
-<<<<<<< HEAD
-        | VmVersion::VmInterop => crate::vm_latest::constants::MAX_BASE_LAYER_CIRCUITS,
-=======
-        | VmVersion::VmEvmEmulator => crate::vm_latest::constants::MAX_BASE_LAYER_CIRCUITS,
->>>>>>> a98b1c89
+        | VmVersion::VmEvmEmulator | VmVersion::VmInterop  => crate::vm_latest::constants::MAX_BASE_LAYER_CIRCUITS,
     }
 }
 
@@ -640,11 +585,7 @@
         version @ (VmVersion::Vm1_5_0SmallBootloaderMemory
         | VmVersion::Vm1_5_0IncreasedBootloaderMemory
         | VmVersion::VmGateway
-<<<<<<< HEAD
-        | VmVersion::VmInterop) => {
-=======
-        | VmVersion::VmEvmEmulator) => {
->>>>>>> a98b1c89
+        | VmVersion::VmEvmEmulator | VmVersion::VmInterop ) => {
             crate::vm_latest::constants::get_max_new_factory_deps(version.try_into().unwrap())
         }
     }
