--- conflicted
+++ resolved
@@ -44,20 +44,12 @@
         VmVersion::Vm1_4_1 => crate::vm_1_4_1::utils::fee::derive_base_fee_and_gas_per_pubdata(
             batch_fee_input.into_pubdata_independent(),
         ),
-<<<<<<< HEAD
-        VmVersion::Vm1_4_2 | VmVersion::Local => {
-            crate::vm_1_4_2::utils::fee::derive_base_fee_and_gas_per_pubdata(
-                batch_fee_input.into_pubdata_independent(),
-            )
-        }
-=======
         VmVersion::Vm1_4_2 => crate::vm_1_4_2::utils::fee::derive_base_fee_and_gas_per_pubdata(
             batch_fee_input.into_pubdata_independent(),
         ),
-        VmVersion::Vm1_5_0 => crate::vm_latest::utils::fee::derive_base_fee_and_gas_per_pubdata(
+        VmVersion::Vm1_5_0 | VmVersion::Local => crate::vm_latest::utils::fee::derive_base_fee_and_gas_per_pubdata(
             batch_fee_input.into_pubdata_independent(),
         ),
->>>>>>> daed58ce
     }
 }
 
@@ -80,14 +72,8 @@
             crate::vm_boojum_integration::utils::fee::get_batch_base_fee(l1_batch_env)
         }
         VmVersion::Vm1_4_1 => crate::vm_1_4_1::utils::fee::get_batch_base_fee(l1_batch_env),
-<<<<<<< HEAD
-        VmVersion::Vm1_4_2 | VmVersion::Local => {
-            crate::vm_1_4_2::utils::fee::get_batch_base_fee(l1_batch_env)
-        }
-=======
         VmVersion::Vm1_4_2 => crate::vm_1_4_2::utils::fee::get_batch_base_fee(l1_batch_env),
-        VmVersion::Vm1_5_0 => crate::vm_latest::utils::fee::get_batch_base_fee(l1_batch_env),
->>>>>>> daed58ce
+        VmVersion::Vm1_5_0 | VmVersion::Local => crate::vm_latest::utils::fee::get_batch_base_fee(l1_batch_env),
     }
 }
 
@@ -212,14 +198,8 @@
             )
         }
         VmVersion::Vm1_4_1 => crate::vm_1_4_1::utils::overhead::derive_overhead(encoded_len),
-<<<<<<< HEAD
-        VmVersion::Vm1_4_2 | VmVersion::Local => {
-            crate::vm_1_4_2::utils::overhead::derive_overhead(encoded_len)
-        }
-=======
         VmVersion::Vm1_4_2 => crate::vm_1_4_2::utils::overhead::derive_overhead(encoded_len),
-        VmVersion::Vm1_5_0 => crate::vm_latest::utils::overhead::derive_overhead(encoded_len),
->>>>>>> daed58ce
+        VmVersion::Vm1_5_0 | VmVersion::Local => crate::vm_latest::utils::overhead::derive_overhead(encoded_len),
     }
 }
 
@@ -242,14 +222,8 @@
             crate::vm_boojum_integration::constants::BOOTLOADER_TX_ENCODING_SPACE
         }
         VmVersion::Vm1_4_1 => crate::vm_1_4_1::constants::BOOTLOADER_TX_ENCODING_SPACE,
-<<<<<<< HEAD
-        VmVersion::Vm1_4_2 | VmVersion::Local => {
-            crate::vm_1_4_2::constants::BOOTLOADER_TX_ENCODING_SPACE
-        }
-=======
         VmVersion::Vm1_4_2 => crate::vm_1_4_2::constants::BOOTLOADER_TX_ENCODING_SPACE,
-        VmVersion::Vm1_5_0 => crate::vm_latest::constants::BOOTLOADER_TX_ENCODING_SPACE,
->>>>>>> daed58ce
+        VmVersion::Vm1_5_0 | VmVersion::Local => crate::vm_latest::constants::BOOTLOADER_TX_ENCODING_SPACE,
     }
 }
 
@@ -268,12 +242,8 @@
         }
         VmVersion::VmBoojumIntegration => crate::vm_boojum_integration::constants::MAX_TXS_IN_BLOCK,
         VmVersion::Vm1_4_1 => crate::vm_1_4_1::constants::MAX_TXS_IN_BATCH,
-<<<<<<< HEAD
-        VmVersion::Vm1_4_2 | VmVersion::Local => crate::vm_1_4_2::constants::MAX_TXS_IN_BATCH,
-=======
         VmVersion::Vm1_4_2 => crate::vm_1_4_2::constants::MAX_TXS_IN_BATCH,
-        VmVersion::Vm1_5_0 => crate::vm_latest::constants::MAX_TXS_IN_BATCH,
->>>>>>> daed58ce
+        VmVersion::Vm1_5_0 | VmVersion::Local => crate::vm_latest::constants::MAX_TXS_IN_BATCH,
     }
 }
 
@@ -293,14 +263,8 @@
             crate::vm_boojum_integration::constants::BOOTLOADER_BATCH_TIP_OVERHEAD
         }
         VmVersion::Vm1_4_1 => crate::vm_1_4_1::constants::BOOTLOADER_BATCH_TIP_OVERHEAD,
-<<<<<<< HEAD
-        VmVersion::Vm1_4_2 | VmVersion::Local => {
-            crate::vm_1_4_2::constants::BOOTLOADER_BATCH_TIP_OVERHEAD
-        }
-=======
         VmVersion::Vm1_4_2 => crate::vm_1_4_2::constants::BOOTLOADER_BATCH_TIP_OVERHEAD,
-        VmVersion::Vm1_5_0 => crate::vm_latest::constants::BOOTLOADER_BATCH_TIP_OVERHEAD,
->>>>>>> daed58ce
+        VmVersion::Vm1_5_0 | VmVersion::Local=> crate::vm_latest::constants::BOOTLOADER_BATCH_TIP_OVERHEAD,
     }
 }
 
@@ -321,13 +285,8 @@
         VmVersion::Vm1_4_2 => {
             crate::vm_1_4_2::constants::BOOTLOADER_BATCH_TIP_CIRCUIT_STATISTICS_OVERHEAD as usize
         }
-<<<<<<< HEAD
-        VmVersion::Local => {
-            crate::vm_1_4_2::constants::BOOTLOADER_BATCH_TIP_CIRCUIT_STATISTICS_OVERHEAD as usize
-=======
-        VmVersion::Vm1_5_0 => {
+        VmVersion::Vm1_5_0 | VmVersion::Local => {
             crate::vm_latest::constants::BOOTLOADER_BATCH_TIP_CIRCUIT_STATISTICS_OVERHEAD as usize
->>>>>>> daed58ce
         }
     }
 }
@@ -349,13 +308,8 @@
         VmVersion::Vm1_4_2 => {
             crate::vm_1_4_2::constants::BOOTLOADER_BATCH_TIP_METRICS_SIZE_OVERHEAD as usize
         }
-<<<<<<< HEAD
-        VmVersion::Local => {
-            crate::vm_1_4_2::constants::BOOTLOADER_BATCH_TIP_METRICS_SIZE_OVERHEAD as usize
-=======
-        VmVersion::Vm1_5_0 => {
+        VmVersion::Vm1_5_0 | VmVersion::Local => {
             crate::vm_latest::constants::BOOTLOADER_BATCH_TIP_METRICS_SIZE_OVERHEAD as usize
->>>>>>> daed58ce
         }
     }
 }
@@ -377,14 +331,8 @@
             crate::vm_boojum_integration::constants::MAX_GAS_PER_PUBDATA_BYTE
         }
         VmVersion::Vm1_4_1 => crate::vm_1_4_1::constants::MAX_GAS_PER_PUBDATA_BYTE,
-<<<<<<< HEAD
-        VmVersion::Vm1_4_2 | VmVersion::Local => {
-            crate::vm_1_4_2::constants::MAX_GAS_PER_PUBDATA_BYTE
-        }
-=======
         VmVersion::Vm1_4_2 => crate::vm_1_4_2::constants::MAX_GAS_PER_PUBDATA_BYTE,
-        VmVersion::Vm1_5_0 => crate::vm_latest::constants::MAX_GAS_PER_PUBDATA_BYTE,
->>>>>>> daed58ce
+        VmVersion::Vm1_5_0 | VmVersion::Local => crate::vm_latest::constants::MAX_GAS_PER_PUBDATA_BYTE,
     }
 }
 
@@ -407,14 +355,8 @@
             crate::vm_boojum_integration::constants::USED_BOOTLOADER_MEMORY_BYTES
         }
         VmVersion::Vm1_4_1 => crate::vm_1_4_1::constants::USED_BOOTLOADER_MEMORY_BYTES,
-<<<<<<< HEAD
-        VmVersion::Vm1_4_2 | VmVersion::Local => {
-            crate::vm_1_4_2::constants::USED_BOOTLOADER_MEMORY_BYTES
-        }
-=======
         VmVersion::Vm1_4_2 => crate::vm_1_4_2::constants::USED_BOOTLOADER_MEMORY_BYTES,
-        VmVersion::Vm1_5_0 => crate::vm_latest::constants::USED_BOOTLOADER_MEMORY_BYTES,
->>>>>>> daed58ce
+        VmVersion::Vm1_5_0 | VmVersion::Local => crate::vm_latest::constants::USED_BOOTLOADER_MEMORY_BYTES,
     }
 }
 
@@ -437,14 +379,8 @@
             crate::vm_boojum_integration::constants::USED_BOOTLOADER_MEMORY_WORDS
         }
         VmVersion::Vm1_4_1 => crate::vm_1_4_1::constants::USED_BOOTLOADER_MEMORY_WORDS,
-<<<<<<< HEAD
-        VmVersion::Vm1_4_2 | VmVersion::Local => {
-            crate::vm_1_4_2::constants::USED_BOOTLOADER_MEMORY_WORDS
-        }
-=======
         VmVersion::Vm1_4_2 => crate::vm_1_4_2::constants::USED_BOOTLOADER_MEMORY_WORDS,
-        VmVersion::Vm1_5_0 => crate::vm_latest::constants::USED_BOOTLOADER_MEMORY_WORDS,
->>>>>>> daed58ce
+        VmVersion::Vm1_5_0 | VmVersion::Local => crate::vm_latest::constants::USED_BOOTLOADER_MEMORY_WORDS,
     }
 }
 
@@ -466,11 +402,7 @@
         }
         VmVersion::Vm1_4_1 => crate::vm_1_4_1::constants::BLOCK_GAS_LIMIT as u64,
         VmVersion::Vm1_4_2 => crate::vm_1_4_2::constants::BLOCK_GAS_LIMIT as u64,
-<<<<<<< HEAD
-        VmVersion::Local => crate::vm_1_4_2::constants::BLOCK_GAS_LIMIT as u64,
-=======
-        VmVersion::Vm1_5_0 => crate::vm_latest::constants::BATCH_GAS_LIMIT,
->>>>>>> daed58ce
+        VmVersion::Vm1_5_0 | VmVersion::Local => crate::vm_latest::constants::BATCH_GAS_LIMIT,
     }
 }
 
