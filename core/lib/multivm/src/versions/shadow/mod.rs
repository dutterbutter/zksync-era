--- conflicted
+++ resolved
@@ -18,11 +18,8 @@
     versions::testonly::{
         default_l1_batch, default_system_env, make_address_rich, ContractToDeploy,
     },
-<<<<<<< HEAD
-=======
     vm_fast,
     vm_fast::FastValidationTracer,
->>>>>>> a8489270
     vm_latest,
     vm_latest::HistoryEnabled,
 };
@@ -245,36 +242,6 @@
     harness.execute_on_vm(&mut vm);
 }
 
-<<<<<<< HEAD
-// #[test]
-// fn shadow_vm_basics() {
-//     let (vm, harness) = sanity_check_vm::<ShadowedFastVm>();
-//     let mut dump = vm.dump_state();
-//     Harness::assert_dump(&mut dump);
-//
-//     // Test standard playback functionality.
-//     let replayed_dump = dump.clone().play_back::<ShadowedFastVm<_>>().dump_state();
-//     pretty_assertions::assert_eq!(replayed_dump, dump);
-//
-//     // Check that the VM executes identically when reading from the original storage and one restored from the dump.
-//     let mut storage = InMemoryStorage::with_system_contracts(hash_bytecode);
-//     harness.setup_storage(&mut storage);
-//     let storage = StorageView::new(storage).to_rc_ptr();
-//
-//     let vm = dump
-//         .clone()
-//         .play_back_custom(|l1_batch_env, system_env, dump_storage| {
-//             ShadowVm::<_, ReferenceVm, ReferenceVm<_>>::with_custom_shadow(
-//                 l1_batch_env,
-//                 system_env,
-//                 storage,
-//                 dump_storage,
-//             )
-//         });
-//     let new_dump = vm.dump_state();
-//     pretty_assertions::assert_eq!(new_dump, dump);
-// }
-=======
 #[test]
 fn shadow_vm_basics() {
     let (vm, harness) = sanity_check_vm::<ShadowedFastVm>();
@@ -302,5 +269,4 @@
         });
     let new_dump = vm.dump_state();
     pretty_assertions::assert_eq!(new_dump, dump);
-}
->>>>>>> a8489270
+}