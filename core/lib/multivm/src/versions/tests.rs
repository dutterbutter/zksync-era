--- conflicted
+++ resolved
@@ -29,11 +29,7 @@
 };
 
 type ReferenceVm<S = InMemoryStorage> = vm_latest::Vm<StorageView<S>, HistoryEnabled>;
-<<<<<<< HEAD
 // type ShadowedFastVm<S = InMemoryStorage> = crate::vm_instance::ShadowedFastVm<S>;
-=======
-type ShadowedFastVm<S = InMemoryStorage> = crate::vm_instance::ShadowedFastVm<S>;
->>>>>>> eed8198f
 
 fn hash_block(block_env: L2BlockEnv, tx_hashes: &[H256]) -> H256 {
     let mut hasher = L2BlockHasher::new(
@@ -250,7 +246,6 @@
     harness.execute_on_vm(&mut vm);
 }
 
-<<<<<<< HEAD
 // #[test]
 // fn shadow_vm_basics() {
 //     let (vm, harness) = sanity_check_vm::<ShadowedFastVm>();
@@ -260,6 +255,11 @@
 //     // Test standard playback functionality.
 //     let replayed_dump = dump.clone().play_back::<ShadowedFastVm<_>>().dump_state();
 //     pretty_assertions::assert_eq!(replayed_dump, dump);
+//
+//     // Check that the VM executes identically when reading from the original storage and one restored from the dump.
+//     let mut storage = InMemoryStorage::with_system_contracts(hash_bytecode);
+//     harness.setup_storage(&mut storage);
+//     let storage = StorageView::new(storage).to_rc_ptr();
 //
 //     let vm = dump
 //         .clone()
@@ -273,34 +273,4 @@
 //         });
 //     let new_dump = vm.dump_state();
 //     pretty_assertions::assert_eq!(new_dump, dump);
-// }
-=======
-#[test]
-fn shadow_vm_basics() {
-    let (vm, harness) = sanity_check_vm::<ShadowedFastVm>();
-    let mut dump = vm.dump_state();
-    Harness::assert_dump(&mut dump);
-
-    // Test standard playback functionality.
-    let replayed_dump = dump.clone().play_back::<ShadowedFastVm<_>>().dump_state();
-    pretty_assertions::assert_eq!(replayed_dump, dump);
-
-    // Check that the VM executes identically when reading from the original storage and one restored from the dump.
-    let mut storage = InMemoryStorage::with_system_contracts(hash_bytecode);
-    harness.setup_storage(&mut storage);
-    let storage = StorageView::new(storage).to_rc_ptr();
-
-    let vm = dump
-        .clone()
-        .play_back_custom(|l1_batch_env, system_env, dump_storage| {
-            ShadowVm::<_, ReferenceVm, ReferenceVm<_>>::with_custom_shadow(
-                l1_batch_env,
-                system_env,
-                storage,
-                dump_storage,
-            )
-        });
-    let new_dump = vm.dump_state();
-    pretty_assertions::assert_eq!(new_dump, dump);
-}
->>>>>>> eed8198f
+// }