use circuit_sequencer_api_1_5_0::{BLOB_CHUNK_SIZE, ELEMENTS_PER_4844_BLOCK};
use zk_evm_1_5_0::aux_structures::MemoryPage;
pub use zk_evm_1_5_0::zkevm_opcode_defs::system_params::{
    ERGS_PER_CIRCUIT, INITIAL_STORAGE_WRITE_PUBDATA_BYTES,
};

use super::vm::MultiVmSubversion;
use crate::vm_latest::old_vm::utils::heap_page_from_base;

/// The amount of ergs to be reserved at the end of the batch to ensure that it has enough ergs to verify compression, etc.
pub(crate) const BOOTLOADER_BATCH_TIP_OVERHEAD: u32 = 400_000_000;

pub(crate) const BOOTLOADER_BATCH_TIP_CIRCUIT_STATISTICS_OVERHEAD: u32 = 12_000;
pub(crate) const BOOTLOADER_BATCH_TIP_METRICS_SIZE_OVERHEAD: u32 = 2000;

/// In the version `1.5.0` the maximal number of circuits per batch has been increased from `24100` to `34100`.
pub(crate) const MAX_BASE_LAYER_CIRCUITS: usize = 34100;

/// The size of the bootloader memory in bytes which is used by the protocol.
/// While the maximal possible size is a lot higher, we restrict ourselves to a certain limit to reduce
/// the requirements on RAM.
/// In this version of the VM the used bootloader memory bytes has increased from `30_000_000` to `59_000_000`,
/// and then to `63_800_000` in a subsequent upgrade.
pub(crate) const fn get_used_bootloader_memory_bytes(subversion: MultiVmSubversion) -> usize {
    match subversion {
        MultiVmSubversion::SmallBootloaderMemory => 59_000_000,
        MultiVmSubversion::IncreasedBootloaderMemory => 63_800_000,
        MultiVmSubversion::Gateway => 63_800_000,
    }
}

pub(crate) const fn get_used_bootloader_memory_words(subversion: MultiVmSubversion) -> usize {
    get_used_bootloader_memory_bytes(subversion) / 32
}

/// We want `MAX_GAS_PER_PUBDATA_BYTE` multiplied by the u32::MAX (i.e. the maximal possible value of the pubdata counter)
/// to be a safe integer with a good enough margin.
/// Note, that in the version `1.5.0` we've only increased the max gas per pubdata byte to 50k for backward compatibility with the
/// old SDK, where the default signed value is 50k.
pub(crate) const MAX_GAS_PER_PUBDATA_BYTE: u64 = 50_000;

// The maximal number of transactions in a single batch.
// In this version of the VM the limit has been increased from `1024` to to `10000`.
pub(crate) const MAX_TXS_IN_BATCH: usize = 10000;

/// Max cycles for a single transaction.
pub const MAX_CYCLES_FOR_TX: u32 = u32::MAX;

/// The first 32 slots are reserved for debugging purposes
pub(crate) const DEBUG_SLOTS_OFFSET: usize = 8;
pub(crate) const DEBUG_FIRST_SLOTS: usize = 32;

/// The next 33 slots are reserved for dealing with the paymaster context (1 slot for storing length + 32 slots for storing the actual context).
pub(crate) const PAYMASTER_CONTEXT_SLOTS: usize = 32 + 1;
/// The next PAYMASTER_CONTEXT_SLOTS + 7 slots free slots are needed before each tx, so that the
/// postOp operation could be encoded correctly.
pub(crate) const MAX_POSTOP_SLOTS: usize = PAYMASTER_CONTEXT_SLOTS + 7;

/// Slots used to store the current L2 transaction's hash and the hash recommended
/// to be used for signing the transaction's content.
const CURRENT_L2_TX_HASHES_SLOTS: usize = 2;

pub(crate) const fn get_max_new_factory_deps(subversion: MultiVMSubversion) -> usize {
    match subversion {
        MultiVMSubversion::SmallBootloaderMemory | MultiVMSubversion::IncreasedBootloaderMemory => {
            32
        }
        // With gateway upgrade we increased max number of factory dependencies
        MultiVMSubversion::Gateway => 64,
    }
}

/// Slots used to store the calldata for the KnownCodesStorage to mark new factory
/// dependencies as known ones. Besides the slots for the new factory dependencies themselves
/// another 4 slots are needed for: selector, marker of whether the user should pay for the pubdata,
/// the offset for the encoding of the array as well as the length of the array.
pub(crate) const fn get_new_factory_deps_reserved_slots(subversion: MultiVMSubversion) -> usize {
    get_max_new_factory_deps(subversion) + 4
}

/// The operator can provide for each transaction the proposed minimal refund
pub(crate) const OPERATOR_REFUNDS_SLOTS: usize = MAX_TXS_IN_BATCH;

pub(crate) const fn get_operator_refunds_offset(subversion: MultiVMSubversion) -> usize {
    DEBUG_SLOTS_OFFSET
        + DEBUG_FIRST_SLOTS
        + PAYMASTER_CONTEXT_SLOTS
        + CURRENT_L2_TX_HASHES_SLOTS
        + get_new_factory_deps_reserved_slots(subversion)
}

pub(crate) const fn get_tx_overhead_offset(subversion: MultiVMSubversion) -> usize {
    get_operator_refunds_offset(subversion) + OPERATOR_REFUNDS_SLOTS
}

pub(crate) const TX_OVERHEAD_SLOTS: usize = MAX_TXS_IN_BATCH;

pub(crate) const fn get_tx_trusted_gas_limit_offset(subversion: MultiVMSubversion) -> usize {
    get_tx_overhead_offset(subversion) + TX_OVERHEAD_SLOTS
}

pub(crate) const TX_TRUSTED_GAS_LIMIT_SLOTS: usize = MAX_TXS_IN_BATCH;

pub(crate) const fn get_tx_operator_l2_block_info_offset(subversion: MultiVMSubversion) -> usize {
    get_tx_trusted_gas_limit_offset(subversion) + TX_TRUSTED_GAS_LIMIT_SLOTS
}

pub(crate) const TX_OPERATOR_SLOTS_PER_L2_BLOCK_INFO: usize = 4;
pub(crate) const TX_OPERATOR_L2_BLOCK_INFO_SLOTS: usize =
    (MAX_TXS_IN_BATCH + 1) * TX_OPERATOR_SLOTS_PER_L2_BLOCK_INFO;

pub(crate) const fn get_compressed_bytecodes_offset(subversion: MultiVMSubversion) -> usize {
    get_tx_operator_l2_block_info_offset(subversion) + TX_OPERATOR_L2_BLOCK_INFO_SLOTS
}

pub(crate) const COMPRESSED_BYTECODES_SLOTS: usize = 196608;

pub(crate) const fn get_priority_txs_l1_data_offset(subversion: MultiVMSubversion) -> usize {
    get_compressed_bytecodes_offset(subversion) + COMPRESSED_BYTECODES_SLOTS
}

pub(crate) const PRIORITY_TXS_L1_DATA_SLOTS: usize = 2;

pub(crate) const fn get_operator_provided_l1_messenger_pubdata_offset(
    subversion: MultiVMSubversion,
) -> usize {
    get_priority_txs_l1_data_offset(subversion) + PRIORITY_TXS_L1_DATA_SLOTS
}

/// One of "worst case" scenarios for the number of state diffs in a batch is when 780kb of pubdata is spent
/// on repeated writes, that are all zeroed out. In this case, the number of diffs is `780kb / 5 = 156k`. This means that they will have
/// accommodate 42432000 bytes of calldata for the uncompressed state diffs. Adding 780kb on top leaves us with
/// roughly 43212000 bytes needed for calldata.
/// 1350375 slots are needed to accommodate this amount of data. We round up to 1360000 slots just in case.
///
/// In theory though much more calldata could be used (if for instance 1 byte is used for enum index). It is the responsibility of the
/// operator to ensure that it can form the correct calldata for the L1Messenger.
pub(crate) const OPERATOR_PROVIDED_L1_MESSENGER_PUBDATA_SLOTS: usize = 1360000;

pub(crate) const fn get_bootloader_tx_description_offset(subversion: MultiVMSubversion) -> usize {
    get_operator_provided_l1_messenger_pubdata_offset(subversion)
        + OPERATOR_PROVIDED_L1_MESSENGER_PUBDATA_SLOTS
}

/// The size of the bootloader memory dedicated to the encodings of transactions
<<<<<<< HEAD
pub(crate) const fn get_bootloader_tx_encoding_space(subversion: MultiVMSubversion) -> u32 {
    (get_used_bootloader_memory_words(subversion)
        - get_tx_description_offset(subversion)
        - MAX_TXS_IN_BATCH) as u32
=======
pub(crate) const fn get_bootloader_tx_encoding_space(subversion: MultiVmSubversion) -> u32 {
    (get_used_bootloader_memory_words(subversion) - TX_DESCRIPTION_OFFSET - MAX_TXS_IN_BATCH) as u32
>>>>>>> 5d6cd325
}

// Size of the bootloader tx description in words
pub(crate) const BOOTLOADER_TX_DESCRIPTION_SIZE: usize = 2;

/// The actual descriptions of transactions should start after the minor descriptions and a MAX_POSTOP_SLOTS
/// free slots to allow postOp encoding.
pub(crate) const fn get_tx_description_offset(subversion: MultiVMSubversion) -> usize {
    get_bootloader_tx_description_offset(subversion)
        + BOOTLOADER_TX_DESCRIPTION_SIZE * MAX_TXS_IN_BATCH
        + MAX_POSTOP_SLOTS
}

pub(crate) const TX_GAS_LIMIT_OFFSET: usize = 4;

const INITIAL_BASE_PAGE: u32 = 8;
pub const BOOTLOADER_HEAP_PAGE: u32 = heap_page_from_base(MemoryPage(INITIAL_BASE_PAGE)).0;

/// VM Hooks are used for communication between bootloader and tracers.
/// The 'type' / 'opcode' is put into VM_HOOK_POSITION slot,
/// and VM_HOOKS_PARAMS_COUNT parameters (each 32 bytes) are put in the slots before.
/// So the layout looks like this:
/// `[param 0][param 1][param 2][vmhook opcode]`
pub const VM_HOOK_PARAMS_COUNT: u32 = 3;
pub(crate) const fn get_vm_hook_position(subversion: MultiVmSubversion) -> u32 {
    get_result_success_first_slot(subversion) - 1
}
pub(crate) const fn get_vm_hook_params_start_position(subversion: MultiVmSubversion) -> u32 {
    get_vm_hook_position(subversion) - VM_HOOK_PARAMS_COUNT
}

/// Method that provides the start position of the vm hook in the memory for the latest version of v1.5.0.
/// This method is used only in `test_infra` in the bootloader tests and that's why it should be exposed.
pub const fn get_vm_hook_start_position_latest() -> u32 {
    get_vm_hook_params_start_position(MultiVmSubversion::IncreasedBootloaderMemory)
}

/// Arbitrary space in memory closer to the end of the page
pub(crate) const fn get_result_success_first_slot(subversion: MultiVmSubversion) -> u32 {
    ((get_used_bootloader_memory_bytes(subversion) as u32) - (MAX_TXS_IN_BATCH as u32) * 32) / 32
}

/// How many gas bootloader is allowed to spend within one block.
/// Note that this value doesn't correspond to the gas limit of any particular transaction
/// (except for the fact that, of course, gas limit for each transaction should be <= `BLOCK_GAS_LIMIT`).

pub const BATCH_COMPUTATIONAL_GAS_LIMIT: u32 =
    zk_evm_1_5_0::zkevm_opcode_defs::system_params::VM_INITIAL_FRAME_ERGS;

/// The maximal number of gas that is supposed to be spent in a batch. This value is displayed in the system context as well
/// as the API for each batch.
/// Using any number that fits into `i64` is fine with regard to any popular eth node implementation, but we also desire to use
/// values that fit into safe JS numbers just in case for compatibility.
pub const BATCH_GAS_LIMIT: u64 = 1 << 50;

/// How many gas is allowed to spend on a single transaction in eth_call method
pub const ETH_CALL_GAS_LIMIT: u64 = BATCH_GAS_LIMIT;

/// ID of the transaction from L1
pub const L1_TX_TYPE: u8 = 255;

/// The maximal gas limit that gets passed as compute for an L2 transaction. This is also the maximal limit allowed
/// for L1->L2 transactions.
///
/// It is equal to the `MAX_GAS_PER_TRANSACTION` in the bootloader.
/// For L2 transaction we need to limit the amount of gas that can be spent on compute while the rest can only be spent on pubdata.
/// For L1->L2 transactions We need to limit the number of gas that can be passed into the L1->L2 transaction due to the fact
/// that unlike L2 transactions they can not be rejected by the operator and must be executed. In turn,
/// this means that if a transaction spends more than `MAX_GAS_PER_TRANSACTION`, it use up all the limited resources of a batch.
pub(crate) const TX_MAX_COMPUTE_GAS_LIMIT: usize = 80_000_000;

/// The amount of gas to be charged for occupying a single slot of a transaction.
/// It is roughly equal to `80kk/MAX_TRANSACTIONS_PER_BATCH`, i.e. how many gas would an L1->L2 transaction
/// need to pay to compensate for the batch being closed.
/// While the derived formula is used for the worst case for L1->L2 transaction, it suits L2 transactions as well
/// and serves to compensate the operator for the fact that they need to process the transaction. In case batches start
/// getting often sealed due to the slot limit being reached, the L2 fair gas price will be increased.
pub(crate) const TX_SLOT_OVERHEAD_GAS: u32 = 10_000;

/// The amount of gas to be charged for occupying a single byte of the bootloader's memory.
/// It is roughly equal to `80kk/BOOTLOADER_MEMORY_FOR_TXS`, i.e. how many gas would an L1->L2 transaction
/// need to pay to compensate for the batch being closed.
/// While the derived formula is used for the worst case for L1->L2 transaction, it suits L2 transactions as well
/// and serves to compensate the operator for the fact that they need to fill up the bootloader memory. In case batches start
/// getting often sealed due to the memory limit being reached, the L2 fair gas price will be increased.
pub(crate) const TX_MEMORY_OVERHEAD_GAS: u32 = 10;

pub(crate) const ZK_SYNC_BYTES_PER_BLOB: usize = BLOB_CHUNK_SIZE * ELEMENTS_PER_4844_BLOCK;
pub const MAX_BLOBS_PER_BATCH: usize = 6;
pub const MAX_VM_PUBDATA_PER_BATCH: usize = MAX_BLOBS_PER_BATCH * ZK_SYNC_BYTES_PER_BLOB;<|MERGE_RESOLUTION|>--- conflicted
+++ resolved
@@ -4,8 +4,7 @@
     ERGS_PER_CIRCUIT, INITIAL_STORAGE_WRITE_PUBDATA_BYTES,
 };
 
-use super::vm::MultiVmSubversion;
-use crate::vm_latest::old_vm::utils::heap_page_from_base;
+use crate::vm_latest::{old_vm::utils::heap_page_from_base, MultiVmSubversion};
 
 /// The amount of ergs to be reserved at the end of the batch to ensure that it has enough ergs to verify compression, etc.
 pub(crate) const BOOTLOADER_BATCH_TIP_OVERHEAD: u32 = 400_000_000;
@@ -60,13 +59,13 @@
 /// to be used for signing the transaction's content.
 const CURRENT_L2_TX_HASHES_SLOTS: usize = 2;
 
-pub(crate) const fn get_max_new_factory_deps(subversion: MultiVMSubversion) -> usize {
+pub(crate) const fn get_max_new_factory_deps(subversion: MultiVmSubversion) -> usize {
     match subversion {
-        MultiVMSubversion::SmallBootloaderMemory | MultiVMSubversion::IncreasedBootloaderMemory => {
+        MultiVmSubversion::SmallBootloaderMemory | MultiVmSubversion::IncreasedBootloaderMemory => {
             32
         }
         // With gateway upgrade we increased max number of factory dependencies
-        MultiVMSubversion::Gateway => 64,
+        MultiVmSubversion::Gateway => 64,
     }
 }
 
@@ -74,14 +73,14 @@
 /// dependencies as known ones. Besides the slots for the new factory dependencies themselves
 /// another 4 slots are needed for: selector, marker of whether the user should pay for the pubdata,
 /// the offset for the encoding of the array as well as the length of the array.
-pub(crate) const fn get_new_factory_deps_reserved_slots(subversion: MultiVMSubversion) -> usize {
+pub(crate) const fn get_new_factory_deps_reserved_slots(subversion: MultiVmSubversion) -> usize {
     get_max_new_factory_deps(subversion) + 4
 }
 
 /// The operator can provide for each transaction the proposed minimal refund
 pub(crate) const OPERATOR_REFUNDS_SLOTS: usize = MAX_TXS_IN_BATCH;
 
-pub(crate) const fn get_operator_refunds_offset(subversion: MultiVMSubversion) -> usize {
+pub(crate) const fn get_operator_refunds_offset(subversion: MultiVmSubversion) -> usize {
     DEBUG_SLOTS_OFFSET
         + DEBUG_FIRST_SLOTS
         + PAYMASTER_CONTEXT_SLOTS
@@ -89,19 +88,19 @@
         + get_new_factory_deps_reserved_slots(subversion)
 }
 
-pub(crate) const fn get_tx_overhead_offset(subversion: MultiVMSubversion) -> usize {
+pub(crate) const fn get_tx_overhead_offset(subversion: MultiVmSubversion) -> usize {
     get_operator_refunds_offset(subversion) + OPERATOR_REFUNDS_SLOTS
 }
 
 pub(crate) const TX_OVERHEAD_SLOTS: usize = MAX_TXS_IN_BATCH;
 
-pub(crate) const fn get_tx_trusted_gas_limit_offset(subversion: MultiVMSubversion) -> usize {
+pub(crate) const fn get_tx_trusted_gas_limit_offset(subversion: MultiVmSubversion) -> usize {
     get_tx_overhead_offset(subversion) + TX_OVERHEAD_SLOTS
 }
 
 pub(crate) const TX_TRUSTED_GAS_LIMIT_SLOTS: usize = MAX_TXS_IN_BATCH;
 
-pub(crate) const fn get_tx_operator_l2_block_info_offset(subversion: MultiVMSubversion) -> usize {
+pub(crate) const fn get_tx_operator_l2_block_info_offset(subversion: MultiVmSubversion) -> usize {
     get_tx_trusted_gas_limit_offset(subversion) + TX_TRUSTED_GAS_LIMIT_SLOTS
 }
 
@@ -109,20 +108,20 @@
 pub(crate) const TX_OPERATOR_L2_BLOCK_INFO_SLOTS: usize =
     (MAX_TXS_IN_BATCH + 1) * TX_OPERATOR_SLOTS_PER_L2_BLOCK_INFO;
 
-pub(crate) const fn get_compressed_bytecodes_offset(subversion: MultiVMSubversion) -> usize {
+pub(crate) const fn get_compressed_bytecodes_offset(subversion: MultiVmSubversion) -> usize {
     get_tx_operator_l2_block_info_offset(subversion) + TX_OPERATOR_L2_BLOCK_INFO_SLOTS
 }
 
 pub(crate) const COMPRESSED_BYTECODES_SLOTS: usize = 196608;
 
-pub(crate) const fn get_priority_txs_l1_data_offset(subversion: MultiVMSubversion) -> usize {
+pub(crate) const fn get_priority_txs_l1_data_offset(subversion: MultiVmSubversion) -> usize {
     get_compressed_bytecodes_offset(subversion) + COMPRESSED_BYTECODES_SLOTS
 }
 
 pub(crate) const PRIORITY_TXS_L1_DATA_SLOTS: usize = 2;
 
 pub(crate) const fn get_operator_provided_l1_messenger_pubdata_offset(
-    subversion: MultiVMSubversion,
+    subversion: MultiVmSubversion,
 ) -> usize {
     get_priority_txs_l1_data_offset(subversion) + PRIORITY_TXS_L1_DATA_SLOTS
 }
@@ -137,21 +136,16 @@
 /// operator to ensure that it can form the correct calldata for the L1Messenger.
 pub(crate) const OPERATOR_PROVIDED_L1_MESSENGER_PUBDATA_SLOTS: usize = 1360000;
 
-pub(crate) const fn get_bootloader_tx_description_offset(subversion: MultiVMSubversion) -> usize {
+pub(crate) const fn get_bootloader_tx_description_offset(subversion: MultiVmSubversion) -> usize {
     get_operator_provided_l1_messenger_pubdata_offset(subversion)
         + OPERATOR_PROVIDED_L1_MESSENGER_PUBDATA_SLOTS
 }
 
 /// The size of the bootloader memory dedicated to the encodings of transactions
-<<<<<<< HEAD
-pub(crate) const fn get_bootloader_tx_encoding_space(subversion: MultiVMSubversion) -> u32 {
+pub(crate) const fn get_bootloader_tx_encoding_space(subversion: MultiVmSubversion) -> u32 {
     (get_used_bootloader_memory_words(subversion)
         - get_tx_description_offset(subversion)
         - MAX_TXS_IN_BATCH) as u32
-=======
-pub(crate) const fn get_bootloader_tx_encoding_space(subversion: MultiVmSubversion) -> u32 {
-    (get_used_bootloader_memory_words(subversion) - TX_DESCRIPTION_OFFSET - MAX_TXS_IN_BATCH) as u32
->>>>>>> 5d6cd325
 }
 
 // Size of the bootloader tx description in words
@@ -159,7 +153,7 @@
 
 /// The actual descriptions of transactions should start after the minor descriptions and a MAX_POSTOP_SLOTS
 /// free slots to allow postOp encoding.
-pub(crate) const fn get_tx_description_offset(subversion: MultiVMSubversion) -> usize {
+pub(crate) const fn get_tx_description_offset(subversion: MultiVmSubversion) -> usize {
     get_bootloader_tx_description_offset(subversion)
         + BOOTLOADER_TX_DESCRIPTION_SIZE * MAX_TXS_IN_BATCH
         + MAX_POSTOP_SLOTS
