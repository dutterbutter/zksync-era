use std::{
    collections::{HashMap, HashSet},
    rc::Rc,
    sync::Arc,
};

use once_cell::sync::OnceCell;
use zk_evm_1_5_0::{
    aux_structures::{MemoryPage, Timestamp},
    vm_state::VmLocalState,
    zkevm_opcode_defs::{ContractCodeSha256Format, VersionedHashLen32},
};
<<<<<<< HEAD
use zksync_types::{writes::StateDiffRecord, StorageKey, StorageValue, Transaction, H256, U256};
use zksync_utils::{bytecode::hash_bytecode, bytes_to_be_words, h256_to_u256};
use zksync_vm_interface::pubdata::{PubdataBuilder, PubdataInput};
=======
use zksync_types::{
    bytecode::BytecodeHash, l2::L2Tx, vm::VmVersion, writes::StateDiffRecord, StorageKey,
    StorageValue, Transaction, H256, U256,
};
use zksync_vm_interface::{Call, InspectExecutionMode, VmInterface};
>>>>>>> a8489270

use super::{HistoryEnabled, ToTracerPointer, Vm};
use crate::{
    interface::{
        pubdata::{PubdataBuilder, PubdataInput},
        storage::{InMemoryStorage, ReadStorage, StorageView, WriteStorage},
        tracer::ViolatedValidationRule,
        CurrentExecutionState, L2BlockEnv, VmExecutionMode, VmExecutionResultAndLogs,
    },
    tracers::{CallTracer, StorageInvocations, ValidationTracer},
    utils::bytecode::bytes_to_be_words,
    versions::testonly::{
        filter_out_base_system_contracts, validation_params, TestedVm, TestedVmForValidation,
        TestedVmWithCallTracer, TestedVmWithStorageLimit,
    },
    vm_latest::{
        constants::BOOTLOADER_HEAP_PAGE,
        old_vm::{event_sink::InMemoryEventSink, history_recorder::HistoryRecorder},
        tracers::PubdataTracer,
        types::TransactionData,
        utils::logs::StorageLogQuery,
        AppDataFrameManagerWithHistory, HistoryMode, SimpleMemory, TracerDispatcher,
    },
};

mod bootloader;
mod default_aa;
// TODO - fix this test
// `mod invalid_bytecode;`
mod account_validation_rules;
mod block_tip;
mod bytecode_publishing;
mod call_tracer;
mod circuits;
mod code_oracle;
mod constants;
mod evm_emulator;
mod gas_limit;
mod get_used_contracts;
mod is_write_initial;
mod l1_messenger;
mod l1_tx_execution;
mod l2_blocks;
mod nonce_holder;
mod precompiles;
mod prestate_tracer;
mod refunds;
mod require_eip712;
mod rollbacks;
mod secp256r1;
mod simple_execution;
mod storage;
mod tracing_execution_error;
mod transfer;
mod upgrade;
mod v26_upgrade_utils;

type TestedLatestVm = Vm<StorageView<InMemoryStorage>, HistoryEnabled>;

impl TestedVm for TestedLatestVm {
    type StateDump = VmInstanceInnerState<HistoryEnabled>;

    fn dump_state(&self) -> Self::StateDump {
        self.dump_inner_state()
    }

    fn gas_remaining(&mut self) -> u32 {
        self.state.local_state.callstack.current.ergs_remaining
    }

    fn get_current_execution_state(&self) -> CurrentExecutionState {
        self.get_current_execution_state()
    }

    fn decommitted_hashes(&self) -> HashSet<U256> {
        self.get_used_contracts().into_iter().collect()
    }

    fn finish_batch_with_state_diffs(
        &mut self,
        diffs: Vec<StateDiffRecord>,
        pubdata_builder: Rc<dyn PubdataBuilder>,
    ) -> VmExecutionResultAndLogs {
        let pubdata_tracer = PubdataTracer::new_with_forced_state_diffs(
            self.batch_env.clone(),
            VmExecutionMode::Batch,
            diffs,
            crate::vm_latest::MultiVmSubversion::latest(),
            Some(pubdata_builder),
        );
        self.inspect_inner(
            &mut TracerDispatcher::default(),
            VmExecutionMode::Batch,
            Some(pubdata_tracer),
        )
    }

    fn finish_batch_without_pubdata(&mut self) -> VmExecutionResultAndLogs {
        self.inspect_inner(
            &mut TracerDispatcher::default(),
            VmExecutionMode::Batch,
            None,
        )
    }

    fn insert_bytecodes(&mut self, bytecodes: &[&[u8]]) {
        let bytecodes = bytecodes
            .iter()
            .map(|&bytecode| {
                let hash = BytecodeHash::for_bytecode(bytecode).value_u256();
                let words = bytes_to_be_words(bytecode);
                (hash, words)
            })
            .collect();
        self.state
            .decommittment_processor
            .populate(bytecodes, Timestamp(0));
    }

    fn known_bytecode_hashes(&self) -> HashSet<U256> {
        let mut bytecode_hashes: HashSet<_> = self
            .state
            .decommittment_processor
            .known_bytecodes
            .inner()
            .keys()
            .copied()
            .collect();
        filter_out_base_system_contracts(&mut bytecode_hashes);
        bytecode_hashes
    }

    fn manually_decommit(&mut self, code_hash: H256) -> bool {
        let (header, normalized_preimage) =
            ContractCodeSha256Format::normalize_for_decommitment(&code_hash.0);
        let query = self
            .state
            .prepare_to_decommit(
                0,
                header,
                normalized_preimage,
                MemoryPage(123),
                Timestamp(0),
            )
            .unwrap();
        self.state.execute_decommit(0, query).unwrap();
        query.is_fresh
    }

    fn verify_required_bootloader_heap(&self, cells: &[(u32, U256)]) {
        for &(slot, required_value) in cells {
            let current_value = self
                .state
                .memory
                .read_slot(BOOTLOADER_HEAP_PAGE as usize, slot as usize)
                .value;
            assert_eq!(current_value, required_value);
        }
    }

    fn write_to_bootloader_heap(&mut self, cells: &[(usize, U256)]) {
        let timestamp = Timestamp(self.state.local_state.timestamp);
        self.state
            .memory
            .populate_page(BOOTLOADER_HEAP_PAGE as usize, cells.to_vec(), timestamp)
    }

    fn read_storage(&mut self, key: StorageKey) -> U256 {
        self.state.storage.storage.read_from_storage(&key)
    }

    fn last_l2_block_hash(&self) -> H256 {
        self.bootloader_state.last_l2_block().get_hash()
    }

    fn push_l2_block_unchecked(&mut self, block: L2BlockEnv) {
        self.bootloader_state.push_l2_block(block);
    }

    fn push_transaction_with_refund_and_compression(
        &mut self,
        tx: Transaction,
        refund: u64,
        compression: bool,
    ) {
        let tx = TransactionData::new(tx, false);
        let overhead = tx.overhead_gas();
        self.push_raw_transaction(tx, overhead, refund, compression)
    }

    fn pubdata_input(&self) -> PubdataInput {
        self.bootloader_state.get_pubdata_information().clone()
    }

    fn pubdata_input(&self) -> PubdataInput {
        self.bootloader_state.get_pubdata_information().clone()
    }
}

impl TestedVmForValidation for TestedLatestVm {
    fn run_validation(
        &mut self,
        tx: L2Tx,
        timestamp: u64,
    ) -> (VmExecutionResultAndLogs, Option<ViolatedValidationRule>) {
        let validation_params = validation_params(&tx, &self.system_env);
        self.push_transaction(tx.into());

        let tracer = ValidationTracer::<HistoryEnabled>::new(
            validation_params,
            VmVersion::Vm1_5_0IncreasedBootloaderMemory,
            timestamp,
        );
        let mut failures = tracer.get_result();

        let result = self.inspect_inner(
            &mut tracer.into_tracer_pointer().into(),
            VmExecutionMode::OneTx,
            None,
        );
        let violated_rule = Arc::make_mut(&mut failures).take();
        (result, violated_rule)
    }
}

#[derive(Clone, Debug)]
pub(crate) struct ModifiedKeysMap(HashMap<StorageKey, StorageValue>);

impl ModifiedKeysMap {
    fn new<S: ReadStorage>(storage: &mut StorageView<S>) -> Self {
        let mut modified_keys = storage.modified_storage_keys().clone();
        let inner = storage.inner_mut();
        // Remove modified keys that were set to the same value (e.g., due to a rollback).
        modified_keys.retain(|key, value| inner.read_value(key) != *value);
        Self(modified_keys)
    }
}

// We consider hashmaps to be equal even if there is a key
// that is not present in one but has zero value in another.
impl PartialEq for ModifiedKeysMap {
    fn eq(&self, other: &Self) -> bool {
        for (key, value) in &self.0 {
            if *value != other.0.get(key).copied().unwrap_or_default() {
                return false;
            }
        }
        for (key, value) in &other.0 {
            if *value != self.0.get(key).copied().unwrap_or_default() {
                return false;
            }
        }
        true
    }
}

#[derive(Clone, PartialEq, Debug)]
pub(crate) struct DecommitterTestInnerState<H: HistoryMode> {
    /// There is no way to "truly" compare the storage pointer,
    /// so we just compare the modified keys. This is reasonable enough.
    pub(crate) modified_storage_keys: ModifiedKeysMap,
    pub(crate) known_bytecodes: HistoryRecorder<HashMap<U256, Vec<U256>>, H>,
    pub(crate) decommitted_code_hashes: HistoryRecorder<HashMap<U256, Option<u32>>, HistoryEnabled>,
}

#[derive(Clone, PartialEq, Debug)]
pub(crate) struct StorageOracleInnerState<H: HistoryMode> {
    /// There is no way to "truly" compare the storage pointer,
    /// so we just compare the modified keys. This is reasonable enough.
    pub(crate) modified_storage_keys: ModifiedKeysMap,
    pub(crate) frames_stack: AppDataFrameManagerWithHistory<Box<StorageLogQuery>, H>,
    pub(crate) paid_changes: HistoryRecorder<HashMap<StorageKey, u32>, H>,
    pub(crate) initial_values: HistoryRecorder<HashMap<StorageKey, U256>, H>,
    pub(crate) returned_io_refunds: HistoryRecorder<Vec<u32>, H>,
    pub(crate) returned_pubdata_costs: HistoryRecorder<Vec<i32>, H>,
}

#[derive(Clone, PartialEq, Debug)]
pub(crate) struct PrecompileProcessorTestInnerState<H: HistoryMode> {
    pub(crate) timestamp_history: HistoryRecorder<Vec<Timestamp>, H>,
}

/// A struct that encapsulates the state of the VM's oracles
/// The state is to be used in tests.
#[derive(Clone, PartialEq, Debug)]
pub(crate) struct VmInstanceInnerState<H: HistoryMode> {
    event_sink: InMemoryEventSink<H>,
    precompile_processor_state: PrecompileProcessorTestInnerState<H>,
    memory: SimpleMemory<H>,
    decommitter_state: DecommitterTestInnerState<H>,
    storage_oracle_state: StorageOracleInnerState<H>,
    local_state: VmLocalState,
}

impl<S: ReadStorage, H: crate::glue::history_mode::HistoryMode> Vm<StorageView<S>, H> {
    // Dump inner state of the VM.
    pub(crate) fn dump_inner_state(&self) -> VmInstanceInnerState<H::Vm1_5_0> {
        let event_sink = self.state.event_sink.clone();
        let precompile_processor_state = PrecompileProcessorTestInnerState {
            timestamp_history: self.state.precompiles_processor.timestamp_history.clone(),
        };
        let memory = self.state.memory.clone();
        let decommitter_state = DecommitterTestInnerState {
            modified_storage_keys: ModifiedKeysMap::new(
                &mut self
                    .state
                    .decommittment_processor
                    .get_storage()
                    .borrow_mut(),
            ),
            known_bytecodes: self.state.decommittment_processor.known_bytecodes.clone(),
            decommitted_code_hashes: self
                .state
                .decommittment_processor
                .get_decommitted_code_hashes_with_history()
                .clone(),
        };

        let storage_oracle_state = StorageOracleInnerState {
            modified_storage_keys: ModifiedKeysMap::new(
                &mut self.state.storage.storage.get_ptr().borrow_mut(),
            ),
            frames_stack: self.state.storage.storage_frames_stack.clone(),
            paid_changes: self.state.storage.paid_changes.clone(),
            initial_values: self.state.storage.initial_values.clone(),
            returned_io_refunds: self.state.storage.returned_io_refunds.clone(),
            returned_pubdata_costs: self.state.storage.returned_pubdata_costs.clone(),
        };
        let local_state = self.state.local_state.clone();

        VmInstanceInnerState {
            event_sink,
            precompile_processor_state,
            memory,
            decommitter_state,
            storage_oracle_state,
            local_state,
        }
    }
}

impl TestedVmWithCallTracer for TestedLatestVm {
    fn inspect_with_call_tracer(&mut self) -> (VmExecutionResultAndLogs, Vec<Call>) {
        let result = Arc::new(OnceCell::new());
        let call_tracer = CallTracer::new(result.clone()).into_tracer_pointer();
        let res = self.inspect(&mut call_tracer.into(), InspectExecutionMode::OneTx);
        let traces = result.get().unwrap().clone();
        (res, traces)
    }
}

impl TestedVmWithStorageLimit for TestedLatestVm {
    fn execute_with_storage_limit(&mut self, limit: usize) -> VmExecutionResultAndLogs {
        let tracer = StorageInvocations::new(limit).into_tracer_pointer();
        self.inspect(&mut tracer.into(), InspectExecutionMode::OneTx)
    }
}<|MERGE_RESOLUTION|>--- conflicted
+++ resolved
@@ -10,17 +10,11 @@
     vm_state::VmLocalState,
     zkevm_opcode_defs::{ContractCodeSha256Format, VersionedHashLen32},
 };
-<<<<<<< HEAD
-use zksync_types::{writes::StateDiffRecord, StorageKey, StorageValue, Transaction, H256, U256};
-use zksync_utils::{bytecode::hash_bytecode, bytes_to_be_words, h256_to_u256};
-use zksync_vm_interface::pubdata::{PubdataBuilder, PubdataInput};
-=======
 use zksync_types::{
     bytecode::BytecodeHash, l2::L2Tx, vm::VmVersion, writes::StateDiffRecord, StorageKey,
     StorageValue, Transaction, H256, U256,
 };
 use zksync_vm_interface::{Call, InspectExecutionMode, VmInterface};
->>>>>>> a8489270
 
 use super::{HistoryEnabled, ToTracerPointer, Vm};
 use crate::{
@@ -200,15 +194,10 @@
         self.bootloader_state.push_l2_block(block);
     }
 
-    fn push_transaction_with_refund_and_compression(
-        &mut self,
-        tx: Transaction,
-        refund: u64,
-        compression: bool,
-    ) {
+    fn push_transaction_with_refund(&mut self, tx: Transaction, refund: u64) {
         let tx = TransactionData::new(tx, false);
         let overhead = tx.overhead_gas();
-        self.push_raw_transaction(tx, overhead, refund, compression)
+        self.push_raw_transaction(tx, overhead, refund, true)
     }
 
     fn pubdata_input(&self) -> PubdataInput {
