use std::{collections::HashMap, rc::Rc};

use circuit_sequencer_api_1_5_0::sort_storage_access::sort_storage_access_queries;
use zksync_types::{
    l2_to_l1_log::{SystemL2ToL1Log, UserL2ToL1Log},
    vm::VmVersion,
    Transaction, H256,
};
use zksync_utils::{be_words_to_bytes, h256_to_u256, u256_to_h256};
use zksync_vm_interface::{pubdata::PubdataBuilder, InspectExecutionMode};

use crate::{
    glue::GlueInto,
    interface::{
        storage::{StoragePtr, WriteStorage},
        BytecodeCompressionError, BytecodeCompressionResult, CurrentExecutionState,
        FinishedL1Batch, L1BatchEnv, L2BlockEnv, PushTransactionResult, SystemEnv, VmExecutionMode,
        VmExecutionResultAndLogs, VmFactory, VmInterface, VmInterfaceHistoryEnabled,
        VmTrackingContracts,
    },
    utils::events::extract_l2tol1logs_from_l1_messenger,
    vm_latest::{
        bootloader_state::BootloaderState,
        old_vm::{events::merge_events, history_recorder::HistoryEnabled},
        tracers::{dispatcher::TracerDispatcher, PubdataTracer},
        types::internals::{new_vm_state, VmSnapshot, ZkSyncVmState},
    },
    HistoryMode,
};

/// MultiVM-specific addition.
///
/// In the first version of the v1.5.0 release, the bootloader memory was too small, so a new
/// version was released with increased bootloader memory. The version with the small bootloader memory
/// is available only on internal staging environments.
#[derive(Debug, Copy, Clone)]
pub(crate) enum MultiVMSubversion {
    /// The initial version of v1.5.0, available only on staging environments.
    SmallBootloaderMemory,
    /// The final correct version of v1.5.0
    IncreasedBootloaderMemory,
    /// VM for post-gateway versions.
    Gateway,
}

impl MultiVMSubversion {
    #[cfg(test)]
    pub(crate) fn latest() -> Self {
        Self::Gateway
    }
}

#[derive(Debug)]
pub(crate) struct VmVersionIsNotVm150Error;
impl TryFrom<VmVersion> for MultiVMSubversion {
    type Error = VmVersionIsNotVm150Error;
    fn try_from(value: VmVersion) -> Result<Self, Self::Error> {
        match value {
            VmVersion::Vm1_5_0SmallBootloaderMemory => Ok(Self::SmallBootloaderMemory),
            VmVersion::Vm1_5_0IncreasedBootloaderMemory => Ok(Self::IncreasedBootloaderMemory),
            VmVersion::VmGateway => Ok(Self::Gateway),
            _ => Err(VmVersionIsNotVm150Error),
        }
    }
}

/// Main entry point for Virtual Machine integration.
/// The instance should process only one l1 batch
#[derive(Debug)]
pub struct Vm<S: WriteStorage, H: HistoryMode> {
    pub(crate) bootloader_state: BootloaderState,
    // Current state and oracles of virtual machine
    pub(crate) state: ZkSyncVmState<S, H::Vm1_5_0>,
    pub(crate) storage: StoragePtr<S>,
    pub(crate) system_env: SystemEnv,
    pub(crate) batch_env: L1BatchEnv,
    // Snapshots for the current run
    pub(crate) snapshots: Vec<VmSnapshot>,
    pub(crate) subversion: MultiVMSubversion,
    _phantom: std::marker::PhantomData<H>,
}

impl<S: WriteStorage, H: HistoryMode> Vm<S, H> {
    pub(super) fn gas_remaining(&self) -> u32 {
        self.state.local_state.callstack.current.ergs_remaining
    }

    pub(crate) fn decommit_bytecodes(&self, hashes: &[H256]) -> HashMap<H256, Vec<u8>> {
        let bytecodes = hashes.iter().map(|&hash| {
            let bytecode_words = self
                .state
                .decommittment_processor
                .known_bytecodes
                .inner()
                .get(&h256_to_u256(hash))
                .unwrap_or_else(|| panic!("Bytecode with hash {hash:?} not found"));
            (hash, be_words_to_bytes(bytecode_words))
        });
        bytecodes.collect()
    }

    // visible for testing
    pub(super) fn get_current_execution_state(&self) -> CurrentExecutionState {
        let (raw_events, l1_messages) = self.state.event_sink.flatten();
        let events: Vec<_> = merge_events(raw_events)
            .into_iter()
            .map(|e| e.into_vm_event(self.batch_env.number))
            .collect();

        let user_l2_to_l1_logs = extract_l2tol1logs_from_l1_messenger(&events);
        let system_logs = l1_messages
            .into_iter()
            .map(|log| SystemL2ToL1Log(log.glue_into()))
            .collect();

        let storage_log_queries = self.state.storage.get_final_log_queries();
        let deduped_storage_log_queries =
            sort_storage_access_queries(storage_log_queries.iter().map(|log| &log.log_query)).1;

        CurrentExecutionState {
            events,
            deduplicated_storage_logs: deduped_storage_log_queries
                .into_iter()
                .map(GlueInto::glue_into)
                .collect(),
            used_contract_hashes: self.get_used_contracts(),
            user_l2_to_l1_logs: user_l2_to_l1_logs
                .into_iter()
                .map(|log| UserL2ToL1Log(log.into()))
                .collect(),
            system_logs,
            storage_refunds: self.state.storage.returned_io_refunds.inner().clone(),
            pubdata_costs: self.state.storage.returned_pubdata_costs.inner().clone(),
        }
    }
}

impl<S: WriteStorage, H: HistoryMode> VmInterface for Vm<S, H> {
    type TracerDispatcher = TracerDispatcher<S, H::Vm1_5_0>;

    fn push_transaction(&mut self, tx: Transaction) -> PushTransactionResult<'_> {
        self.push_transaction_with_compression(tx, true);
        PushTransactionResult {
            compressed_bytecodes: self
                .bootloader_state
                .get_last_tx_compressed_bytecodes()
                .into(),
        }
    }

    /// Execute VM with custom tracers.
    fn inspect(
        &mut self,
        tracer: &mut Self::TracerDispatcher,
        execution_mode: InspectExecutionMode,
    ) -> VmExecutionResultAndLogs {
        self.inspect_inner(tracer, execution_mode.into(), None)
    }

    fn start_new_l2_block(&mut self, l2_block_env: L2BlockEnv) {
        self.bootloader_state.start_new_l2_block(l2_block_env);
    }

    /// Inspect transaction with optional bytecode compression.
    fn inspect_transaction_with_bytecode_compression(
        &mut self,
        tracer: &mut Self::TracerDispatcher,
        tx: Transaction,
        with_compression: bool,
    ) -> (BytecodeCompressionResult<'_>, VmExecutionResultAndLogs) {
        self.push_transaction_with_compression(tx, with_compression);
        let result = self.inspect_inner(tracer, VmExecutionMode::OneTx, None);
        if self.has_unpublished_bytecodes() {
            (
                Err(BytecodeCompressionError::BytecodeCompressionFailed),
                result,
            )
        } else {
            (
                Ok(self
                    .bootloader_state
                    .get_last_tx_compressed_bytecodes()
                    .into()),
                result,
            )
        }
    }

<<<<<<< HEAD
    fn finish_batch(&mut self) -> FinishedL1Batch {
        let result = self.inspect(&mut TracerDispatcher::default(), VmExecutionMode::Batch);
=======
    fn finish_batch(&mut self, pubdata_builder: Rc<dyn PubdataBuilder>) -> FinishedL1Batch {
        let pubdata_tracer = Some(PubdataTracer::new(
            self.batch_env.clone(),
            VmExecutionMode::Batch,
            self.subversion,
            Some(pubdata_builder.clone()),
        ));

        let result = self.inspect_inner(
            &mut TracerDispatcher::default(),
            VmExecutionMode::Batch,
            pubdata_tracer,
        );
>>>>>>> c291a2b2
        let execution_state = self.get_current_execution_state();
        let bootloader_memory = self
            .bootloader_state
            .bootloader_memory(pubdata_builder.as_ref());
        FinishedL1Batch {
            block_tip_execution_result: result,
            final_execution_state: execution_state,
            final_bootloader_memory: Some(bootloader_memory),
            pubdata_input: Some(
                self.bootloader_state
                    .settlement_layer_pubdata(pubdata_builder.as_ref()),
            ),
            state_diffs: Some(
                self.bootloader_state
                    .get_pubdata_information()
                    .state_diffs
                    .clone(),
            ),
        }
    }
}

impl<S: WriteStorage, H: HistoryMode> VmFactory<S> for Vm<S, H> {
    fn new(batch_env: L1BatchEnv, system_env: SystemEnv, storage: StoragePtr<S>) -> Self {
        let vm_version: VmVersion = system_env.version.into();
        Self::new_with_subversion(
            batch_env,
            system_env,
            storage,
            vm_version.try_into().expect("Incorrect 1.5.0 VmVersion"),
        )
    }
}

impl<S: WriteStorage, H: HistoryMode> Vm<S, H> {
    pub(crate) fn new_with_subversion(
        batch_env: L1BatchEnv,
        system_env: SystemEnv,
        storage: StoragePtr<S>,
        subversion: MultiVMSubversion,
    ) -> Self {
        let (state, bootloader_state) = new_vm_state(storage.clone(), &system_env, &batch_env);
        Self {
            bootloader_state,
            state,
            storage,
            system_env,
            batch_env,
            subversion,
            snapshots: vec![],
            _phantom: Default::default(),
        }
    }
}

impl<S: WriteStorage> VmInterfaceHistoryEnabled for Vm<S, HistoryEnabled> {
    fn make_snapshot(&mut self) {
        self.make_snapshot_inner()
    }

    fn rollback_to_the_latest_snapshot(&mut self) {
        let snapshot = self
            .snapshots
            .pop()
            .expect("Snapshot should be created before rolling it back");
        self.rollback_to_snapshot(snapshot);
    }

    fn pop_snapshot_no_rollback(&mut self) {
        self.snapshots.pop();
    }
}

impl<S: WriteStorage, H: HistoryMode> VmTrackingContracts for Vm<S, H> {
    fn used_contract_hashes(&self) -> Vec<H256> {
        self.get_used_contracts()
            .into_iter()
            .map(u256_to_h256)
            .collect()
    }
}<|MERGE_RESOLUTION|>--- conflicted
+++ resolved
@@ -186,10 +186,6 @@
         }
     }
 
-<<<<<<< HEAD
-    fn finish_batch(&mut self) -> FinishedL1Batch {
-        let result = self.inspect(&mut TracerDispatcher::default(), VmExecutionMode::Batch);
-=======
     fn finish_batch(&mut self, pubdata_builder: Rc<dyn PubdataBuilder>) -> FinishedL1Batch {
         let pubdata_tracer = Some(PubdataTracer::new(
             self.batch_env.clone(),
@@ -203,7 +199,6 @@
             VmExecutionMode::Batch,
             pubdata_tracer,
         );
->>>>>>> c291a2b2
         let execution_state = self.get_current_execution_state();
         let bootloader_memory = self
             .bootloader_state
