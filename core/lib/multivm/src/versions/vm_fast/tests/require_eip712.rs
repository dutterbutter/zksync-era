--- conflicted
+++ resolved
@@ -1,183 +1,6 @@
-<<<<<<< HEAD
-use ethabi::Token;
-use zksync_eth_signer::TransactionParameters;
-use zksync_system_constants::L2_BASE_TOKEN_ADDRESS;
-use zksync_types::{
-    fee::Fee, l2::L2Tx, transaction_request::TransactionRequest,
-    utils::storage_key_for_standard_token_balance, AccountTreeId, Address, Eip712Domain, Execute,
-    L2ChainId, Nonce, Transaction, U256,
-};
-use zksync_utils::h256_to_u256;
-
-use crate::{
-    interface::{
-        storage::ReadStorage, TxExecutionMode, VmExecutionMode, VmInterface, VmInterfaceExt,
-    },
-    versions::testonly::ContractToDeploy,
-    vm_fast::tests::{
-        tester::{Account, VmTester, VmTesterBuilder},
-        utils::read_many_owners_custom_account_contract,
-    },
-};
-
-impl VmTester<()> {
-    pub(crate) fn get_eth_balance(&mut self, address: Address) -> U256 {
-        let key = storage_key_for_standard_token_balance(
-            AccountTreeId::new(L2_BASE_TOKEN_ADDRESS),
-            &address,
-        );
-        self.vm
-            .inner
-            .world_diff()
-            .get_storage_state()
-            .get(&(L2_BASE_TOKEN_ADDRESS, h256_to_u256(*key.key())))
-            .copied()
-            .unwrap_or_else(|| h256_to_u256(self.vm.world.storage.read_value(&key)))
-    }
-}
-
-/// This test deploys 'buggy' account abstraction code, and then tries accessing it both with legacy
-/// and EIP712 transactions.
-/// Currently we support both, but in the future, we should allow only EIP712 transactions to access the AA accounts.
-#[test]
-fn test_require_eip712() {
-    // Use 3 accounts:
-    // - `private_address` - EOA account, where we have the key
-    // - `account_address` - AA account, where the contract is deployed
-    // - beneficiary - an EOA account, where we'll try to transfer the tokens.
-    let account_abstraction = Account::random();
-    let mut private_account = Account::random();
-    let beneficiary = Account::random();
-
-    let (bytecode, contract) = read_many_owners_custom_account_contract();
-    let mut vm = VmTesterBuilder::new()
-        .with_empty_in_memory_storage()
-        .with_custom_contracts(vec![ContractToDeploy::account(
-            bytecode,
-            account_abstraction.address,
-        )])
-        .with_execution_mode(TxExecutionMode::VerifyExecute)
-        .with_rich_accounts(vec![account_abstraction.clone(), private_account.clone()])
-        .build();
-
-    assert_eq!(vm.get_eth_balance(beneficiary.address), U256::from(0));
-
-    let chain_id: u32 = 270;
-
-    // First, let's set the owners of the AA account to the `private_address`.
-    // (so that messages signed by `private_address`, are authorized to act on behalf of the AA account).
-    let set_owners_function = contract.function("setOwners").unwrap();
-    let encoded_input = set_owners_function
-        .encode_input(&[Token::Array(vec![Token::Address(private_account.address)])])
-        .unwrap();
-
-    let tx = private_account.get_l2_tx_for_execute(
-        Execute {
-            contract_address: Some(account_abstraction.address),
-            calldata: encoded_input,
-            value: Default::default(),
-            factory_deps: vec![],
-        },
-        None,
-    );
-
-    vm.vm.push_transaction(tx);
-    let result = vm.vm.execute(VmExecutionMode::OneTx);
-    assert!(!result.result.is_failed());
-
-    let private_account_balance = vm.get_eth_balance(private_account.address);
-
-    // And now let's do the transfer from the 'account abstraction' to 'beneficiary' (using 'legacy' transaction).
-    // Normally this would not work - unless the operator is malicious.
-    let aa_raw_tx = TransactionParameters {
-        nonce: U256::from(0),
-        to: Some(beneficiary.address),
-        gas: U256::from(100000000),
-        gas_price: Some(U256::from(10000000)),
-        value: U256::from(888000088),
-        data: vec![],
-        chain_id: 270,
-        transaction_type: None,
-        access_list: None,
-        max_fee_per_gas: U256::from(1000000000),
-        max_priority_fee_per_gas: U256::from(1000000000),
-        max_fee_per_blob_gas: None,
-        blob_versioned_hashes: None,
-    };
-
-    let aa_tx = private_account.sign_legacy_tx(aa_raw_tx);
-    let (tx_request, hash) = TransactionRequest::from_bytes(&aa_tx, L2ChainId::from(270)).unwrap();
-
-    let mut l2_tx: L2Tx = L2Tx::from_request(tx_request, 10000).unwrap();
-    l2_tx.set_input(aa_tx, hash);
-    // Pretend that operator is malicious and sets the initiator to the AA account.
-    l2_tx.common_data.initiator_address = account_abstraction.address;
-    let transaction: Transaction = l2_tx.into();
-
-    vm.vm.push_transaction(transaction);
-    let result = vm.vm.execute(VmExecutionMode::OneTx);
-    assert!(!result.result.is_failed());
-
-    assert_eq!(
-        vm.get_eth_balance(beneficiary.address),
-        U256::from(888000088)
-    );
-    // Make sure that the tokens were transferred from the AA account.
-    assert_eq!(
-        private_account_balance,
-        vm.get_eth_balance(private_account.address)
-    );
-
-    // // Now send the 'classic' EIP712 transaction
-    let tx_712 = L2Tx::new(
-        Some(beneficiary.address),
-        vec![],
-        Nonce(1),
-        Fee {
-            gas_limit: U256::from(1000000000),
-            max_fee_per_gas: U256::from(1000000000),
-            max_priority_fee_per_gas: U256::from(1000000000),
-            gas_per_pubdata_limit: U256::from(1000000000),
-        },
-        account_abstraction.address,
-        U256::from(28374938),
-        vec![],
-        Default::default(),
-    );
-
-    let mut transaction_request: TransactionRequest = tx_712.into();
-    transaction_request.chain_id = Some(chain_id.into());
-
-    let domain = Eip712Domain::new(L2ChainId::from(chain_id));
-    let signature = private_account
-        .get_pk_signer()
-        .sign_typed_data(&domain, &transaction_request)
-        .unwrap();
-    let encoded_tx = transaction_request.get_signed_bytes(&signature).unwrap();
-
-    let (aa_txn_request, aa_hash) =
-        TransactionRequest::from_bytes(&encoded_tx, L2ChainId::from(chain_id)).unwrap();
-
-    let mut l2_tx = L2Tx::from_request(aa_txn_request, 100000).unwrap();
-    l2_tx.set_input(encoded_tx, aa_hash);
-
-    let transaction: Transaction = l2_tx.into();
-    vm.vm.push_transaction(transaction);
-    vm.vm.execute(VmExecutionMode::OneTx);
-
-    assert_eq!(
-        vm.get_eth_balance(beneficiary.address),
-        U256::from(916375026)
-    );
-    assert_eq!(
-        private_account_balance,
-        vm.get_eth_balance(private_account.address)
-    );
-=======
 use crate::{versions::testonly::require_eip712::test_require_eip712, vm_fast::Vm};
 
 #[test]
 fn require_eip712() {
     test_require_eip712::<Vm<_>>();
->>>>>>> c291a2b2
 }