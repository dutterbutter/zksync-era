--- conflicted
+++ resolved
@@ -139,12 +139,8 @@
     0x00, 0x00, 0x80, 0x13,
 ]);
 
-<<<<<<< HEAD
-/// Note, that the `Create2Factory` and higher are explicitly deployed on a non-system-contract address.
-=======
 /// Note, that the `Create2Factory` and higher are explicitly deployed on a non-system-contract address
 /// as they don't require any kernel space features.
->>>>>>> a8489270
 pub const CREATE2_FACTORY_ADDRESS: Address = H160([
     0x00, 0x00, 0x00, 0x00, 0x00, 0x00, 0x00, 0x00, 0x00, 0x00, 0x00, 0x00, 0x00, 0x00, 0x00, 0x00,
     0x00, 0x01, 0x00, 0x00,
