//! Test utils shared among multiple modules.

use std::{collections::HashMap, iter};

use const_decoder::Decoder;
use zk_evm_1_5_0::zkevm_opcode_defs::decoding::{EncodingModeProduction, VmEncodingMode};
use zksync_contracts::{
    eth_contract, get_loadnext_contract, load_contract, read_bytecode,
    test_contracts::LoadnextContractExecutionParams,
};
use zksync_dal::{Connection, Core, CoreDal};
use zksync_multivm::utils::derive_base_fee_and_gas_per_pubdata;
<<<<<<< HEAD
use zksync_node_fee_model::BatchFeeModelInputProvider;
use zksync_system_constants::L2_BASE_TOKEN_ADDRESS;
=======
use zksync_system_constants::{L2_BASE_TOKEN_ADDRESS, REQUIRED_L1_TO_L2_GAS_PER_PUBDATA_BYTE};
>>>>>>> c291a2b2
use zksync_types::{
    api::state_override::{Bytecode, OverrideAccount, OverrideState, StateOverride},
    ethabi,
    ethabi::Token,
    fee::Fee,
    fee_model::FeeParams,
    get_code_key, get_known_code_key,
<<<<<<< HEAD
    l2::L2Tx,
    transaction_request::{CallRequest, PaymasterParams},
    utils::storage_key_for_eth_balance,
    AccountTreeId, Address, K256PrivateKey, L2BlockNumber, L2ChainId, Nonce, ProtocolVersionId,
    StorageKey, StorageLog, H256, U256,
};
use zksync_utils::{address_to_u256, u256_to_h256};
=======
    l1::L1Tx,
    l2::L2Tx,
    transaction_request::{CallRequest, Eip712Meta, PaymasterParams},
    utils::storage_key_for_eth_balance,
    AccountTreeId, Address, K256PrivateKey, L2BlockNumber, L2ChainId, Nonce, ProtocolVersionId,
    StorageKey, StorageLog, EIP_712_TX_TYPE, H256, U256,
};
use zksync_utils::{address_to_u256, u256_to_h256};

pub(crate) const RAW_EVM_BYTECODE: &[u8] = &const_decoder::decode!(
    Decoder::Hex,
    b"00000000000000000000000000000000000000000000000000000000000001266080604052348015\
      600e575f80fd5b50600436106030575f3560e01c8063816898ff146034578063fb5343f314604c57\
      5b5f80fd5b604a60048036038101906046919060a6565b6066565b005b6052606f565b604051605d\
      919060d9565b60405180910390f35b805f8190555050565b5f5481565b5f80fd5b5f819050919050\
      565b6088816078565b81146091575f80fd5b50565b5f8135905060a0816081565b92915050565b5f\
      6020828403121560b85760b76074565b5b5f60c3848285016094565b91505092915050565b60d381\
      6078565b82525050565b5f60208201905060ea5f83018460cc565b9291505056fea2646970667358\
      221220caca1247066da378f2ec77c310f2ae51576272367b4fa11cc4350af4e9ce4d0964736f6c63\
      4300081a00330000000000000000000000000000000000000000000000000000"
);
pub(crate) const PROCESSED_EVM_BYTECODE: &[u8] = &const_decoder::decode!(
    Decoder::Hex,
    b"6080604052348015600e575f80fd5b50600436106030575f3560e01c8063816898ff146034578063\
      fb5343f314604c575b5f80fd5b604a60048036038101906046919060a6565b6066565b005b605260\
      6f565b604051605d919060d9565b60405180910390f35b805f8190555050565b5f5481565b5f80fd\
      5b5f819050919050565b6088816078565b81146091575f80fd5b50565b5f8135905060a081608156\
      5b92915050565b5f6020828403121560b85760b76074565b5b5f60c3848285016094565b91505092\
      915050565b60d3816078565b82525050565b5f60208201905060ea5f83018460cc565b9291505056\
      fea2646970667358221220caca1247066da378f2ec77c310f2ae51576272367b4fa11cc4350af4e9\
      ce4d0964736f6c634300081a0033"
);
>>>>>>> c291a2b2

const EXPENSIVE_CONTRACT_PATH: &str =
    "etc/contracts-test-data/artifacts-zk/contracts/expensive/expensive.sol/Expensive.json";
const PRECOMPILES_CONTRACT_PATH: &str =
    "etc/contracts-test-data/artifacts-zk/contracts/precompiles/precompiles.sol/Precompiles.json";
const COUNTER_CONTRACT_PATH: &str =
    "etc/contracts-test-data/artifacts-zk/contracts/counter/counter.sol/Counter.json";
const INFINITE_LOOP_CONTRACT_PATH: &str =
    "etc/contracts-test-data/artifacts-zk/contracts/infinite/infinite.sol/InfiniteLoop.json";
const MULTICALL3_CONTRACT_PATH: &str =
    "contracts/l2-contracts/artifacts-zk/contracts/dev-contracts/Multicall3.sol/Multicall3.json";

/// Inflates the provided bytecode by appending the specified amount of NOP instructions at the end.
fn inflate_bytecode(bytecode: &mut Vec<u8>, nop_count: usize) {
    bytecode.extend(
        iter::repeat(EncodingModeProduction::nop_encoding().to_be_bytes())
            .take(nop_count)
            .flatten(),
    );
}

fn default_fee() -> Fee {
<<<<<<< HEAD
    let fee_input = <dyn BatchFeeModelInputProvider>::default_batch_fee_input_scaled(
        FeeParams::sensible_v1_default(),
        1.0,
        1.0,
    );
=======
    let fee_input = FeeParams::sensible_v1_default().scale(1.0, 1.0);
>>>>>>> c291a2b2
    let (max_fee_per_gas, gas_per_pubdata_limit) =
        derive_base_fee_and_gas_per_pubdata(fee_input, ProtocolVersionId::default().into());
    Fee {
        gas_limit: 10_000_000.into(),
        max_fee_per_gas: max_fee_per_gas.into(),
        max_priority_fee_per_gas: 0_u64.into(),
        gas_per_pubdata_limit: gas_per_pubdata_limit.into(),
    }
}

#[derive(Debug, Default)]
pub(crate) struct StateBuilder {
    inner: HashMap<Address, OverrideAccount>,
}

impl StateBuilder {
    pub(crate) const LOAD_TEST_ADDRESS: Address = Address::repeat_byte(1);
    pub(crate) const EXPENSIVE_CONTRACT_ADDRESS: Address = Address::repeat_byte(2);
    pub(crate) const PRECOMPILES_CONTRACT_ADDRESS: Address = Address::repeat_byte(3);
    const COUNTER_CONTRACT_ADDRESS: Address = Address::repeat_byte(4);
    const INFINITE_LOOP_CONTRACT_ADDRESS: Address = Address::repeat_byte(5);
    const MULTICALL3_ADDRESS: Address = Address::repeat_byte(6);

    pub fn with_contract(mut self, address: Address, bytecode: Vec<u8>) -> Self {
        self.inner.insert(
            address,
            OverrideAccount {
                code: Some(Bytecode::new(bytecode).unwrap()),
                ..OverrideAccount::default()
            },
        );
        self
    }

    pub fn inflate_bytecode(mut self, address: Address, nop_count: usize) -> Self {
        let account_override = self.inner.get_mut(&address).expect("no contract");
        let bytecode = account_override.code.take().expect("no code override");
        let mut bytecode = bytecode.into_bytes();
        inflate_bytecode(&mut bytecode, nop_count);
        account_override.code = Some(Bytecode::new(bytecode).unwrap());
        self
    }

    pub fn with_load_test_contract(mut self) -> Self {
        // Set the array length in the load test contract to 100, so that reads don't fail.
        let state = HashMap::from([(H256::zero(), H256::from_low_u64_be(100))]);
        self.inner.insert(
            Self::LOAD_TEST_ADDRESS,
            OverrideAccount {
                code: Some(Bytecode::new(get_loadnext_contract().bytecode).unwrap()),
                state: Some(OverrideState::State(state)),
                ..OverrideAccount::default()
            },
        );
        self
    }

    pub fn with_balance(mut self, address: Address, balance: U256) -> Self {
        self.inner.entry(address).or_default().balance = Some(balance);
        self
    }

    pub fn with_expensive_contract(self) -> Self {
        self.with_contract(
            Self::EXPENSIVE_CONTRACT_ADDRESS,
            read_bytecode(EXPENSIVE_CONTRACT_PATH),
        )
    }

    pub fn with_precompiles_contract(self) -> Self {
        self.with_contract(
            Self::PRECOMPILES_CONTRACT_ADDRESS,
            read_bytecode(PRECOMPILES_CONTRACT_PATH),
        )
    }

    pub fn with_counter_contract(self, initial_value: u64) -> Self {
        let mut this = self.with_contract(
            Self::COUNTER_CONTRACT_ADDRESS,
            read_bytecode(COUNTER_CONTRACT_PATH),
        );
        if initial_value != 0 {
            let state = HashMap::from([(H256::zero(), H256::from_low_u64_be(initial_value))]);
            this.inner
                .get_mut(&Self::COUNTER_CONTRACT_ADDRESS)
                .unwrap()
                .state = Some(OverrideState::State(state));
        }
        this
    }

    pub fn with_infinite_loop_contract(self) -> Self {
        self.with_contract(
            Self::INFINITE_LOOP_CONTRACT_ADDRESS,
            read_bytecode(INFINITE_LOOP_CONTRACT_PATH),
        )
    }

    pub fn with_multicall3_contract(self) -> Self {
        self.with_contract(
            Self::MULTICALL3_ADDRESS,
            read_bytecode(MULTICALL3_CONTRACT_PATH),
        )
    }

    pub fn build(self) -> StateOverride {
        StateOverride::new(self.inner)
    }

    /// Applies these state overrides to Postgres storage, which is assumed to be empty (other than genesis data).
    pub async fn apply(self, connection: &mut Connection<'_, Core>) {
        let mut storage_logs = vec![];
        let mut factory_deps = HashMap::new();
        for (address, account) in self.inner {
            if let Some(balance) = account.balance {
                let balance_key = storage_key_for_eth_balance(&address);
                storage_logs.push(StorageLog::new_write_log(
                    balance_key,
                    u256_to_h256(balance),
                ));
            }
            if let Some(code) = account.code {
                let code_hash = code.hash();
                storage_logs.extend([
                    StorageLog::new_write_log(get_code_key(&address), code_hash),
                    StorageLog::new_write_log(
                        get_known_code_key(&code_hash),
                        H256::from_low_u64_be(1),
                    ),
                ]);
                factory_deps.insert(code_hash, code.into_bytes());
            }
            if let Some(state) = account.state {
                let state_slots = match state {
                    OverrideState::State(slots) | OverrideState::StateDiff(slots) => slots,
                };
                let state_logs = state_slots.into_iter().map(|(key, value)| {
                    let key = StorageKey::new(AccountTreeId::new(address), key);
                    StorageLog::new_write_log(key, value)
                });
                storage_logs.extend(state_logs);
            }
        }

        connection
            .storage_logs_dal()
            .append_storage_logs(L2BlockNumber(0), &storage_logs)
            .await
            .unwrap();
        connection
            .factory_deps_dal()
            .insert_factory_deps(L2BlockNumber(0), &factory_deps)
            .await
            .unwrap();
    }
}

#[derive(Debug)]
pub(crate) struct Call3Value {
    target: Address,
    allow_failure: bool,
    value: U256,
    calldata: Vec<u8>,
}

impl Call3Value {
    pub fn allow_failure(mut self) -> Self {
        self.allow_failure = true;
        self
    }

    fn to_token(&self) -> Token {
        Token::Tuple(vec![
            Token::Address(self.target),
            Token::Bool(self.allow_failure),
            Token::Uint(self.value),
            Token::Bytes(self.calldata.clone()),
        ])
    }
}

impl From<CallRequest> for Call3Value {
    fn from(req: CallRequest) -> Self {
        Self {
            target: req.to.unwrap(),
            allow_failure: false,
            value: req.value.unwrap_or_default(),
            calldata: req.data.unwrap_or_default().0,
        }
    }
}

impl From<L2Tx> for Call3Value {
    fn from(tx: L2Tx) -> Self {
        Self {
            target: tx.recipient_account().unwrap(),
            allow_failure: false,
            value: tx.execute.value,
            calldata: tx.execute.calldata,
        }
    }
}

#[derive(Debug)]
pub(crate) struct Call3Result {
    pub success: bool,
    pub return_data: Vec<u8>,
}

impl Call3Result {
    pub fn parse(raw: &[u8]) -> Vec<Self> {
        let mut tokens = load_contract(MULTICALL3_CONTRACT_PATH)
            .function("aggregate3Value")
            .expect("no `aggregate3Value` function")
            .decode_output(raw)
            .expect("failed decoding `aggregate3Value` output");
        assert_eq!(tokens.len(), 1, "Invalid output length");
        let Token::Array(results) = tokens.pop().unwrap() else {
            panic!("Invalid token type, expected an array");
        };
        results.into_iter().map(Self::parse_single).collect()
    }

    fn parse_single(token: Token) -> Self {
        let Token::Tuple(mut tokens) = token else {
            panic!("Invalid token type, expected a tuple");
        };
        assert_eq!(tokens.len(), 2);
        let return_data = tokens.pop().unwrap().into_bytes().expect("expected bytes");
        let success = tokens.pop().unwrap().into_bool().expect("expected bool");
        Self {
            success,
            return_data,
        }
    }

    pub fn as_u256(&self) -> U256 {
        decode_u256_output(&self.return_data)
    }
}

pub(crate) fn decode_u256_output(raw_output: &[u8]) -> U256 {
    let mut tokens = ethabi::decode_whole(&[ethabi::ParamType::Uint(256)], raw_output)
        .expect("unexpected return data");
    assert_eq!(tokens.len(), 1);
    tokens.pop().unwrap().into_uint().unwrap()
}

pub(crate) trait TestAccount {
    fn create_transfer(&self, value: U256) -> L2Tx {
        let fee = Fee {
            gas_limit: 200_000.into(),
            ..default_fee()
        };
        self.create_transfer_with_fee(value, fee)
    }

    fn query_base_token_balance(&self) -> CallRequest;

    fn create_transfer_with_fee(&self, value: U256, fee: Fee) -> L2Tx;

    fn create_load_test_tx(&self, params: LoadnextContractExecutionParams) -> L2Tx;

    fn create_expensive_tx(&self, write_count: usize) -> L2Tx;

    fn create_expensive_cleanup_tx(&self) -> L2Tx;

    fn create_code_oracle_tx(&self, bytecode_hash: H256, expected_keccak_hash: H256) -> L2Tx;

    fn create_counter_tx(&self, increment: U256, revert: bool) -> L2Tx;

<<<<<<< HEAD
=======
    fn create_l1_counter_tx(&self, increment: U256, revert: bool) -> L1Tx;

>>>>>>> c291a2b2
    fn query_counter_value(&self) -> CallRequest;

    fn create_infinite_loop_tx(&self) -> L2Tx;

    fn multicall_with_value(&self, value: U256, calls: &[Call3Value]) -> CallRequest;
}

impl TestAccount for K256PrivateKey {
    fn create_transfer_with_fee(&self, value: U256, fee: Fee) -> L2Tx {
        L2Tx::new_signed(
            Some(Address::random()),
            vec![],
            Nonce(0),
            fee,
            value,
            L2ChainId::default(),
            self,
            vec![],
            PaymasterParams::default(),
        )
        .unwrap()
    }

    fn query_base_token_balance(&self) -> CallRequest {
        let data = eth_contract()
            .function("balanceOf")
            .expect("No `balanceOf` function in contract")
            .encode_input(&[Token::Uint(address_to_u256(&self.address()))])
            .expect("failed encoding `balanceOf` function");
        CallRequest {
            from: Some(self.address()),
            to: Some(L2_BASE_TOKEN_ADDRESS),
            data: Some(data.into()),
            ..CallRequest::default()
        }
    }

    fn create_load_test_tx(&self, params: LoadnextContractExecutionParams) -> L2Tx {
        L2Tx::new_signed(
            Some(StateBuilder::LOAD_TEST_ADDRESS),
            params.to_bytes(),
            Nonce(0),
            default_fee(),
            0.into(),
            L2ChainId::default(),
            self,
            if params.deploys > 0 {
                get_loadnext_contract().factory_deps
            } else {
                vec![]
            },
            PaymasterParams::default(),
        )
        .unwrap()
    }

    fn create_expensive_tx(&self, write_count: usize) -> L2Tx {
        let calldata = load_contract(EXPENSIVE_CONTRACT_PATH)
            .function("expensive")
            .expect("no `expensive` function in contract")
            .encode_input(&[Token::Uint(write_count.into())])
            .expect("failed encoding `expensive` function");
        L2Tx::new_signed(
            Some(StateBuilder::EXPENSIVE_CONTRACT_ADDRESS),
            calldata,
            Nonce(0),
            default_fee(),
            0.into(),
            L2ChainId::default(),
            self,
            vec![],
            PaymasterParams::default(),
        )
        .unwrap()
    }

    fn create_expensive_cleanup_tx(&self) -> L2Tx {
        let calldata = load_contract(EXPENSIVE_CONTRACT_PATH)
            .function("cleanUp")
            .expect("no `cleanUp` function in contract")
            .encode_input(&[])
            .expect("failed encoding `cleanUp` input");
        L2Tx::new_signed(
            Some(StateBuilder::EXPENSIVE_CONTRACT_ADDRESS),
            calldata,
            Nonce(0),
            default_fee(),
            0.into(),
            L2ChainId::default(),
            self,
            vec![],
            PaymasterParams::default(),
        )
        .unwrap()
    }

    fn create_code_oracle_tx(&self, bytecode_hash: H256, expected_keccak_hash: H256) -> L2Tx {
        let calldata = load_contract(PRECOMPILES_CONTRACT_PATH)
            .function("callCodeOracle")
            .expect("no `callCodeOracle` function")
            .encode_input(&[
                Token::FixedBytes(bytecode_hash.0.to_vec()),
                Token::FixedBytes(expected_keccak_hash.0.to_vec()),
            ])
            .expect("failed encoding `callCodeOracle` input");
        L2Tx::new_signed(
            Some(StateBuilder::PRECOMPILES_CONTRACT_ADDRESS),
            calldata,
            Nonce(0),
            default_fee(),
            0.into(),
            L2ChainId::default(),
            self,
            vec![],
            PaymasterParams::default(),
        )
        .unwrap()
    }

    fn create_counter_tx(&self, increment: U256, revert: bool) -> L2Tx {
        let calldata = load_contract(COUNTER_CONTRACT_PATH)
            .function("incrementWithRevert")
            .expect("no `incrementWithRevert` function")
            .encode_input(&[Token::Uint(increment), Token::Bool(revert)])
            .expect("failed encoding `incrementWithRevert` input");
        L2Tx::new_signed(
            Some(StateBuilder::COUNTER_CONTRACT_ADDRESS),
            calldata,
            Nonce(0),
            default_fee(),
            0.into(),
            L2ChainId::default(),
            self,
            vec![],
            PaymasterParams::default(),
        )
        .unwrap()
    }

<<<<<<< HEAD
=======
    fn create_l1_counter_tx(&self, increment: U256, revert: bool) -> L1Tx {
        let calldata = load_contract(COUNTER_CONTRACT_PATH)
            .function("incrementWithRevert")
            .expect("no `incrementWithRevert` function")
            .encode_input(&[Token::Uint(increment), Token::Bool(revert)])
            .expect("failed encoding `incrementWithRevert` input");
        let request = CallRequest {
            data: Some(calldata.into()),
            from: Some(self.address()),
            to: Some(StateBuilder::COUNTER_CONTRACT_ADDRESS),
            transaction_type: Some(EIP_712_TX_TYPE.into()),
            eip712_meta: Some(Eip712Meta {
                gas_per_pubdata: REQUIRED_L1_TO_L2_GAS_PER_PUBDATA_BYTE.into(),
                ..Eip712Meta::default()
            }),
            ..CallRequest::default()
        };
        L1Tx::from_request(request, false).unwrap()
    }

>>>>>>> c291a2b2
    fn query_counter_value(&self) -> CallRequest {
        let calldata = load_contract(COUNTER_CONTRACT_PATH)
            .function("get")
            .expect("no `get` function")
            .encode_input(&[])
            .expect("failed encoding `get` input");
        CallRequest {
            from: Some(self.address()),
            to: Some(StateBuilder::COUNTER_CONTRACT_ADDRESS),
            data: Some(calldata.into()),
            ..CallRequest::default()
        }
    }

    fn create_infinite_loop_tx(&self) -> L2Tx {
        let calldata = load_contract(INFINITE_LOOP_CONTRACT_PATH)
            .function("infiniteLoop")
            .expect("no `infiniteLoop` function")
            .encode_input(&[])
            .expect("failed encoding `infiniteLoop` input");
        L2Tx::new_signed(
            Some(StateBuilder::INFINITE_LOOP_CONTRACT_ADDRESS),
            calldata,
            Nonce(0),
            default_fee(),
            0.into(),
            L2ChainId::default(),
            self,
            vec![],
            PaymasterParams::default(),
        )
        .unwrap()
    }

    fn multicall_with_value(&self, value: U256, calls: &[Call3Value]) -> CallRequest {
        let call_tokens = calls.iter().map(Call3Value::to_token).collect();
        let calldata = load_contract(MULTICALL3_CONTRACT_PATH)
            .function("aggregate3Value")
            .expect("no `aggregate3Value` function")
            .encode_input(&[Token::Array(call_tokens)])
            .expect("failed encoding `aggregate3Value` input");
        CallRequest {
            from: Some(self.address()),
            to: Some(StateBuilder::MULTICALL3_ADDRESS),
            value: Some(value),
            data: Some(calldata.into()),
            ..CallRequest::default()
        }
    }
}<|MERGE_RESOLUTION|>--- conflicted
+++ resolved
@@ -10,12 +10,7 @@
 };
 use zksync_dal::{Connection, Core, CoreDal};
 use zksync_multivm::utils::derive_base_fee_and_gas_per_pubdata;
-<<<<<<< HEAD
-use zksync_node_fee_model::BatchFeeModelInputProvider;
-use zksync_system_constants::L2_BASE_TOKEN_ADDRESS;
-=======
 use zksync_system_constants::{L2_BASE_TOKEN_ADDRESS, REQUIRED_L1_TO_L2_GAS_PER_PUBDATA_BYTE};
->>>>>>> c291a2b2
 use zksync_types::{
     api::state_override::{Bytecode, OverrideAccount, OverrideState, StateOverride},
     ethabi,
@@ -23,15 +18,6 @@
     fee::Fee,
     fee_model::FeeParams,
     get_code_key, get_known_code_key,
-<<<<<<< HEAD
-    l2::L2Tx,
-    transaction_request::{CallRequest, PaymasterParams},
-    utils::storage_key_for_eth_balance,
-    AccountTreeId, Address, K256PrivateKey, L2BlockNumber, L2ChainId, Nonce, ProtocolVersionId,
-    StorageKey, StorageLog, H256, U256,
-};
-use zksync_utils::{address_to_u256, u256_to_h256};
-=======
     l1::L1Tx,
     l2::L2Tx,
     transaction_request::{CallRequest, Eip712Meta, PaymasterParams},
@@ -64,7 +50,6 @@
       fea2646970667358221220caca1247066da378f2ec77c310f2ae51576272367b4fa11cc4350af4e9\
       ce4d0964736f6c634300081a0033"
 );
->>>>>>> c291a2b2
 
 const EXPENSIVE_CONTRACT_PATH: &str =
     "etc/contracts-test-data/artifacts-zk/contracts/expensive/expensive.sol/Expensive.json";
@@ -87,15 +72,7 @@
 }
 
 fn default_fee() -> Fee {
-<<<<<<< HEAD
-    let fee_input = <dyn BatchFeeModelInputProvider>::default_batch_fee_input_scaled(
-        FeeParams::sensible_v1_default(),
-        1.0,
-        1.0,
-    );
-=======
     let fee_input = FeeParams::sensible_v1_default().scale(1.0, 1.0);
->>>>>>> c291a2b2
     let (max_fee_per_gas, gas_per_pubdata_limit) =
         derive_base_fee_and_gas_per_pubdata(fee_input, ProtocolVersionId::default().into());
     Fee {
@@ -367,11 +344,8 @@
 
     fn create_counter_tx(&self, increment: U256, revert: bool) -> L2Tx;
 
-<<<<<<< HEAD
-=======
     fn create_l1_counter_tx(&self, increment: U256, revert: bool) -> L1Tx;
 
->>>>>>> c291a2b2
     fn query_counter_value(&self) -> CallRequest;
 
     fn create_infinite_loop_tx(&self) -> L2Tx;
@@ -511,8 +485,6 @@
         .unwrap()
     }
 
-<<<<<<< HEAD
-=======
     fn create_l1_counter_tx(&self, increment: U256, revert: bool) -> L1Tx {
         let calldata = load_contract(COUNTER_CONTRACT_PATH)
             .function("incrementWithRevert")
@@ -533,7 +505,6 @@
         L1Tx::from_request(request, false).unwrap()
     }
 
->>>>>>> c291a2b2
     fn query_counter_value(&self) -> CallRequest {
         let calldata = load_contract(COUNTER_CONTRACT_PATH)
             .function("get")
