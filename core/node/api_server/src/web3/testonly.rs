--- conflicted
+++ resolved
@@ -163,55 +163,6 @@
         .await
     }
 
-<<<<<<< HEAD
-async fn spawn_server(
-    transport: ApiTransportLabel,
-    api_config: InternalApiConfig,
-    pool: ConnectionPool<Core>,
-    websocket_requests_per_minute_limit: Option<NonZeroU32>,
-    tx_executor: MockOneshotExecutor,
-    method_tracer: Arc<MethodTracer>,
-    stop_receiver: watch::Receiver<bool>,
-) -> (ApiServerHandles, mpsc::UnboundedReceiver<PubSubEvent>) {
-    let tx_executor = SandboxExecutor::mock(tx_executor).await;
-    let (tx_sender, vm_barrier) =
-        create_test_tx_sender(pool.clone(), api_config.l2_chain_id, tx_executor).await;
-    let (pub_sub_events_sender, pub_sub_events_receiver) = mpsc::unbounded_channel();
-
-    let mut namespaces = Namespace::DEFAULT.to_vec();
-    namespaces.extend([Namespace::Debug, Namespace::Snapshots, Namespace::Unstable]);
-    let sealed_l2_block_handle = SealedL2BlockNumber::default();
-    let bridge_addresses_handle = BridgeAddressesHandle::new(api_config.bridge_addresses.clone());
-
-    let server_builder = match transport {
-        ApiTransportLabel::Http => ApiBuilder::jsonrpsee_backend(api_config, pool).http(0),
-        ApiTransportLabel::Ws => {
-            let mut builder = ApiBuilder::jsonrpsee_backend(api_config, pool)
-                .ws(0)
-                .with_subscriptions_limit(100);
-            if let Some(websocket_requests_per_minute_limit) = websocket_requests_per_minute_limit {
-                builder = builder
-                    .with_websocket_requests_per_minute_limit(websocket_requests_per_minute_limit);
-            }
-            builder
-        }
-    };
-    let server_handles = server_builder
-        .with_polling_interval(POLL_INTERVAL)
-        .with_tx_sender(tx_sender)
-        .with_vm_barrier(vm_barrier)
-        .with_pub_sub_events(pub_sub_events_sender)
-        .with_method_tracer(method_tracer)
-        .enable_api_namespaces(namespaces)
-        .with_sealed_l2_block_handle(sealed_l2_block_handle)
-        .with_bridge_addresses_handle(bridge_addresses_handle)
-        .build()
-        .expect("Unable to build API server")
-        .run(stop_receiver)
-        .await
-        .expect("Failed spawning JSON-RPC server");
-    (server_handles, pub_sub_events_receiver)
-=======
     async fn spawn_server(
         self,
         transport: ApiTransportLabel,
@@ -273,5 +224,4 @@
             .expect("Failed spawning JSON-RPC server");
         (server_handles, pub_sub_events_receiver)
     }
->>>>>>> c291a2b2
 }