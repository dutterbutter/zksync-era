--- conflicted
+++ resolved
@@ -69,11 +69,7 @@
         index: Option<usize>,
         interop_mode: Option<InteropMode>,
     ) -> RpcResult<Option<L2ToL1LogProof>> {
-<<<<<<< HEAD
-        self.get_l2_to_l1_log_proof_impl(tx_hash, index, log_proof_target, None)
-=======
         self.get_l2_to_l1_log_proof_impl(tx_hash, index, interop_mode)
->>>>>>> 411bbc7f
             .await
             .map_err(|err| self.current_method().map_err(err))
     }
