use std::collections::HashMap;

use anyhow::Context as _;
use zksync_crypto_primitives::hasher::{keccak::KeccakHasher, Hasher};
use zksync_dal::{Connection, Core, CoreDal, DalError};
use zksync_metadata_calculator::api_server::TreeApiError;
use zksync_mini_merkle_tree::MiniMerkleTree;
use zksync_multivm::interface::VmExecutionResultAndLogs;
use zksync_system_constants::DEFAULT_L2_TX_GAS_PER_PUBDATA_BYTE;
use zksync_types::{
    address_to_h256,
    api::{
        state_override::StateOverride, BlockDetails, BridgeAddresses, GetLogsFilter,
        L1BatchDetails, L1ProcessingDetails, L2ToL1LogProof, Proof, ProtocolVersion, StorageProof,
        TransactionDetails,
    },
    fee::Fee,
    fee_model::{FeeParams, PubdataIndependentBatchFeeModelInput},
    h256_to_u256,
    l1::L1Tx,
    l2::L2Tx,
    l2_to_l1_log::{l2_to_l1_logs_tree_size, L2ToL1Log, LOG_PROOF_SUPPORTED_METADATA_VERSION},
    tokens::ETHEREUM_ADDRESS,
    transaction_request::CallRequest,
    utils::storage_key_for_standard_token_balance,
    web3::Bytes,
    AccountTreeId, L1BatchNumber, L2BlockNumber, L2ChainId, ProtocolVersionId, StorageKey,
    Transaction, L1_MESSENGER_ADDRESS, L2_BASE_TOKEN_ADDRESS,
    REQUIRED_L1_TO_L2_GAS_PER_PUBDATA_BYTE, U256, U64,
};
use zksync_web3_decl::{
    client::{Client, L2},
    error::{ClientRpcContext, Web3Error},
    namespaces::{EthNamespaceClient, ZksNamespaceClient},
    types::{Address, Token, H256},
};

use crate::{
    execution_sandbox::BlockArgs,
    tx_sender::BinarySearchKind,
    utils::open_readonly_transaction,
    web3::{backend_jsonrpsee::MethodTracer, metrics::API_METRICS, RpcState},
};

#[derive(Debug)]
pub(crate) struct ZksNamespace {
    state: RpcState,
}

impl ZksNamespace {
    pub fn new(state: RpcState) -> Self {
        Self { state }
    }

    pub(crate) fn current_method(&self) -> &MethodTracer {
        &self.state.current_method
    }

    pub async fn estimate_fee_impl(
        &self,
        request: CallRequest,
        state_override: Option<StateOverride>,
    ) -> Result<Fee, Web3Error> {
        let mut request_with_gas_per_pubdata_overridden = request;
        self.state
            .set_nonce_for_call_request(&mut request_with_gas_per_pubdata_overridden)
            .await?;

        if let Some(ref mut eip712_meta) = request_with_gas_per_pubdata_overridden.eip712_meta {
            eip712_meta.gas_per_pubdata = U256::from(DEFAULT_L2_TX_GAS_PER_PUBDATA_BYTE);
        }

        let mut connection = self.state.acquire_connection().await?;
        let block_args = BlockArgs::pending(&mut connection).await?;
        drop(connection);
        let mut tx = L2Tx::from_request(
            request_with_gas_per_pubdata_overridden.into(),
            self.state.api_config.max_tx_size,
            block_args.use_evm_emulator(),
        )?;

        // When we're estimating fee, we are trying to deduce values related to fee, so we should
        // not consider provided ones.
        tx.common_data.fee.max_priority_fee_per_gas = 0u64.into();
        tx.common_data.fee.gas_per_pubdata_limit = U256::from(DEFAULT_L2_TX_GAS_PER_PUBDATA_BYTE);
        self.estimate_fee(tx.into(), block_args, state_override)
            .await
    }

    pub async fn estimate_l1_to_l2_gas_impl(
        &self,
        request: CallRequest,
        state_override: Option<StateOverride>,
    ) -> Result<U256, Web3Error> {
        let mut request_with_gas_per_pubdata_overridden = request;
        // When we're estimating fee, we are trying to deduce values related to fee, so we should
        // not consider provided ones.
        if let Some(ref mut eip712_meta) = request_with_gas_per_pubdata_overridden.eip712_meta {
            if eip712_meta.gas_per_pubdata == U256::zero() {
                eip712_meta.gas_per_pubdata = REQUIRED_L1_TO_L2_GAS_PER_PUBDATA_BYTE.into();
            }
        }

        let mut connection = self.state.acquire_connection().await?;
        let block_args = BlockArgs::pending(&mut connection).await?;
        drop(connection);
        let tx = L1Tx::from_request(
            request_with_gas_per_pubdata_overridden,
            block_args.use_evm_emulator(),
        )
        .map_err(Web3Error::SerializationError)?;

        let fee = self
            .estimate_fee(tx.into(), block_args, state_override)
            .await?;
        Ok(fee.gas_limit)
    }

    async fn estimate_fee(
        &self,
        tx: Transaction,
        block_args: BlockArgs,
        state_override: Option<StateOverride>,
    ) -> Result<Fee, Web3Error> {
        let scale_factor = self.state.api_config.estimate_gas_scale_factor;
        let acceptable_overestimation =
            self.state.api_config.estimate_gas_acceptable_overestimation;
        let search_kind = BinarySearchKind::new(self.state.api_config.estimate_gas_optimize_search);

        Ok(self
            .state
            .tx_sender
            .get_txs_fee_in_wei(
                tx,
                block_args,
                scale_factor,
                acceptable_overestimation as u64,
                state_override,
                search_kind,
            )
            .await?)
    }

    pub fn get_bridgehub_contract_impl(&self) -> Option<Address> {
        self.state.api_config.l1_bridgehub_proxy_addr
    }

    pub fn get_main_contract_impl(&self) -> Address {
        self.state.api_config.l1_diamond_proxy_addr
    }

    pub fn get_testnet_paymaster_impl(&self) -> Option<Address> {
        self.state.api_config.l2_testnet_paymaster_addr
    }

    pub async fn get_bridge_contracts_impl(&self) -> BridgeAddresses {
        self.state.bridge_addresses_handle.read().await
    }

    pub fn get_timestamp_asserter_impl(&self) -> Option<Address> {
        self.state.api_config.timestamp_asserter_address
    }

    pub fn l1_chain_id_impl(&self) -> U64 {
        U64::from(*self.state.api_config.l1_chain_id)
    }

    pub async fn get_confirmed_tokens_impl(
        &self,
        from: u32,
        limit: u8,
    ) -> Result<Vec<Token>, Web3Error> {
        let mut storage = self.state.acquire_connection().await?;
        let tokens = storage
            .tokens_web3_dal()
            .get_well_known_tokens()
            .await
            .map_err(DalError::generalize)?;

        let tokens = tokens
            .into_iter()
            .skip(from as usize)
            .take(limit.into())
            .map(|token_info| Token {
                l1_address: token_info.l1_address,
                l2_address: token_info.l2_address,
                name: token_info.metadata.name,
                symbol: token_info.metadata.symbol,
                decimals: token_info.metadata.decimals,
            })
            .collect();
        Ok(tokens)
    }

    pub async fn get_all_account_balances_impl(
        &self,
        address: Address,
    ) -> Result<HashMap<Address, U256>, Web3Error> {
        let mut storage = self.state.acquire_connection().await?;
        let tokens = storage
            .tokens_dal()
            .get_all_l2_token_addresses()
            .await
            .map_err(DalError::generalize)?;
        let hashed_balance_keys = tokens.iter().map(|&token_address| {
            let token_account = AccountTreeId::new(if token_address == ETHEREUM_ADDRESS {
                L2_BASE_TOKEN_ADDRESS
            } else {
                token_address
            });
            let hashed_key =
                storage_key_for_standard_token_balance(token_account, &address).hashed_key();
            (hashed_key, (hashed_key, token_address))
        });
        let (hashed_balance_keys, hashed_key_to_token_address): (Vec<_>, HashMap<_, _>) =
            hashed_balance_keys.unzip();

        let balance_values = storage
            .storage_web3_dal()
            .get_values(&hashed_balance_keys)
            .await
            .map_err(DalError::generalize)?;

        let balances = balance_values
            .into_iter()
            .filter_map(|(hashed_key, balance)| {
                let balance = h256_to_u256(balance);
                if balance.is_zero() {
                    return None;
                }
                Some((hashed_key_to_token_address[&hashed_key], balance))
            })
            .collect();
        Ok(balances)
    }

    pub async fn get_l2_to_l1_msg_proof_impl(
        &self,
        block_number: L2BlockNumber,
        sender: Address,
        msg: H256,
        l2_log_position: Option<usize>,
    ) -> Result<Option<L2ToL1LogProof>, Web3Error> {
        if let Some(handler) = &self.state.l2_l1_log_proof_handler {
            return handler
                .get_l2_to_l1_msg_proof(block_number, sender, msg, l2_log_position)
                .rpc_context("get_l2_to_l1_msg_proof")
                .await
                .map_err(Into::into);
        }

        let mut storage = self.state.acquire_connection().await?;
        self.state
            .start_info
            .ensure_not_pruned(block_number, &mut storage)
            .await?;

        let Some(l1_batch_number) = storage
            .blocks_web3_dal()
            .get_l1_batch_number_of_l2_block(block_number)
            .await
            .map_err(DalError::generalize)?
        else {
            return Ok(None);
        };
        let (first_l2_block_of_l1_batch, _) = storage
            .blocks_web3_dal()
            .get_l2_block_range_of_l1_batch(l1_batch_number)
            .await
            .map_err(DalError::generalize)?
            .context("L1 batch should contain at least one L2 block")?;

        // Position of l1 log in L1 batch relative to logs with identical data
        let l1_log_relative_position = if let Some(l2_log_position) = l2_log_position {
            let logs = storage
                .events_web3_dal()
                .get_logs(
                    GetLogsFilter {
                        from_block: first_l2_block_of_l1_batch,
                        to_block: block_number,
                        addresses: vec![L1_MESSENGER_ADDRESS],
                        topics: vec![(2, vec![address_to_h256(&sender)]), (3, vec![msg])],
                    },
                    self.state.api_config.req_entities_limit,
                )
                .await
                .map_err(DalError::generalize)?;
            let maybe_pos = logs.iter().position(|event| {
                event.block_number == Some(block_number.0.into())
                    && event.log_index == Some(l2_log_position.into())
            });
            match maybe_pos {
                Some(pos) => pos,
                None => return Ok(None),
            }
        } else {
            0
        };

        let log_proof = self
            .get_l2_to_l1_log_proof_inner(
                &mut storage,
                l1_batch_number,
                l1_log_relative_position,
                |log| {
                    log.sender == L1_MESSENGER_ADDRESS
                        && log.key == address_to_h256(&sender)
                        && log.value == msg
                },
            )
            .await?;
        Ok(log_proof)
    }

    async fn get_l2_to_l1_log_proof_inner(
        &self,
        storage: &mut Connection<'_, Core>,
        l1_batch_number: L1BatchNumber,
        index_in_filtered_logs: usize,
        log_filter: impl Fn(&L2ToL1Log) -> bool,
    ) -> Result<Option<L2ToL1LogProof>, Web3Error> {
        let all_l1_logs_in_batch = storage
            .blocks_web3_dal()
            .get_l2_to_l1_logs(l1_batch_number)
            .await
            .map_err(DalError::generalize)?;

        let Some((l1_log_index, _)) = all_l1_logs_in_batch
            .iter()
            .enumerate()
            .filter(|(_, log)| log_filter(log))
            .nth(index_in_filtered_logs)
        else {
            return Ok(None);
        };

        let Some(batch_with_metadata) = storage
            .blocks_dal()
            .get_l1_batch_metadata(l1_batch_number)
            .await
            .map_err(DalError::generalize)?
        else {
            return Ok(None);
        };

        let Some(batch_meta) = storage
            .blocks_dal()
            .get_l1_batch_metadata(l1_batch_number)
            .await
            .map_err(DalError::generalize)?
        else {
            return Ok(None);
        };

        let merkle_tree_leaves = all_l1_logs_in_batch.iter().map(L2ToL1Log::to_bytes);

        let protocol_version = batch_with_metadata
            .header
            .protocol_version
            .unwrap_or_else(ProtocolVersionId::last_potentially_undefined);
        let tree_size = l2_to_l1_logs_tree_size(protocol_version);

        let (local_root, proof) = MiniMerkleTree::new(merkle_tree_leaves, Some(tree_size))
            .merkle_root_and_path(l1_log_index);

        if protocol_version.is_pre_gateway() {
            return Ok(Some(L2ToL1LogProof {
                proof,
                root: local_root,
                id: l1_log_index as u32,
            }));
        }

<<<<<<< HEAD
        let aggregated_root = batch_meta
=======
        let aggregated_root = batch_with_metadata
>>>>>>> a0a74aae
            .metadata
            .aggregation_root
            .expect("`aggregation_root` must be present for post-gateway branch");
        let root = KeccakHasher.compress(&local_root, &aggregated_root);

        let mut log_leaf_proof = proof;
        log_leaf_proof.push(aggregated_root);

<<<<<<< HEAD
        let settlement_layer_chain_id = self.state.api_config.sl_chain_id.0;
        let l1_chain_id = self.state.api_config.l1_chain_id.0;

        let (batch_proof_len, batch_chain_proof) = if settlement_layer_chain_id != l1_chain_id {
            let Some(batch_chain_proof) = storage
                .blocks_dal()
                .get_l1_batch_chain_merkle_path(l1_batch_number)
                .await
                .map_err(DalError::generalize)?
            else {
                return Ok(None);
            };

            (batch_chain_proof.batch_proof_len, batch_chain_proof.proof)
        } else {
            (0, Vec::new())
        };

=======
        let Some(sl_chain_id) = storage
            .eth_sender_dal()
            .get_batch_commit_chain_id(l1_batch_number)
            .await
            .map_err(DalError::generalize)?
        else {
            return Ok(None);
        };

        let (batch_proof_len, batch_chain_proof) =
            if sl_chain_id.0 != self.state.api_config.l1_chain_id.0 {
                let Some(batch_chain_proof) = storage
                    .blocks_dal()
                    .get_l1_batch_chain_merkle_path(l1_batch_number)
                    .await
                    .map_err(DalError::generalize)?
                else {
                    return Ok(None);
                };

                (batch_chain_proof.batch_proof_len, batch_chain_proof.proof)
            } else {
                (0, Vec::new())
            };

>>>>>>> a0a74aae
        let proof = {
            let mut metadata = [0u8; 32];
            metadata[0] = LOG_PROOF_SUPPORTED_METADATA_VERSION;
            metadata[1] = log_leaf_proof.len() as u8;
            metadata[2] = batch_proof_len as u8;

            let mut result = vec![H256(metadata)];

            result.extend(log_leaf_proof);
            result.extend(batch_chain_proof);

            result
        };

        Ok(Some(L2ToL1LogProof {
            proof,
            root,
            id: l1_log_index as u32,
        }))
    }

    pub async fn get_l2_to_l1_log_proof_impl(
        &self,
        tx_hash: H256,
        index: Option<usize>,
    ) -> Result<Option<L2ToL1LogProof>, Web3Error> {
        if let Some(handler) = &self.state.l2_l1_log_proof_handler {
            return handler
                .get_l2_to_l1_log_proof(tx_hash, index)
                .rpc_context("get_l2_to_l1_log_proof")
                .await
                .map_err(Into::into);
        }

        let mut storage = self.state.acquire_connection().await?;
        let Some((l1_batch_number, l1_batch_tx_index)) = storage
            .blocks_web3_dal()
            .get_l1_batch_info_for_tx(tx_hash)
            .await
            .map_err(DalError::generalize)?
        else {
            return Ok(None);
        };

        self.state
            .start_info
            .ensure_not_pruned(l1_batch_number, &mut storage)
            .await?;

        let log_proof = self
            .get_l2_to_l1_log_proof_inner(
                &mut storage,
                l1_batch_number,
                index.unwrap_or(0),
                |log| log.tx_number_in_block == l1_batch_tx_index,
            )
            .await?;
        Ok(log_proof)
    }

    pub async fn get_l1_batch_number_impl(&self) -> Result<U64, Web3Error> {
        let mut storage = self.state.acquire_connection().await?;
        let l1_batch_number = storage
            .blocks_dal()
            .get_sealed_l1_batch_number()
            .await
            .map_err(DalError::generalize)?
            .ok_or(Web3Error::NoBlock)?;
        Ok(l1_batch_number.0.into())
    }

    pub async fn get_l2_block_range_impl(
        &self,
        batch: L1BatchNumber,
    ) -> Result<Option<(U64, U64)>, Web3Error> {
        let mut storage = self.state.acquire_connection().await?;
        self.state
            .start_info
            .ensure_not_pruned(batch, &mut storage)
            .await?;
        let range = storage
            .blocks_web3_dal()
            .get_l2_block_range_of_l1_batch(batch)
            .await
            .map_err(DalError::generalize)?;
        Ok(range.map(|(min, max)| (U64::from(min.0), U64::from(max.0))))
    }

    pub async fn get_block_details_impl(
        &self,
        block_number: L2BlockNumber,
    ) -> Result<Option<BlockDetails>, Web3Error> {
        let mut storage = self.state.acquire_connection().await?;
        self.state
            .start_info
            .ensure_not_pruned(block_number, &mut storage)
            .await?;

        Ok(storage
            .blocks_web3_dal()
            .get_block_details(block_number)
            .await
            .map_err(DalError::generalize)?)
    }

    pub async fn get_raw_block_transactions_impl(
        &self,
        block_number: L2BlockNumber,
    ) -> Result<Vec<Transaction>, Web3Error> {
        let mut storage = self.state.acquire_connection().await?;
        self.state
            .start_info
            .ensure_not_pruned(block_number, &mut storage)
            .await?;

        Ok(storage
            .transactions_web3_dal()
            .get_raw_l2_block_transactions(block_number)
            .await
            .map_err(DalError::generalize)?)
    }

    pub async fn get_transaction_details_impl(
        &self,
        hash: H256,
    ) -> Result<Option<TransactionDetails>, Web3Error> {
        let mut storage = self.state.acquire_connection().await?;
        // Open a readonly transaction to have a consistent view of Postgres
        let mut storage = open_readonly_transaction(&mut storage).await?;
        let mut tx_details = storage
            .transactions_web3_dal()
            .get_transaction_details(hash)
            .await
            .map_err(DalError::generalize)?;

        if tx_details.is_none() {
            tx_details = self
                .state
                .tx_sink()
                .lookup_tx_details(&mut storage, hash)
                .await?;
        }
        Ok(tx_details)
    }

    pub async fn get_l1_batch_details_impl(
        &self,
        batch_number: L1BatchNumber,
    ) -> Result<Option<L1BatchDetails>, Web3Error> {
        let mut storage = self.state.acquire_connection().await?;
        self.state
            .start_info
            .ensure_not_pruned(batch_number, &mut storage)
            .await?;

        Ok(storage
            .blocks_web3_dal()
            .get_l1_batch_details(batch_number)
            .await
            .map_err(DalError::generalize)?)
    }

    pub async fn get_l1_processing_details_impl(
        &self,
        batch_number: L1BatchNumber,
    ) -> Result<Option<L1ProcessingDetails>, Web3Error> {
        let mut storage = self.state.acquire_connection().await?;
        self.state
            .start_info
            .ensure_not_pruned(batch_number, &mut storage)
            .await?;

        let batch_details = storage
            .blocks_web3_dal()
            .get_l1_batch_details(batch_number)
            .await
            .map_err(DalError::generalize)?;

        let Some(batch_details) = batch_details else {
            return Ok(None);
        };

        let settlement_info = storage
            .eth_sender_dal()
            .get_batch_finalization_info(batch_number)
            .await
            .map_err(DalError::generalize)?;

        let Some(info) = settlement_info else {
            return Ok(None);
        };

        // FIXME: this method should eventually also provide data about L1 commit and L1 prove.

        let (execute_tx_hash, executed_at) =
            if info.settlement_layer_id.0 == self.state.api_config.l1_chain_id.0 {
                (
                    batch_details.base.execute_tx_hash,
                    batch_details.base.executed_at,
                )
            } else {
                // It is sl-based chain, we need to query the batch info from the SL
                // Create a client for pinging the RPC.
                let client: Client<L2> = Client::http(
                    self.state
                        .api_config
                        .settlement_layer_url
                        .clone()
                        .unwrap()
                        .parse()
                        .unwrap(),
                )?
                .for_network(L2::from(L2ChainId(self.state.api_config.l1_chain_id.0)))
                .build();

                let info = client
                    .get_transaction_receipt(info.settlement_layer_tx_hash)
                    .await
                    .expect("Failed to query the SL");
                let Some(info) = info else {
                    return Ok(None);
                };
                let sl_l1_batch_number = info.l1_batch_number;
                let Some(sl_l1_batch_number) = sl_l1_batch_number else {
                    return Ok(None);
                };
                let batch_details = client
                    .get_l1_batch_details(L1BatchNumber(sl_l1_batch_number.as_u32()))
                    .await
                    .expect("Failed to query the SL2");
                let Some(batch_details) = batch_details else {
                    return Ok(None);
                };

                (
                    batch_details.base.execute_tx_hash,
                    batch_details.base.executed_at,
                )
            };

        let details = L1ProcessingDetails {
            commit_tx_hash: None,
            committed_at: None,
            prove_tx_hash: None,
            proven_at: None,
            execute_tx_hash,
            executed_at,
        };

        Ok(Some(details))
    }

    pub async fn get_bytecode_by_hash_impl(
        &self,
        hash: H256,
    ) -> Result<Option<Vec<u8>>, Web3Error> {
        let mut storage = self.state.acquire_connection().await?;
        Ok(storage
            .factory_deps_dal()
            .get_sealed_factory_dep(hash)
            .await
            .map_err(DalError::generalize)?)
    }

    #[tracing::instrument(skip(self))]
    pub fn get_fee_params_impl(&self) -> FeeParams {
        self.state
            .tx_sender
            .0
            .batch_fee_input_provider
            .get_fee_model_params()
    }

    pub async fn get_protocol_version_impl(
        &self,
        version_id: Option<u16>,
    ) -> Result<Option<ProtocolVersion>, Web3Error> {
        let mut storage = self.state.acquire_connection().await?;
        let protocol_version = if let Some(id) = version_id {
            storage
                .protocol_versions_web3_dal()
                .get_protocol_version_by_id(id)
                .await
                .map_err(DalError::generalize)?
        } else {
            Some(
                storage
                    .protocol_versions_web3_dal()
                    .get_latest_protocol_version()
                    .await
                    .map_err(DalError::generalize)?,
            )
        };
        Ok(protocol_version)
    }

    pub async fn get_proofs_impl(
        &self,
        address: Address,
        keys: Vec<H256>,
        l1_batch_number: L1BatchNumber,
    ) -> Result<Option<Proof>, Web3Error> {
        let mut storage = self.state.acquire_connection().await?;
        self.state
            .start_info
            .ensure_not_pruned(l1_batch_number, &mut storage)
            .await?;
        let hashed_keys = keys
            .iter()
            .map(|key| StorageKey::new(AccountTreeId::new(address), *key).hashed_key_u256())
            .collect();
        let tree_api = self
            .state
            .tree_api
            .as_deref()
            .ok_or(Web3Error::MethodNotImplemented)?;
        let proofs_result = tree_api.get_proofs(l1_batch_number, hashed_keys).await;
        let proofs = match proofs_result {
            Ok(proofs) => proofs,
            Err(TreeApiError::NotReady(_)) => return Err(Web3Error::TreeApiUnavailable),
            Err(TreeApiError::NoVersion(err)) => {
                return if err.missing_version > err.version_count {
                    Ok(None)
                } else {
                    Err(Web3Error::InternalError(anyhow::anyhow!(
                        "L1 batch #{l1_batch_number} is pruned in Merkle tree, but not in Postgres"
                    )))
                };
            }
            Err(TreeApiError::Internal(err)) => return Err(Web3Error::InternalError(err)),
            Err(_) => {
                // This branch is not expected to be executed, but has to be provided since the error is non-exhaustive.
                return Err(Web3Error::InternalError(anyhow::anyhow!(
                    "Unspecified tree API error"
                )));
            }
        };

        let storage_proof = proofs
            .into_iter()
            .zip(keys)
            .map(|(proof, key)| StorageProof {
                key,
                proof: proof.merkle_path,
                value: proof.value,
                index: proof.index,
            })
            .collect();

        Ok(Some(Proof {
            address,
            storage_proof,
        }))
    }

    pub fn get_base_token_l1_address_impl(&self) -> Result<Address, Web3Error> {
        self.state
            .api_config
            .base_token_address
            .ok_or(Web3Error::MethodNotImplemented)
    }

    #[tracing::instrument(skip(self))]
    pub async fn get_batch_fee_input_impl(
        &self,
    ) -> Result<PubdataIndependentBatchFeeModelInput, Web3Error> {
        Ok(self
            .state
            .tx_sender
            .0
            .batch_fee_input_provider
            .get_batch_fee_input()
            .await?
            .into_pubdata_independent())
    }

    #[tracing::instrument(skip(self, tx_bytes))]
    pub async fn send_raw_transaction_with_detailed_output_impl(
        &self,
        tx_bytes: Bytes,
    ) -> Result<(H256, VmExecutionResultAndLogs), Web3Error> {
        let mut connection = self.state.acquire_connection().await?;
        let block_args = BlockArgs::pending(&mut connection).await?;
        drop(connection);
        let (mut tx, hash) = self
            .state
            .parse_transaction_bytes(&tx_bytes.0, &block_args)?;
        tx.set_input(tx_bytes.0, hash);

        let submit_result = self.state.tx_sender.submit_tx(tx, block_args).await;
        submit_result.map(|result| (hash, result.1)).map_err(|err| {
            tracing::debug!("Send raw transaction error: {err}");
            API_METRICS.submit_tx_error[&err.prom_error_code()].inc();
            err.into()
        })
    }
}<|MERGE_RESOLUTION|>--- conflicted
+++ resolved
@@ -343,15 +343,6 @@
             return Ok(None);
         };
 
-        let Some(batch_meta) = storage
-            .blocks_dal()
-            .get_l1_batch_metadata(l1_batch_number)
-            .await
-            .map_err(DalError::generalize)?
-        else {
-            return Ok(None);
-        };
-
         let merkle_tree_leaves = all_l1_logs_in_batch.iter().map(L2ToL1Log::to_bytes);
 
         let protocol_version = batch_with_metadata
@@ -371,11 +362,7 @@
             }));
         }
 
-<<<<<<< HEAD
-        let aggregated_root = batch_meta
-=======
         let aggregated_root = batch_with_metadata
->>>>>>> a0a74aae
             .metadata
             .aggregation_root
             .expect("`aggregation_root` must be present for post-gateway branch");
@@ -384,26 +371,6 @@
         let mut log_leaf_proof = proof;
         log_leaf_proof.push(aggregated_root);
 
-<<<<<<< HEAD
-        let settlement_layer_chain_id = self.state.api_config.sl_chain_id.0;
-        let l1_chain_id = self.state.api_config.l1_chain_id.0;
-
-        let (batch_proof_len, batch_chain_proof) = if settlement_layer_chain_id != l1_chain_id {
-            let Some(batch_chain_proof) = storage
-                .blocks_dal()
-                .get_l1_batch_chain_merkle_path(l1_batch_number)
-                .await
-                .map_err(DalError::generalize)?
-            else {
-                return Ok(None);
-            };
-
-            (batch_chain_proof.batch_proof_len, batch_chain_proof.proof)
-        } else {
-            (0, Vec::new())
-        };
-
-=======
         let Some(sl_chain_id) = storage
             .eth_sender_dal()
             .get_batch_commit_chain_id(l1_batch_number)
@@ -429,7 +396,6 @@
                 (0, Vec::new())
             };
 
->>>>>>> a0a74aae
         let proof = {
             let mut metadata = [0u8; 32];
             metadata[0] = LOG_PROOF_SUPPORTED_METADATA_VERSION;
