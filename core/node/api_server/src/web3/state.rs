--- conflicted
+++ resolved
@@ -163,13 +163,6 @@
     pub l1_ecosystem_contracts: EcosystemCommonContracts,
     pub l1_bytecodes_supplier_addr: Option<Address>,
     pub l1_wrapped_base_token_store: Option<Address>,
-<<<<<<< HEAD
-    pub l1_bridgehub_proxy_addr: Option<Address>,
-    pub message_root_proxy_addr: Option<Address>,
-    pub l1_state_transition_proxy_addr: Option<Address>,
-    pub l1_transparent_proxy_admin_addr: Option<Address>,
-=======
->>>>>>> 602a9903
     pub l1_diamond_proxy_addr: Address,
     pub l2_testnet_paymaster_addr: Option<Address>,
     pub req_entities_limit: usize,
@@ -207,42 +200,6 @@
                 l2_weth_bridge: Some(Address::zero()),
                 l2_legacy_shared_bridge: l2_contracts.legacy_shared_bridge_addr,
             },
-<<<<<<< HEAD
-            l1_bridgehub_proxy_addr: contracts_config
-                .ecosystem_contracts
-                .as_ref()
-                .map(|a| a.bridgehub_proxy_addr),
-            message_root_proxy_addr: contracts_config
-                .ecosystem_contracts
-                .as_ref()
-                .and_then(|a| a.message_root_proxy_addr),
-            l1_state_transition_proxy_addr: contracts_config
-                .ecosystem_contracts
-                .as_ref()
-                .map(|a| a.state_transition_proxy_addr),
-            l1_transparent_proxy_admin_addr: contracts_config
-                .ecosystem_contracts
-                .as_ref()
-                .map(|a| a.transparent_proxy_admin_addr),
-            l1_bytecodes_supplier_addr: contracts_config
-                .ecosystem_contracts
-                .as_ref()
-                .and_then(|a| a.l1_bytecodes_supplier_addr),
-            l1_wrapped_base_token_store: contracts_config
-                .ecosystem_contracts
-                .as_ref()
-                .and_then(|a| a.l1_wrapped_base_token_store),
-            l1_diamond_proxy_addr: contracts_config.diamond_proxy_addr,
-            l2_testnet_paymaster_addr: contracts_config.l2_testnet_paymaster_addr,
-            req_entities_limit: web3_config.req_entities_limit(),
-            fee_history_limit: web3_config.fee_history_limit(),
-            base_token_address: contracts_config.base_token_addr,
-            filters_disabled: web3_config.filters_disabled,
-            dummy_verifier: genesis_config.dummy_verifier,
-            l1_batch_commit_data_generator_mode: genesis_config.l1_batch_commit_data_generator_mode,
-            timestamp_asserter_address: contracts_config.l2_timestamp_asserter_addr,
-            l1_to_l2_txs_paused,
-=======
             l1_ecosystem_contracts: l1_contracts_config.ecosystem_contracts.clone(),
             l1_bytecodes_supplier_addr: l1_ecosystem_contracts.bytecodes_supplier_addr,
             l1_wrapped_base_token_store: l1_ecosystem_contracts.wrapped_base_token_store,
@@ -259,7 +216,6 @@
             timestamp_asserter_address: l2_contracts.timestamp_asserter_addr,
             l2_multicall3: l2_contracts.multicall3,
             l1_to_l2_txs_paused: base.l1_to_l2_txs_paused,
->>>>>>> 602a9903
         }
     }
 
