//! Implementation of "executing" methods, e.g. `eth_call`.

use std::{
    fmt,
<<<<<<< HEAD
    time::{Duration, Instant, SystemTime, UNIX_EPOCH},
=======
    sync::{
        atomic::{AtomicUsize, Ordering},
        Arc,
    },
    time::{Duration, Instant, SystemTime},
>>>>>>> 0b869204
};

use anyhow::Context as _;
use async_trait::async_trait;
<<<<<<< HEAD
use tokio::{runtime::Handle, task::spawn_blocking};
=======
use tokio::{runtime::Handle, sync::Mutex};
>>>>>>> 0b869204
use zksync_dal::{Connection, Core};
use zksync_multivm::{
    interface::{
        executor::{OneshotExecutor, TransactionValidator},
        storage::StorageWithOverrides,
        tracer::TimestampAsserterParams,
<<<<<<< HEAD
        Call, ExecutionResult, Halt, OneshotEnv, OneshotTracingParams, TransactionExecutionMetrics,
        TxExecutionArgs, VmEvent, VmExecutionMetrics, VmRevertReason,
    },
    utils::StorageWritesDeduplicator,
};
use zksync_state::{PostgresStorage, PostgresStorageCaches, PostgresStorageForZkOs};
use zksync_types::{
    api::state_override::StateOverride, fee_model::BatchFeeInput, l2::L2Tx, AccountTreeId,
    StorageKey, StorageLog, StorageLogKind, Transaction,
=======
        utils::{DivergenceHandler, VmDump},
        Call, DeduplicatedWritesMetrics, ExecutionResult, OneshotEnv, OneshotTracingParams,
        TransactionExecutionMetrics, TxExecutionArgs, VmEvent,
    },
    utils::StorageWritesDeduplicator,
};
use zksync_object_store::{Bucket, ObjectStore};
use zksync_state::{PostgresStorage, PostgresStorageCaches};
use zksync_types::{
    api::state_override::StateOverride, fee_model::BatchFeeInput, l2::L2Tx, vm::FastVmMode,
    StorageLog, Transaction,
>>>>>>> 0b869204
};
use zksync_vm_executor::oneshot::{MainOneshotExecutor, MockOneshotExecutor};
#[cfg(feature = "zkos")]
use {
    ruint::aliases::U256,
    zk_ee::system::system_trait::errors::InternalError,
    zk_os_forward_system::run::{
        output::TxResult, BatchContext, ExecutionOutput, ExecutionResult as ZkOSExecutionResult,
        StorageCommitment, TxOutput,
    },
    zksync_zkos_vm_runner::zkos_conversions::{
        b160_to_address, bytes32_to_h256, tx_abi_encode, zkos_log_to_vm_event,
    },
};

use super::{vm_metrics::SandboxStage, BlockArgs, VmPermit, SANDBOX_METRICS};
use crate::{execution_sandbox::storage::apply_state_override, tx_sender::SandboxExecutorOptions};

/// Action that can be executed by [`SandboxExecutor`].
#[derive(Debug)]
pub(crate) enum SandboxAction {
    /// Execute a transaction.
    Execution { tx: L2Tx, fee_input: BatchFeeInput },
    /// Execute a call, possibly with tracing.
    Call {
        call: L2Tx,
        fee_input: BatchFeeInput,
        enforced_base_fee: Option<u64>,
        tracing_params: OneshotTracingParams,
    },
    /// Estimate gas for a transaction.
    GasEstimation {
        tx: Transaction,
        fee_input: BatchFeeInput,
        base_fee: u64,
    },
}

impl SandboxAction {
    fn into_parts(self) -> (TxExecutionArgs, OneshotTracingParams) {
        match self {
            Self::Execution { tx, .. } => (
                TxExecutionArgs::for_validation(tx),
                OneshotTracingParams::default(),
            ),
            Self::GasEstimation { tx, .. } => (
                TxExecutionArgs::for_gas_estimate(tx),
                OneshotTracingParams::default(),
            ),
            Self::Call {
                call,
                tracing_params,
                ..
            } => (TxExecutionArgs::for_eth_call(call), tracing_params),
        }
    }
}

/// Output of [`SandboxExecutor::execute_in_sandbox()`].
#[derive(Debug, Clone)]
pub struct SandboxExecutionOutput {
    /// Output of the VM.
    pub result: ExecutionResult,
    /// Write logs produced by the VM.
    pub write_logs: Vec<StorageLog>,
    /// Events produced by the VM.
    pub events: Vec<VmEvent>,
    /// Traced calls if requested.
    pub call_traces: Vec<Call>,
    /// Execution metrics.
    pub metrics: TransactionExecutionMetrics,
    /// Were published bytecodes OK?
    pub are_published_bytecodes_ok: bool,
}

impl SandboxExecutionOutput {
    pub fn mock_success() -> Self {
        Self {
            result: ExecutionResult::Success { output: Vec::new() },
            write_logs: Vec::new(),
            events: Vec::new(),
            call_traces: Vec::new(),
            metrics: TransactionExecutionMetrics {
                writes: DeduplicatedWritesMetrics::default(),
                vm: Default::default(),
                gas_remaining: 0,
                gas_refunded: 0,
            },
            are_published_bytecodes_ok: true,
        }
    }
}

type SandboxStorage = StorageWithOverrides<PostgresStorage<'static>>;

/// Higher-level wrapper around a oneshot VM executor used in the API server.
#[async_trait]
pub(crate) trait SandboxExecutorEngine:
    Send + Sync + fmt::Debug + TransactionValidator<SandboxStorage>
{
    async fn execute_in_sandbox(
        &self,
        storage: SandboxStorage,
        env: OneshotEnv,
        args: TxExecutionArgs,
        tracing_params: OneshotTracingParams,
    ) -> anyhow::Result<SandboxExecutionOutput>;
}

#[async_trait]
impl<T> SandboxExecutorEngine for T
where
    T: OneshotExecutor<SandboxStorage>
        + TransactionValidator<SandboxStorage>
        + Send
        + Sync
        + fmt::Debug,
{
    async fn execute_in_sandbox(
        &self,
        storage: SandboxStorage,
        env: OneshotEnv,
        args: TxExecutionArgs,
        tracing_params: OneshotTracingParams,
    ) -> anyhow::Result<SandboxExecutionOutput> {
        let result = self
            .inspect_transaction_with_bytecode_compression(storage, env, args, tracing_params)
            .await?;
        let tx_result = result.tx_result;
        let metrics = TransactionExecutionMetrics {
            writes: StorageWritesDeduplicator::apply_on_empty_state(&tx_result.logs.storage_logs),
            vm: tx_result.get_execution_metrics(),
            gas_remaining: tx_result.statistics.gas_remaining,
            gas_refunded: tx_result.refunds.gas_refunded,
        };

        let storage_logs = tx_result.logs.storage_logs;
        Ok(SandboxExecutionOutput {
            result: tx_result.result,
            write_logs: storage_logs
                .into_iter()
                .filter_map(|log| log.log.is_write().then_some(log.log))
                .collect(),
            events: tx_result.logs.events,
            call_traces: result.call_traces,
            metrics,
            are_published_bytecodes_ok: result.compression_result.is_ok(),
        })
    }
}

/// Executor of transactions / calls used in the API server.
#[derive(Debug)]
pub(crate) struct SandboxExecutor {
    pub(super) engine: Box<dyn SandboxExecutorEngine>,
    pub(super) options: SandboxExecutorOptions,
    storage_caches: Option<PostgresStorageCaches>,
    pub(super) timestamp_asserter_params: Option<TimestampAsserterParams>,
    vm_divergence_counter: Arc<AtomicUsize>,
}

impl SandboxExecutor {
    pub fn real(
        options: SandboxExecutorOptions,
        caches: PostgresStorageCaches,
        missed_storage_invocation_limit: usize,
        timestamp_asserter_params: Option<TimestampAsserterParams>,
    ) -> Self {
        let mut executor = MainOneshotExecutor::new(missed_storage_invocation_limit);
        executor.set_fast_vm_mode(options.fast_vm_mode);

        let vm_divergence_counter = Arc::<AtomicUsize>::default();
        if cfg!(test) {
            // Panic on divergence in order to fail the running test.
            executor.set_divergence_handler(DivergenceHandler::new(|err, _| {
                panic!("{err}");
            }));
        } else {
            let rt_handle = Handle::current();
            let store = options.vm_dump_store.clone();
            let vm_divergence_counter_for_handler = vm_divergence_counter.clone();
            let last_dump_timestamp = Mutex::new(None);

            executor.set_divergence_handler(DivergenceHandler::new(move |_, vm_dump| {
                vm_divergence_counter_for_handler.fetch_add(1, Ordering::Relaxed);
                if let Some(store) = &store {
                    if let Err(err) = rt_handle.block_on(Self::dump_vm_state(
                        &last_dump_timestamp,
                        store.as_ref(),
                        vm_dump,
                    )) {
                        tracing::error!("Saving VM dump failed: {err:#}");
                    }
                }
            }));
        }

        executor
            .set_execution_latency_histogram(&SANDBOX_METRICS.sandbox[&SandboxStage::Execution]);

        Self {
            engine: Box::new(executor),
            options,
            storage_caches: Some(caches),
            timestamp_asserter_params,
            vm_divergence_counter,
        }
    }

    pub(crate) fn vm_mode(&self) -> FastVmMode {
        self.options.fast_vm_mode
    }

    pub(crate) fn vm_divergence_counter(&self) -> Arc<AtomicUsize> {
        self.vm_divergence_counter.clone()
    }

    async fn dump_vm_state(
        last_dump_timestamp: &Mutex<Option<Instant>>,
        store: &dyn ObjectStore,
        vm_dump: VmDump,
    ) -> anyhow::Result<()> {
        /// Minimum interval between VM dumps.
        const DUMP_INTERVAL: Duration = Duration::from_secs(600); // 10 minutes

        let mut last_dump_timestamp = last_dump_timestamp.lock().await;
        let now = Instant::now();
        let should_dump = last_dump_timestamp.map_or(true, |ts| {
            now.checked_duration_since(ts)
                .is_some_and(|elapsed| elapsed >= DUMP_INTERVAL)
        });
        if !should_dump {
            return Ok(());
        }
        *last_dump_timestamp = Some(now);
        drop(last_dump_timestamp); // We don't need to hold a lock any longer, in particular across the `await` point below

        let ts = SystemTime::UNIX_EPOCH
            .elapsed()
            .context("invalid wall clock time")?
            .as_millis();
        let dump_filename = format!("shadow_vm_dump_api_{ts}.json");
        let vm_dump = serde_json::to_vec(&vm_dump).context("failed serializing VM dump")?;
        store
            .put_raw(Bucket::VmDumps, &dump_filename, vm_dump)
            .await
            .context("failed saving VM dump to object store")?;
        tracing::info!(
            dump_filename,
            "Saved VM dump for diverging VM execution in object store"
        );
        Ok(())
    }

    pub(crate) async fn mock(executor: MockOneshotExecutor) -> Self {
        Self::custom_mock(executor, SandboxExecutorOptions::mock().await)
    }

    pub(crate) fn custom_mock(
        executor: MockOneshotExecutor,
        options: SandboxExecutorOptions,
    ) -> Self {
        Self {
            engine: Box::new(executor),
            options,
            storage_caches: None,
            timestamp_asserter_params: None,
            vm_divergence_counter: Arc::default(),
        }
    }

    #[cfg(feature = "zkos")]
    pub async fn execute_in_sandbox(
        &self,
        vm_permit: VmPermit,
        connection: Connection<'static, Core>,
        action: SandboxAction,
        block_args: &BlockArgs,
        state_override: Option<StateOverride>,
    ) -> anyhow::Result<SandboxExecutionOutput> {
        let (env, storage) = self
            .prepare_env_and_storage(connection, block_args, &action)
            .await?;

        let (execution_args, tracing_params) = action.into_parts();

        // todo: gas
        let context = BatchContext {
            eip1559_basefee: U256::from(0),
            gas_per_pubdata: Default::default(),
            block_number: (env.l1_batch.number.0 + 1) as u64,
            timestamp: SystemTime::now()
                .duration_since(UNIX_EPOCH)
                .expect("Incorrect system time")
                .as_secs(),
            chain_id: env.system.chain_id.as_u64(),
            gas_limit: 100_000_000, // TODO: what value should be used?
            coinbase: Default::default(),
            block_hashes: Default::default(),
        };

        // todo: storage commitment shouldn't be needed here
        let storage_commitment = StorageCommitment {
            root: Default::default(),
            next_free_slot: 0,
        };

        let abi = tx_abi_encode(execution_args.transaction);

        let result = spawn_blocking(move || {
            let zkos_storage = PostgresStorageForZkOs::new(storage);
            zk_os_forward_system::run::simulate_tx(
                abi,
                storage_commitment,
                context,
                // we pass the storage source and preimage source separately,
                // but then need to backed by the same connection
                zkos_storage.clone(),
                zkos_storage,
            )
        })
        .await
        .expect("");

        drop(vm_permit);

        //todo: eth_call error format - should be compatible with era/ethereum
        let tx_output = match result {
            Ok(Ok(tx_output)) => tx_output,
            // TODO: how to process InvalidTransaction?
            Ok(Err(invalid)) => {
                return Ok(SandboxExecutionOutput {
                    result: ExecutionResult::Halt {
                        reason: Halt::TracerCustom(format!("{invalid:?}")),
                    },
                    write_logs: vec![],
                    events: vec![],
                    call_traces: vec![],
                    metrics: Default::default(),
                    are_published_bytecodes_ok: true,
                })
            }
            Err(err) => {
                anyhow::bail!("ZK OS execution failed with internal error: {:?}", err)
            }
        };

        let result = match &tx_output.execution_result {
            ZkOSExecutionResult::Success(_) => ExecutionResult::Success {
                output: tx_output.as_returned_bytes().to_vec(),
            },
            ZkOSExecutionResult::Revert(_) => ExecutionResult::Revert {
                output: VmRevertReason::from(tx_output.as_returned_bytes()),
            },
        };
        let write_logs = tx_output
            .storage_writes
            .into_iter()
            .map(|write| StorageLog {
                kind: StorageLogKind::InitialWrite,
                key: StorageKey::new(
                    AccountTreeId::new(b160_to_address(write.account)),
                    bytes32_to_h256(write.account_key),
                ),
                value: bytes32_to_h256(write.value),
            })
            .collect();
        let events = tx_output
            .logs
            .into_iter()
            .map(|log| {
                // tx is simulated as if it's a single tx in block, its index is 0.
                let location = (block_args.resolved.vm_l1_batch_number(), 0);
                zkos_log_to_vm_event(log, location)
            })
            .collect();
        // Only `pubdata_published`, `computational_gas_used`, `gas_used`, `gas_refunded` are set as they are used in gas estimator.
        // Some other fields are only needed for `ensure_tx_executable`
        // which is not needed for ZK OS: tx is either executable or runs out of gas.
        let metrics = TransactionExecutionMetrics {
            vm: VmExecutionMetrics {
                pubdata_published: 0, // TODO: pubdata counter is not there for zk os yet
                computational_gas_used: tx_output.gas_used as u32,
                gas_used: tx_output.gas_used as usize,
                ..Default::default()
            },
            gas_refunded: tx_output.gas_refunded,
            ..Default::default()
        };

        Ok(SandboxExecutionOutput {
            result,
            write_logs,
            events,
            metrics,
            call_traces: Vec::new(), // TODO: tracing is not yet implemented to zk os
            are_published_bytecodes_ok: true, // TODO?: not returned by zk os
        })
    }

    /// This method assumes that (block with number `resolved_block_number` is present in DB)
    /// or (`block_id` is `pending` and block with number `resolved_block_number - 1` is present in DB)
    #[cfg(not(feature = "zkos"))]
    pub async fn execute_in_sandbox(
        &self,
        _vm_permit: VmPermit,
        connection: Connection<'static, Core>,
        action: SandboxAction,
        block_args: &BlockArgs,
        state_override: Option<StateOverride>,
    ) -> anyhow::Result<SandboxExecutionOutput> {
        let (env, storage) = self
            .prepare_env_and_storage(connection, block_args, &action)
            .await?;

        let storage = if let Some(state_override) = state_override {
            tokio::task::spawn_blocking(|| apply_state_override(storage, state_override))
                .await
                .context("applying state override panicked")?
        } else {
            // Do not spawn a new thread in the most frequent case.
            StorageWithOverrides::new(storage)
        };

        let (execution_args, tracing_params) = action.into_parts();
        self.engine
            .execute_in_sandbox(storage, env, execution_args, tracing_params)
            .await
    }

    pub(super) async fn prepare_env_and_storage(
        &self,
        mut connection: Connection<'static, Core>,
        block_args: &BlockArgs,
        action: &SandboxAction,
    ) -> anyhow::Result<(OneshotEnv, PostgresStorage<'static>)> {
        let initialization_stage = SANDBOX_METRICS.sandbox[&SandboxStage::Initialization].start();
        let resolve_started_at = Instant::now();
        let resolve_time = resolve_started_at.elapsed();
        let resolved_block_info = &block_args.resolved;
        // We don't want to emit too many logs.
        if resolve_time > Duration::from_millis(10) {
            tracing::debug!("Resolved block numbers (took {resolve_time:?})");
        }

        let env = match action {
            SandboxAction::Execution { fee_input, tx } => {
                self.options
                    .eth_call
                    .to_execute_env(&mut connection, resolved_block_info, *fee_input, tx)
                    .await?
            }
            &SandboxAction::Call {
                fee_input,
                enforced_base_fee,
                ..
            } => {
                self.options
                    .eth_call
                    .to_call_env(
                        &mut connection,
                        resolved_block_info,
                        fee_input,
                        enforced_base_fee,
                    )
                    .await?
            }
            &SandboxAction::GasEstimation {
                fee_input,
                base_fee,
                ..
            } => {
                self.options
                    .estimate_gas
                    .to_env(&mut connection, resolved_block_info, fee_input, base_fee)
                    .await?
            }
        };

        if block_args.resolves_to_latest_sealed_l2_block() {
            if let Some(caches) = &self.storage_caches {
                caches.schedule_values_update(resolved_block_info.state_l2_block_number());
            }
        }

        let mut storage = PostgresStorage::new_async(
            Handle::current(),
            connection,
            resolved_block_info.state_l2_block_number(),
            false,
        )
        .await
        .context("cannot create `PostgresStorage`")?;

        if let Some(caches) = &self.storage_caches {
            storage = storage.with_caches(caches.clone());
        }
        initialization_stage.observe();
        Ok((env, storage))
    }
}<|MERGE_RESOLUTION|>--- conflicted
+++ resolved
@@ -2,54 +2,35 @@
 
 use std::{
     fmt,
-<<<<<<< HEAD
-    time::{Duration, Instant, SystemTime, UNIX_EPOCH},
-=======
     sync::{
         atomic::{AtomicUsize, Ordering},
         Arc,
     },
     time::{Duration, Instant, SystemTime},
->>>>>>> 0b869204
 };
 
 use anyhow::Context as _;
 use async_trait::async_trait;
-<<<<<<< HEAD
-use tokio::{runtime::Handle, task::spawn_blocking};
-=======
-use tokio::{runtime::Handle, sync::Mutex};
->>>>>>> 0b869204
+use tokio::{runtime::Handle, task::spawn_blocking, sync::Mutex};
 use zksync_dal::{Connection, Core};
 use zksync_multivm::{
     interface::{
         executor::{OneshotExecutor, TransactionValidator},
         storage::StorageWithOverrides,
         tracer::TimestampAsserterParams,
-<<<<<<< HEAD
         Call, ExecutionResult, Halt, OneshotEnv, OneshotTracingParams, TransactionExecutionMetrics,
         TxExecutionArgs, VmEvent, VmExecutionMetrics, VmRevertReason,
+        utils::{DivergenceHandler, VmDump},
+        DeduplicatedWritesMetrics,
     },
     utils::StorageWritesDeduplicator,
 };
 use zksync_state::{PostgresStorage, PostgresStorageCaches, PostgresStorageForZkOs};
 use zksync_types::{
     api::state_override::StateOverride, fee_model::BatchFeeInput, l2::L2Tx, AccountTreeId,
-    StorageKey, StorageLog, StorageLogKind, Transaction,
-=======
-        utils::{DivergenceHandler, VmDump},
-        Call, DeduplicatedWritesMetrics, ExecutionResult, OneshotEnv, OneshotTracingParams,
-        TransactionExecutionMetrics, TxExecutionArgs, VmEvent,
-    },
-    utils::StorageWritesDeduplicator,
+    StorageKey, StorageLog, StorageLogKind, Transaction, vm::FastVmMode
 };
 use zksync_object_store::{Bucket, ObjectStore};
-use zksync_state::{PostgresStorage, PostgresStorageCaches};
-use zksync_types::{
-    api::state_override::StateOverride, fee_model::BatchFeeInput, l2::L2Tx, vm::FastVmMode,
-    StorageLog, Transaction,
->>>>>>> 0b869204
-};
 use zksync_vm_executor::oneshot::{MainOneshotExecutor, MockOneshotExecutor};
 #[cfg(feature = "zkos")]
 use {
@@ -341,7 +322,7 @@
             gas_per_pubdata: Default::default(),
             block_number: (env.l1_batch.number.0 + 1) as u64,
             timestamp: SystemTime::now()
-                .duration_since(UNIX_EPOCH)
+                .duration_since(SystemTime::UNIX_EPOCH)
                 .expect("Incorrect system time")
                 .as_secs(),
             chain_id: env.system.chain_id.as_u64(),
