--- conflicted
+++ resolved
@@ -88,11 +88,7 @@
         gas_limit: 0,
         logs_bloom: Default::default(),
         pubdata_params: Default::default(),
-<<<<<<< HEAD
-        rolling_txs_hash: Some(H256::zero()),
-=======
         rolling_txs_hash: Some(fake_rolling_txs_hash_for_block(number)),
->>>>>>> 7746b9c1
     }
 }
 
