--- conflicted
+++ resolved
@@ -14,15 +14,9 @@
 };
 use zksync_health_check::{Health, HealthStatus, HealthUpdater, ReactiveHealthCheck};
 use zksync_l1_contract_interface::{
-<<<<<<< HEAD
-    i_executor::{
-        commit::kzg::ZK_SYNC_BYTES_PER_BLOB,
-        structures::{CommitBatchInfo, StoredBatchInfo, SUPPORTED_ENCODING_VERSION},
-=======
     i_executor::structures::{
         CommitBatchInfo, StoredBatchInfo, PUBDATA_SOURCE_BLOBS, PUBDATA_SOURCE_CALLDATA,
         PUBDATA_SOURCE_CUSTOM_PRE_GATEWAY, SUPPORTED_ENCODING_VERSION,
->>>>>>> a8489270
     },
     Tokenizable,
 };
@@ -240,25 +234,6 @@
             .header
             .protocol_version
             .unwrap_or_else(ProtocolVersionId::last_potentially_undefined);
-<<<<<<< HEAD
-        let da = detect_da(protocol_version, reference)
-            .context("cannot detect DA source from reference commitment token")?;
-
-        // For `PubdataSendingMode::Calldata`, it's required that the pubdata fits into a single blob.
-        if matches!(da, PubdataSendingMode::Calldata) {
-            let pubdata_len = self
-                .l1_batch
-                .header
-                .pubdata_input
-                .as_ref()
-                .map_or_else(|| self.l1_batch.construct_pubdata().len(), Vec::len);
-            anyhow::ensure!(
-                pubdata_len <= ZK_SYNC_BYTES_PER_BLOB,
-                "pubdata size is too large when using calldata DA source: expected <={ZK_SYNC_BYTES_PER_BLOB} bytes, \
-                 got {pubdata_len} bytes"
-            );
-        }
-=======
         let da = detect_da(
             protocol_version,
             reference,
@@ -266,7 +241,6 @@
             is_gateway,
         )
         .context("cannot detect DA source from reference commitment token")?;
->>>>>>> a8489270
 
         let local_token =
             CommitBatchInfo::new(self.commitment_mode, &self.l1_batch, da).into_token();
@@ -575,11 +549,8 @@
             format!("failed extracting commit data for transaction {commit_tx_hash:?}")
         })
         .map_err(CheckError::Validation)?;
-<<<<<<< HEAD
-=======
 
         let is_gateway = chain_data.chain_id != self.l1_chain_data.chain_id;
->>>>>>> a8489270
         local
             .verify_commitment(&commitment, is_gateway)
             .map_err(CheckError::Validation)
@@ -612,25 +583,6 @@
         } else {
             let commitments_popped = commit_input_tokens
                 .pop()
-<<<<<<< HEAD
-                .context("Unexpected signature for L1 commit function 1")?;
-            let commitment_bytes = match commitments_popped {
-                Token::Bytes(arr) => arr,
-                _ => anyhow::bail!("Unexpected signature for L1 commit function 2"),
-            };
-            let (version, encoded_data) = commitment_bytes.split_at(1);
-            assert_eq!(version[0], SUPPORTED_ENCODING_VERSION);
-            let decoded_data = ethabi::decode(
-                &[
-                    StoredBatchInfo::schema(),
-                    ParamType::Array(Box::new(CommitBatchInfo::schema())),
-                ], // types expected (e.g., Token::Array)
-                encoded_data,
-            )
-            .expect("Decoding failed");
-            // let mut commitments;
-            if let [_, Token::Array(batch_commitments)] = &decoded_data[..] {
-=======
                 .context("Unexpected signature for L1 commit function: no tokens")?;
             let commitment_bytes = match commitments_popped {
                 Token::Bytes(arr) => arr,
@@ -653,16 +605,11 @@
             )
             .context("Failed to decode commitData")?;
             if let Some(Token::Array(batch_commitments)) = &decoded_data.get(1) {
->>>>>>> a8489270
                 // Now you have access to `stored_batch_info` and `l1_batches_to_commit`
                 // Process them as needed
                 commitments = batch_commitments.clone();
             } else {
-<<<<<<< HEAD
-                panic!("Unexpected data format");
-=======
                 anyhow::bail!("Unexpected data format");
->>>>>>> a8489270
             }
         }
 
