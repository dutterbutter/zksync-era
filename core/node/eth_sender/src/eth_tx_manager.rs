--- conflicted
+++ resolved
@@ -25,6 +25,7 @@
         AbstractL1Interface, L1BlockNumbers, OperatorNonce, OperatorType, RealL1Interface,
     },
     eth_fees_oracle::{EthFees, EthFeesOracle, GasAdjusterFeesOracle},
+    health::{EthTxDetails, EthTxManagerHealthDetails},
     metrics::TransactionType,
 };
 
@@ -537,7 +538,6 @@
             EthTxFinalityStatus::Finalized
         } else if blocks.fast_finality.0 >= receipt_block_number {
             EthTxFinalityStatus::FastFinalized
-<<<<<<< HEAD
         } else {
             tracing::trace!(
                 "Transaction {} with id {} is not finalized: block in receipt {receipt_block_number}, finalized block {}",
@@ -556,38 +556,6 @@
                 blocks.fast_finality.0,
                 blocks.finalized.0
             );
-        // TODO set correct values for health updater
-        // self.health_updater.update(
-        //     EthTxManagerHealthDetails {
-        //         last_finalized_tx: EthTxDetails::new(tx, Some((&tx_status).into())),
-        //         finalized_block,
-        //     }
-        //     .into(),
-        // );
-
-        if tx_status.success {
-            self.confirm_tx(storage, tx, finality_status, tx_status)
-                .await;
-        } else {
-=======
-        } else {
-            tracing::trace!(
-                "Transaction {} with id {} is not finalized: block in receipt {receipt_block_number}, finalized block {}",
-                tx_status.tx_hash,
-                tx.id,
-                blocks.finalized.0
-            );
-            return;
-        };
-
-        tracing::trace!(
-                "Transaction {} with id {} is {:?}: block in receipt {receipt_block_number}, safe block {}, finalized block {}",
-                tx_status.tx_hash,
-                tx.id,
-                finality_status,
-                blocks.fast_finality.0,
-                blocks.finalized.0
-            );
 
         if finality_status == EthTxFinalityStatus::Finalized {
             self.health_updater.update(
@@ -603,7 +571,6 @@
             self.confirm_tx(storage, tx, finality_status, tx_status)
                 .await;
         } else {
->>>>>>> e0b13cad
             self.fail_tx(storage, tx, tx_status).await;
         }
     }
@@ -693,11 +660,7 @@
                 METRICS.l1_tx_mined_latency[&tx_type_label].observe(tx_latency);
             }
             EthTxFinalityStatus::Pending => {
-<<<<<<< HEAD
-                // Do nothing txs just created
-=======
                 // Do nothing txs were created, but not sent yet
->>>>>>> e0b13cad
             }
         }
 
