--- conflicted
+++ resolved
@@ -63,17 +63,14 @@
     /// address.
     custom_commit_sender_addr: Option<Address>,
     pool: ConnectionPool<Core>,
-<<<<<<< HEAD
 
     /// Indicates that the nonce of the operator from DB should be ignored.
     /// Two params for two operators
     ///         // FIXME: remove this hack when in production
     ignore_db_nonce_0: bool,
     ignore_db_nonce_1: bool,
-=======
     settlement_mode: SettlementMode,
     sl_chain_id: SLChainId,
->>>>>>> efa3bd6c
 }
 
 struct TxData {
@@ -110,14 +107,11 @@
             ),
             None => None,
         };
-<<<<<<< HEAD
         let ignore_db_nonce = config.ignore_db_nonce.unwrap_or_default();
         println!("\n\nIGNORE DB NONCE: {}", ignore_db_nonce);
-=======
 
         let sl_chain_id = (*eth_client).as_ref().fetch_chain_id().await.unwrap();
 
->>>>>>> efa3bd6c
         Self {
             ignore_db_nonce_0: ignore_db_nonce,
             ignore_db_nonce_1: ignore_db_nonce,
@@ -623,7 +617,6 @@
         storage: &mut Connection<'_, Core>,
         from_addr: Option<Address>,
     ) -> Result<u64, EthSenderError> {
-<<<<<<< HEAD
         let no_unsent_txs = storage
             .eth_sender_dal()
             .get_unsent_txs()
@@ -631,9 +624,7 @@
             .unwrap()
             .is_empty();
 
-=======
         let is_gateway = self.settlement_mode.is_gateway();
->>>>>>> efa3bd6c
         let db_nonce = storage
             .eth_sender_dal()
             .get_next_nonce(from_addr, is_gateway)
