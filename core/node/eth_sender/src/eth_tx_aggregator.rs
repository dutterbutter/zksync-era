use tokio::sync::watch;
use zksync_config::configs::eth_sender::SenderConfig;
use zksync_contracts::BaseSystemContractsHashes;
use zksync_dal::{Connection, ConnectionPool, Core, CoreDal};
use zksync_eth_client::{BoundEthInterface, CallFunctionArgs, ContractCallError};
use zksync_health_check::{Health, HealthStatus, HealthUpdater, ReactiveHealthCheck};
use zksync_l1_contract_interface::{
    i_executor::{
        commit::kzg::{KzgInfo, ZK_SYNC_BYTES_PER_BLOB},
        methods::CommitBatches,
    },
    multicall3::{Multicall3Call, Multicall3Result},
    Tokenizable, Tokenize,
};
use zksync_shared_metrics::BlockL1Stage;
use zksync_types::{
    aggregated_operations::AggregatedActionType,
    commitment::{L1BatchCommitmentMode, L1BatchWithMetadata, SerializeCommitment},
    eth_sender::{EthTx, EthTxBlobSidecar, EthTxBlobSidecarV1, SidecarBlobV1},
    ethabi::{Function, Token},
    l2_to_l1_log::UserL2ToL1Log,
    protocol_version::{L1VerifierConfig, PACKED_SEMVER_MINOR_MASK},
    pubdata_da::PubdataSendingMode,
    settlement::SettlementMode,
    web3::{contract::Error as Web3ContractError, BlockNumber},
    Address, L2ChainId, ProtocolVersionId, SLChainId, H256, U256,
};

use super::aggregated_operations::AggregatedOperation;
use crate::{
    aggregator::OperationSkippingRestrictions,
    health::{EthTxAggregatorHealthDetails, EthTxDetails},
    metrics::{PubdataKind, METRICS},
    publish_criterion::L1GasCriterion,
    zksync_functions::ZkSyncFunctions,
    Aggregator, EthSenderError,
};

/// Data queried from L1 using multicall contract.
#[derive(Debug)]
#[allow(dead_code)]
pub struct MulticallData {
    pub base_system_contracts_hashes: BaseSystemContractsHashes,
    pub verifier_address: Address,
    pub chain_protocol_version_id: ProtocolVersionId,
    /// The latest validator timelock that is stored on the StateTransitionManager (ChainTypeManager).
    /// For a smoother upgrade process, if the `stm_protocol_version_id` is the same as `chain_protocol_version_id`,
    /// we will use the validator timelock from the CTM. This removes the need to immediately set the correct
    /// validator timelock in the config. However, it is expected that it will be done eventually.
    pub stm_validator_timelock_address: Address,
    pub stm_protocol_version_id: ProtocolVersionId,
}

/// The component is responsible for aggregating l1 batches into eth_txs:
/// Such as CommitBlocks, PublishProofBlocksOnchain and ExecuteBlock
/// These eth_txs will be used as a queue for generating signed txs and send them later
#[derive(Debug)]
pub struct EthTxAggregator {
    aggregator: Aggregator,
    eth_client: Box<dyn BoundEthInterface>,
    config: SenderConfig,
    // The validator timelock address provided in the config.
    // If the contracts have the same protocol version as the state transition manager, the validator timelock
    // from the state transition manager will be used.
    // The address provided from the config is only used when there is a discrepancy between the two.
    // TODO(EVM-932): always fetch the validator timelock from L1, but it requires a protocol change.
    config_timelock_contract_address: Address,
    l1_multicall3_address: Address,
    pub(super) state_transition_chain_contract: Address,
    state_transition_manager_address: Address,
    functions: ZkSyncFunctions,
    base_nonce: u64,
    base_nonce_custom_commit_sender: Option<u64>,
    rollup_chain_id: L2ChainId,
    /// If set to `Some` node is operating in the 4844 mode with two operator
    /// addresses at play: the main one and the custom address for sending commit
    /// transactions. The `Some` then contains the address of this custom operator
    /// address.
    custom_commit_sender_addr: Option<Address>,
    pool: ConnectionPool<Core>,
    settlement_mode: SettlementMode,
    sl_chain_id: SLChainId,
    health_updater: HealthUpdater,
}

struct TxData {
    calldata: Vec<u8>,
    sidecar: Option<EthTxBlobSidecar>,
}

const FFLONK_VERIFIER_TYPE: i32 = 1;

impl EthTxAggregator {
    #[allow(clippy::too_many_arguments)]
    pub async fn new(
        pool: ConnectionPool<Core>,
        config: SenderConfig,
        aggregator: Aggregator,
        eth_client: Box<dyn BoundEthInterface>,
        config_timelock_contract_address: Address,
        state_transition_manager_address: Address,
        l1_multicall3_address: Address,
        state_transition_chain_contract: Address,
        rollup_chain_id: L2ChainId,
        custom_commit_sender_addr: Option<Address>,
        settlement_mode: SettlementMode,
    ) -> Self {
        let eth_client = eth_client.for_component("eth_tx_aggregator");
        let functions = ZkSyncFunctions::default();
        let base_nonce = eth_client.pending_nonce().await.unwrap().as_u64();

        let base_nonce_custom_commit_sender = match custom_commit_sender_addr {
            Some(addr) => Some(
                (*eth_client)
                    .as_ref()
                    .nonce_at_for_account(addr, BlockNumber::Pending)
                    .await
                    .unwrap()
                    .as_u64(),
            ),
            None => None,
        };

        let sl_chain_id = (*eth_client).as_ref().fetch_chain_id().await.unwrap();

        Self {
            config,
            aggregator,
            eth_client,
            config_timelock_contract_address,
            state_transition_manager_address,
            l1_multicall3_address,
            state_transition_chain_contract,
            functions,
            base_nonce,
            base_nonce_custom_commit_sender,
            rollup_chain_id,
            custom_commit_sender_addr,
            pool,
            settlement_mode,
            sl_chain_id,
            health_updater: ReactiveHealthCheck::new("eth_tx_aggregator").1,
        }
    }

    pub async fn run(mut self, stop_receiver: watch::Receiver<bool>) -> anyhow::Result<()> {
        self.health_updater
            .update(Health::from(HealthStatus::Ready));

        tracing::info!(
            "Initialized eth_tx_aggregator with is_pre_fflonk_verifier: {:?}",
            self.config.is_verifier_pre_fflonk
        );

        let pool = self.pool.clone();
        loop {
            let mut storage = pool.connection_tagged("eth_sender").await.unwrap();

            if *stop_receiver.borrow() {
                tracing::info!("Stop signal received, eth_tx_aggregator is shutting down");
                break;
            }

            if let Err(err) = self.loop_iteration(&mut storage).await {
                // Web3 API request failures can cause this,
                // and anything more important is already properly reported.
                tracing::warn!("eth_sender error {err:?}");
            }

            tokio::time::sleep(self.config.aggregate_tx_poll_period()).await;
        }
        Ok(())
    }

    pub(super) async fn get_multicall_data(&mut self) -> Result<MulticallData, EthSenderError> {
        let (calldata, evm_emulator_hash_requested) = self.generate_calldata_for_multicall();
        let args = CallFunctionArgs::new(&self.functions.aggregate3.name, calldata).for_contract(
            self.l1_multicall3_address,
            &self.functions.multicall_contract,
        );
        let aggregate3_result: Token = args.call((*self.eth_client).as_ref()).await?;
        self.parse_multicall_data(aggregate3_result, evm_emulator_hash_requested)
    }

    // Multicall's aggregate function accepts 1 argument - arrays of different contract calls.
    // The role of the method below is to tokenize input for multicall, which is actually a vector of tokens.
    // Each token describes a specific contract call.
    pub(super) fn generate_calldata_for_multicall(&self) -> (Vec<Token>, bool) {
        const ALLOW_FAILURE: bool = false;

        // First zksync contract call
        let get_l2_bootloader_hash_input = self
            .functions
            .get_l2_bootloader_bytecode_hash
            .encode_input(&[])
            .unwrap();
        let get_bootloader_hash_call = Multicall3Call {
            target: self.state_transition_chain_contract,
            allow_failure: ALLOW_FAILURE,
            calldata: get_l2_bootloader_hash_input,
        };

        // Second zksync contract call
        let get_l2_default_aa_hash_input = self
            .functions
            .get_l2_default_account_bytecode_hash
            .encode_input(&[])
            .unwrap();
        let get_default_aa_hash_call = Multicall3Call {
            target: self.state_transition_chain_contract,
            allow_failure: ALLOW_FAILURE,
            calldata: get_l2_default_aa_hash_input,
        };

        // Third zksync contract call
        let get_verifier_params_input = self
            .functions
            .get_verifier_params
            .encode_input(&[])
            .unwrap();
        let get_verifier_params_call = Multicall3Call {
            target: self.state_transition_chain_contract,
            allow_failure: ALLOW_FAILURE,
            calldata: get_verifier_params_input,
        };

        // Fourth zksync contract call
        let get_verifier_input = self.functions.get_verifier.encode_input(&[]).unwrap();
        let get_verifier_call = Multicall3Call {
            target: self.state_transition_chain_contract,
            allow_failure: ALLOW_FAILURE,
            calldata: get_verifier_input,
        };

        // Fifth zksync contract call
        let get_protocol_version_input = self
            .functions
            .get_protocol_version
            .encode_input(&[])
            .unwrap();
        let get_protocol_version_call = Multicall3Call {
            target: self.state_transition_chain_contract,
            allow_failure: ALLOW_FAILURE,
            calldata: get_protocol_version_input,
        };

        let get_stm_protocol_version_input = self
            .functions
            .state_transition_manager_contract
            .function("protocolVersion")
            .unwrap()
            .encode_input(&[])
            .unwrap();
        let get_stm_protocol_version_call = Multicall3Call {
            target: self.state_transition_manager_address,
            allow_failure: ALLOW_FAILURE,
            calldata: get_stm_protocol_version_input,
        };

        let get_stm_validator_timelock_input = self
            .functions
            .state_transition_manager_contract
            .function("validatorTimelock")
            .unwrap()
            .encode_input(&[])
            .unwrap();
        let get_stm_validator_timelock_call = Multicall3Call {
            target: self.state_transition_manager_address,
            allow_failure: ALLOW_FAILURE,
            calldata: get_stm_validator_timelock_input,
        };

        let mut token_vec = vec![
            get_bootloader_hash_call.into_token(),
            get_default_aa_hash_call.into_token(),
            get_verifier_params_call.into_token(),
            get_verifier_call.into_token(),
            get_protocol_version_call.into_token(),
            get_stm_protocol_version_call.into_token(),
            get_stm_validator_timelock_call.into_token(),
        ];

        let mut evm_emulator_hash_requested = false;
        let get_l2_evm_emulator_hash_input = self
            .functions
            .get_evm_emulator_bytecode_hash
            .as_ref()
            .and_then(|f| f.encode_input(&[]).ok());
        if let Some(input) = get_l2_evm_emulator_hash_input {
            let call = Multicall3Call {
                target: self.state_transition_chain_contract,
                allow_failure: ALLOW_FAILURE,
                calldata: input,
            };
            token_vec.insert(2, call.into_token());
            evm_emulator_hash_requested = true;
        }

        (token_vec, evm_emulator_hash_requested)
    }

    // The role of the method below is to de-tokenize multicall call's result, which is actually a token.
    // This token is an array of tuples like `(bool, bytes)`, that contain the status and result for each contract call.
    pub(super) fn parse_multicall_data(
        &self,
        token: Token,
        evm_emulator_hash_requested: bool,
    ) -> Result<MulticallData, EthSenderError> {
        let parse_error = |tokens: &[Token]| {
            Err(EthSenderError::Parse(Web3ContractError::InvalidOutputType(
                format!("Failed to parse multicall token: {:?}", tokens),
            )))
        };

        if let Token::Array(call_results) = token {
            let number_of_calls = if evm_emulator_hash_requested { 8 } else { 7 };
            // 7 or 8 calls are aggregated in multicall
            if call_results.len() != number_of_calls {
                return parse_error(&call_results);
            }
            let mut call_results_iterator = call_results.into_iter();

            let multicall3_bootloader =
                Multicall3Result::from_token(call_results_iterator.next().unwrap())?.return_data;

            if multicall3_bootloader.len() != 32 {
                return Err(EthSenderError::Parse(Web3ContractError::InvalidOutputType(
                    format!(
                        "multicall3 bootloader hash data is not of the len of 32: {:?}",
                        multicall3_bootloader
                    ),
                )));
            }
            let bootloader = H256::from_slice(&multicall3_bootloader);

            let multicall3_default_aa =
                Multicall3Result::from_token(call_results_iterator.next().unwrap())?.return_data;
            if multicall3_default_aa.len() != 32 {
                return Err(EthSenderError::Parse(Web3ContractError::InvalidOutputType(
                    format!(
                        "multicall3 default aa hash data is not of the len of 32: {:?}",
                        multicall3_default_aa
                    ),
                )));
            }
            let default_aa = H256::from_slice(&multicall3_default_aa);

            let evm_emulator = if evm_emulator_hash_requested {
                let multicall3_evm_emulator =
                    Multicall3Result::from_token(call_results_iterator.next().unwrap())?
                        .return_data;
                if multicall3_evm_emulator.len() != 32 {
                    return Err(EthSenderError::Parse(Web3ContractError::InvalidOutputType(
                        format!(
                            "multicall3 EVM emulator hash data is not of the len of 32: {:?}",
                            multicall3_evm_emulator
                        ),
                    )));
                }
                Some(H256::from_slice(&multicall3_evm_emulator))
            } else {
                None
            };

            let base_system_contracts_hashes = BaseSystemContractsHashes {
                bootloader,
                default_aa,
                evm_emulator,
            };

            call_results_iterator.next().unwrap(); // FIXME: why is this value requested?

            let verifier_address =
                Self::parse_address(call_results_iterator.next().unwrap(), "verifier address")?;

            let chain_protocol_version_id = Self::parse_protocol_version(
                call_results_iterator.next().unwrap(),
                "contract protocol version",
            )?;
            let stm_protocol_version_id = Self::parse_protocol_version(
                call_results_iterator.next().unwrap(),
                "STM protocol version",
            )?;
            let stm_validator_timelock_address = Self::parse_address(
                call_results_iterator.next().unwrap(),
                "STM validator timelock address",
            )?;

            return Ok(MulticallData {
                base_system_contracts_hashes,
                verifier_address,
                chain_protocol_version_id,
                stm_protocol_version_id,
                stm_validator_timelock_address,
            });
        }
        parse_error(&[token])
    }

    fn parse_protocol_version(
        data: Token,
        name: &'static str,
    ) -> Result<ProtocolVersionId, EthSenderError> {
        let multicall_data = Multicall3Result::from_token(data)?.return_data;
        if multicall_data.len() != 32 {
            return Err(EthSenderError::Parse(Web3ContractError::InvalidOutputType(
                format!(
                    "multicall3 {name} data is not of the len of 32: {:?}",
                    multicall_data
                ),
            )));
        }

        let protocol_version = U256::from_big_endian(&multicall_data);
        // In case the protocol version is smaller than `PACKED_SEMVER_MINOR_MASK`, it will mean that it is
        // equal to the `protocol_version_id` value, since it the interface from before the semver was supported.
        let protocol_version_id = if protocol_version < U256::from(PACKED_SEMVER_MINOR_MASK) {
            ProtocolVersionId::try_from(protocol_version.as_u32() as u16).unwrap()
        } else {
            ProtocolVersionId::try_from_packed_semver(protocol_version).unwrap()
        };

        Ok(protocol_version_id)
    }

    fn parse_address(data: Token, name: &'static str) -> Result<Address, EthSenderError> {
        let multicall_data = Multicall3Result::from_token(data)?.return_data;
        if multicall_data.len() != 32 {
            return Err(EthSenderError::Parse(Web3ContractError::InvalidOutputType(
                format!(
                    "multicall3 {name} data is not of the len of 32: {:?}",
                    multicall_data
                ),
            )));
        }

        Ok(Address::from_slice(&multicall_data[12..]))
    }

    fn timelock_contract_address(
        &self,
        chain_protocol_version_id: ProtocolVersionId,
        stm_protocol_version_id: ProtocolVersionId,
        stm_validator_timelock_address: Address,
    ) -> Address {
        if chain_protocol_version_id == stm_protocol_version_id {
            stm_validator_timelock_address
        } else {
            self.config_timelock_contract_address
        }
    }

    /// Loads current verifier config on L1
    async fn get_snark_wrapper_vk_hash(
        &mut self,
        verifier_address: Address,
    ) -> Result<H256, EthSenderError> {
        let get_vk_hash = &self.functions.verification_key_hash;

        let vk_hash: H256 = CallFunctionArgs::new(&get_vk_hash.name, ())
            .for_contract(verifier_address, &self.functions.verifier_contract)
            .call((*self.eth_client).as_ref())
            .await?;
        Ok(vk_hash)
    }

    /// Returns whether there is a pending gateway upgrade.
    /// During gateway upgrade, the signature of the `executeBatches` function on `ValidatorTimelock` will change.
    /// This means that transactions that were created before the upgrade but were sent right after it
    /// will fail, which we want to avoid.
    async fn is_pending_gateway_upgrade(
        storage: &mut Connection<'_, Core>,
        chain_protocol_version: ProtocolVersionId,
    ) -> bool {
        // If the gateway protocol version is present in the DB, and its timestamp is larger than `now`, it means that
        // the upgrade process on the server has begun.
        // However, if the protocol version on the contract is lower than the `gateway_upgrade`, it means that the upgrade has
        // not yet completed.

        if storage
            .blocks_dal()
            .pending_protocol_version()
            .await
            .unwrap()
            < ProtocolVersionId::gateway_upgrade()
        {
            return false;
        }

        chain_protocol_version < ProtocolVersionId::gateway_upgrade()
    }

    async fn get_fflonk_snark_wrapper_vk_hash(
        &mut self,
        verifier_address: Address,
    ) -> Result<Option<H256>, EthSenderError> {
        let get_vk_hash = &self.functions.verification_key_hash;
        // We are getting function separately to get the second function with the same name, but
        // overriden one
        let function = self
            .functions
            .verifier_contract
            .functions_by_name(&get_vk_hash.name)
            .map_err(|x| EthSenderError::ContractCall(ContractCallError::Function(x)))?
            .get(1);

        if let Some(function) = function {
            let vk_hash: Option<H256> =
                CallFunctionArgs::new(&get_vk_hash.name, U256::from(FFLONK_VERIFIER_TYPE))
                    .for_contract(verifier_address, &self.functions.verifier_contract)
                    .call_with_function((*self.eth_client).as_ref(), function.clone())
                    .await
                    .ok();
            Ok(vk_hash)
        } else {
            Ok(None)
        }
    }

    #[tracing::instrument(skip_all, name = "EthTxAggregator::loop_iteration")]
    async fn loop_iteration(
        &mut self,
        storage: &mut Connection<'_, Core>,
    ) -> Result<(), EthSenderError> {
        let MulticallData {
            base_system_contracts_hashes,
            verifier_address,
            chain_protocol_version_id,
            stm_protocol_version_id,
            stm_validator_timelock_address,
        } = self.get_multicall_data().await.map_err(|err| {
            tracing::error!("Failed to get multicall data {err:?}");
            err
        })?;

        let snark_wrapper_vk_hash = self
            .get_snark_wrapper_vk_hash(verifier_address)
            .await
            .map_err(|err| {
                tracing::error!("Failed to get VK hash from the Verifier {err:?}");
                err
            })?;
        let fflonk_snark_wrapper_vk_hash = self
            .get_fflonk_snark_wrapper_vk_hash(verifier_address)
            .await
            .map_err(|err| {
                tracing::error!("Failed to get FFLONK VK hash from the Verifier {err:?}");
                err
            })?;

        let l1_verifier_config = L1VerifierConfig {
            snark_wrapper_vk_hash,
            fflonk_snark_wrapper_vk_hash,
        };

        let mut op_restrictions = OperationSkippingRestrictions {
            commit_restriction: self
                .config
                .tx_aggregation_only_prove_and_execute
                .then_some("tx_aggregation_only_prove_and_execute=true"),
            prove_restriction: None,
            execute_restriction: Self::is_pending_gateway_upgrade(
                storage,
                chain_protocol_version_id,
            )
            .await
            .then_some("there is a pending gateway upgrade"),
        };
        if self.config.tx_aggregation_paused {
            let reason = Some("tx aggregation is paused");
            op_restrictions.commit_restriction = reason;
            op_restrictions.prove_restriction = reason;
            op_restrictions.execute_restriction = reason;
        }

        if let Some(agg_op) = self
            .aggregator
            .get_next_ready_operation(
                storage,
                base_system_contracts_hashes,
                chain_protocol_version_id,
                l1_verifier_config,
                op_restrictions,
            )
            .await?
        {
            let is_gateway = self.settlement_mode.is_gateway();
<<<<<<< HEAD
            let tx = self.save_eth_tx(storage, &agg_op, is_gateway).await?;
=======
            let tx = self
                .save_eth_tx(
                    storage,
                    &agg_op,
                    self.timelock_contract_address(
                        chain_protocol_version_id,
                        stm_protocol_version_id,
                        stm_validator_timelock_address,
                    ),
                    chain_protocol_version_id,
                    is_gateway,
                )
                .await?;
>>>>>>> a8489270
            Self::report_eth_tx_saving(storage, &agg_op, &tx).await;

            self.health_updater.update(
                EthTxAggregatorHealthDetails {
                    last_saved_tx: EthTxDetails::new(&tx, None),
                }
                .into(),
            );
        }
        Ok(())
    }

    async fn report_eth_tx_saving(
        storage: &mut Connection<'_, Core>,
        aggregated_op: &AggregatedOperation,
        tx: &EthTx,
    ) {
        let l1_batch_number_range = aggregated_op.l1_batch_range();
        tracing::info!(
            "eth_tx with ID {} for op {} was saved for L1 batches {l1_batch_number_range:?}",
            tx.id,
            aggregated_op.get_action_caption()
        );

        if let AggregatedOperation::Commit(_, l1_batches, _) = aggregated_op {
            for batch in l1_batches {
                METRICS.pubdata_size[&PubdataKind::StateDiffs]
                    .observe(batch.metadata.state_diffs_compressed.len());
                METRICS.pubdata_size[&PubdataKind::UserL2ToL1Logs]
                    .observe(batch.header.l2_to_l1_logs.len() * UserL2ToL1Log::SERIALIZED_SIZE);
                METRICS.pubdata_size[&PubdataKind::LongL2ToL1Messages]
                    .observe(batch.header.l2_to_l1_messages.iter().map(Vec::len).sum());
                METRICS.pubdata_size[&PubdataKind::RawPublishedBytecodes]
                    .observe(batch.raw_published_factory_deps.iter().map(Vec::len).sum());
            }
        }

        let range_size = l1_batch_number_range.end().0 - l1_batch_number_range.start().0 + 1;
        METRICS.block_range_size[&aggregated_op.get_action_type().into()]
            .observe(range_size.into());
        METRICS
            .track_eth_tx_metrics(storage, BlockL1Stage::Saved, tx)
            .await;
    }

<<<<<<< HEAD
    fn encode_aggregated_op(&self, op: &AggregatedOperation) -> TxData {
=======
    fn encode_aggregated_op(
        &self,
        op: &AggregatedOperation,
        chain_protocol_version_id: ProtocolVersionId,
    ) -> TxData {
>>>>>>> a8489270
        let mut args = vec![Token::Uint(self.rollup_chain_id.as_u64().into())];
        let is_op_pre_gateway = op.protocol_version().is_pre_gateway();

        let (calldata, sidecar) = match op {
            AggregatedOperation::Commit(last_committed_l1_batch, l1_batches, pubdata_da) => {
                let commit_batches = CommitBatches {
                    last_committed_l1_batch,
                    l1_batches,
                    pubdata_da: *pubdata_da,
                    mode: self.aggregator.mode(),
                };
                let commit_data_base = commit_batches.into_tokens();

                args.extend(commit_data_base);
<<<<<<< HEAD

                let commit_data = args;

=======
                let commit_data = args;
>>>>>>> a8489270
                let encoding_fn = if is_op_pre_gateway {
                    &self.functions.post_shared_bridge_commit
                } else {
                    &self.functions.post_gateway_commit
                };

                let l1_batch_for_sidecar =
                    if PubdataSendingMode::Blobs == self.aggregator.pubdata_da() {
                        Some(l1_batches[0].clone())
                    } else {
                        None
                    };

                Self::encode_commit_data(encoding_fn, &commit_data, l1_batch_for_sidecar)
            }
            AggregatedOperation::PublishProofOnchain(op) => {
<<<<<<< HEAD
                args.extend(op.into_tokens());
=======
                args.extend(op.conditional_into_tokens(self.config.is_verifier_pre_fflonk));
>>>>>>> a8489270
                let encoding_fn = if is_op_pre_gateway {
                    &self.functions.post_shared_bridge_prove
                } else {
                    &self.functions.post_gateway_prove
                };
                let calldata = encoding_fn
                    .encode_input(&args)
                    .expect("Failed to encode prove transaction data");
                (calldata, None)
            }
            AggregatedOperation::Execute(op) => {
<<<<<<< HEAD
                args.extend(op.into_tokens());
                let encoding_fn = if is_op_pre_gateway {
=======
                args.extend(op.encode_for_eth_tx(chain_protocol_version_id));
                let encoding_fn = if is_op_pre_gateway && chain_protocol_version_id.is_pre_gateway()
                {
>>>>>>> a8489270
                    &self.functions.post_shared_bridge_execute
                } else {
                    &self.functions.post_gateway_execute
                };
                let calldata = encoding_fn
                    .encode_input(&args)
                    .expect("Failed to encode execute transaction data");
                (calldata, None)
            }
        };
        TxData { calldata, sidecar }
    }

    fn encode_commit_data(
        commit_fn: &Function,
        commit_payload: &[Token],
        l1_batch: Option<L1BatchWithMetadata>,
    ) -> (Vec<u8>, Option<EthTxBlobSidecar>) {
        let calldata = commit_fn
            .encode_input(commit_payload)
            .expect("Failed to encode commit transaction data");

        let sidecar = match l1_batch {
            None => None,
            Some(l1_batch) => {
                let sidecar = l1_batch
                    .header
                    .pubdata_input
                    .clone()
                    .unwrap()
                    .chunks(ZK_SYNC_BYTES_PER_BLOB)
                    .map(|blob| {
                        let kzg_info = KzgInfo::new(blob);
                        SidecarBlobV1 {
                            blob: kzg_info.blob.to_vec(),
                            commitment: kzg_info.kzg_commitment.to_vec(),
                            proof: kzg_info.blob_proof.to_vec(),
                            versioned_hash: kzg_info.versioned_hash.to_vec(),
                        }
                    })
                    .collect::<Vec<SidecarBlobV1>>();

                let eth_tx_blob_sidecar = EthTxBlobSidecarV1 { blobs: sidecar };
                Some(eth_tx_blob_sidecar.into())
            }
        };

        (calldata, sidecar)
    }

    pub(super) async fn save_eth_tx(
        &self,
        storage: &mut Connection<'_, Core>,
        aggregated_op: &AggregatedOperation,
<<<<<<< HEAD
=======
        timelock_contract_address: Address,
        chain_protocol_version_id: ProtocolVersionId,
>>>>>>> a8489270
        is_gateway: bool,
    ) -> Result<EthTx, EthSenderError> {
        let mut transaction = storage.start_transaction().await.unwrap();
        let op_type = aggregated_op.get_action_type();
        // We may be using a custom sender for commit transactions, so use this
        // var whatever it actually is: a `None` for single-addr operator or `Some`
        // for multi-addr operator in 4844 mode.
        let sender_addr = match (op_type, is_gateway) {
            (AggregatedActionType::Commit, false) => self.custom_commit_sender_addr,
            (_, _) => None,
        };
        let nonce = self.get_next_nonce(&mut transaction, sender_addr).await?;
<<<<<<< HEAD
        let encoded_aggregated_op = self.encode_aggregated_op(aggregated_op);
=======
        let encoded_aggregated_op =
            self.encode_aggregated_op(aggregated_op, chain_protocol_version_id);
>>>>>>> a8489270
        let l1_batch_number_range = aggregated_op.l1_batch_range();

        let eth_tx_predicted_gas = match (op_type, is_gateway, self.aggregator.mode()) {
            (AggregatedActionType::Execute, false, _) => Some(
                L1GasCriterion::total_execute_gas_amount(
                    &mut transaction,
                    l1_batch_number_range.clone(),
                )
                .await,
            ),
            (AggregatedActionType::Commit, false, L1BatchCommitmentMode::Validium) => Some(
                L1GasCriterion::total_validium_commit_gas_amount(l1_batch_number_range.clone()),
            ),
            _ => None,
        };

        let eth_tx = transaction
            .eth_sender_dal()
            .save_eth_tx(
                nonce,
                encoded_aggregated_op.calldata,
                op_type,
                timelock_contract_address,
                eth_tx_predicted_gas,
                sender_addr,
                encoded_aggregated_op.sidecar,
                is_gateway,
            )
            .await
            .unwrap();

        transaction
            .eth_sender_dal()
            .set_chain_id(eth_tx.id, self.sl_chain_id.0)
            .await
            .unwrap();

        transaction
            .blocks_dal()
            .set_eth_tx_id(l1_batch_number_range, eth_tx.id, op_type)
            .await
            .unwrap();
        transaction.commit().await.unwrap();
        Ok(eth_tx)
    }

    async fn get_next_nonce(
        &self,
        storage: &mut Connection<'_, Core>,
        from_addr: Option<Address>,
    ) -> Result<u64, EthSenderError> {
        let is_gateway = self.settlement_mode.is_gateway();
        let db_nonce = storage
            .eth_sender_dal()
            .get_next_nonce(from_addr, is_gateway)
            .await
            .unwrap()
            .unwrap_or(0);
        // Between server starts we can execute some txs using operator account or remove some txs from the database
        // At the start we have to consider this fact and get the max nonce.
        let l1_nonce = if from_addr.is_none() {
            self.base_nonce
        } else {
            self.base_nonce_custom_commit_sender
                .expect("custom base nonce is expected to be initialized; qed")
        };
        tracing::info!(
            "Next nonce from db: {}, nonce from L1: {} for address: {:?}",
            db_nonce,
            l1_nonce,
            from_addr
        );
        Ok(db_nonce.max(l1_nonce))
    }

    /// Returns the health check for eth tx aggregator.
    pub fn health_check(&self) -> ReactiveHealthCheck {
        self.health_updater.subscribe()
    }
}<|MERGE_RESOLUTION|>--- conflicted
+++ resolved
@@ -585,9 +585,6 @@
             .await?
         {
             let is_gateway = self.settlement_mode.is_gateway();
-<<<<<<< HEAD
-            let tx = self.save_eth_tx(storage, &agg_op, is_gateway).await?;
-=======
             let tx = self
                 .save_eth_tx(
                     storage,
@@ -601,7 +598,6 @@
                     is_gateway,
                 )
                 .await?;
->>>>>>> a8489270
             Self::report_eth_tx_saving(storage, &agg_op, &tx).await;
 
             self.health_updater.update(
@@ -647,15 +643,11 @@
             .await;
     }
 
-<<<<<<< HEAD
-    fn encode_aggregated_op(&self, op: &AggregatedOperation) -> TxData {
-=======
     fn encode_aggregated_op(
         &self,
         op: &AggregatedOperation,
         chain_protocol_version_id: ProtocolVersionId,
     ) -> TxData {
->>>>>>> a8489270
         let mut args = vec![Token::Uint(self.rollup_chain_id.as_u64().into())];
         let is_op_pre_gateway = op.protocol_version().is_pre_gateway();
 
@@ -670,13 +662,7 @@
                 let commit_data_base = commit_batches.into_tokens();
 
                 args.extend(commit_data_base);
-<<<<<<< HEAD
-
                 let commit_data = args;
-
-=======
-                let commit_data = args;
->>>>>>> a8489270
                 let encoding_fn = if is_op_pre_gateway {
                     &self.functions.post_shared_bridge_commit
                 } else {
@@ -693,11 +679,7 @@
                 Self::encode_commit_data(encoding_fn, &commit_data, l1_batch_for_sidecar)
             }
             AggregatedOperation::PublishProofOnchain(op) => {
-<<<<<<< HEAD
-                args.extend(op.into_tokens());
-=======
                 args.extend(op.conditional_into_tokens(self.config.is_verifier_pre_fflonk));
->>>>>>> a8489270
                 let encoding_fn = if is_op_pre_gateway {
                     &self.functions.post_shared_bridge_prove
                 } else {
@@ -709,14 +691,9 @@
                 (calldata, None)
             }
             AggregatedOperation::Execute(op) => {
-<<<<<<< HEAD
-                args.extend(op.into_tokens());
-                let encoding_fn = if is_op_pre_gateway {
-=======
                 args.extend(op.encode_for_eth_tx(chain_protocol_version_id));
                 let encoding_fn = if is_op_pre_gateway && chain_protocol_version_id.is_pre_gateway()
                 {
->>>>>>> a8489270
                     &self.functions.post_shared_bridge_execute
                 } else {
                     &self.functions.post_gateway_execute
@@ -771,11 +748,8 @@
         &self,
         storage: &mut Connection<'_, Core>,
         aggregated_op: &AggregatedOperation,
-<<<<<<< HEAD
-=======
         timelock_contract_address: Address,
         chain_protocol_version_id: ProtocolVersionId,
->>>>>>> a8489270
         is_gateway: bool,
     ) -> Result<EthTx, EthSenderError> {
         let mut transaction = storage.start_transaction().await.unwrap();
@@ -788,12 +762,8 @@
             (_, _) => None,
         };
         let nonce = self.get_next_nonce(&mut transaction, sender_addr).await?;
-<<<<<<< HEAD
-        let encoded_aggregated_op = self.encode_aggregated_op(aggregated_op);
-=======
         let encoded_aggregated_op =
             self.encode_aggregated_op(aggregated_op, chain_protocol_version_id);
->>>>>>> a8489270
         let l1_batch_number_range = aggregated_op.l1_batch_range();
 
         let eth_tx_predicted_gas = match (op_type, is_gateway, self.aggregator.mode()) {
