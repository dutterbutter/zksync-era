use std::collections::HashMap;

use tokio::sync::watch;
use zksync_config::configs::eth_sender::{PrecommitParams, SenderConfig};
use zksync_contracts::BaseSystemContractsHashes;
use zksync_dal::{Connection, ConnectionPool, Core, CoreDal};
use zksync_eth_client::{BoundEthInterface, CallFunctionArgs, ContractCallError, EthInterface};
use zksync_health_check::{Health, HealthStatus, HealthUpdater, ReactiveHealthCheck};
use zksync_l1_contract_interface::{
    i_executor::{
        commit::kzg::{KzgInfo, ZK_SYNC_BYTES_PER_BLOB},
        methods::{CommitBatches, PrecommitBatches},
    },
    multicall3::{Multicall3Call, Multicall3Result},
    Tokenizable, Tokenize,
};
use zksync_shared_metrics::L1Stage;
use zksync_types::{
<<<<<<< HEAD
    aggregated_operations::AggregatedActionType,
    commitment::{L1BatchWithMetadata, L2DACommitmentScheme, SerializeCommitment},
=======
    aggregated_operations::{
        AggregatedActionType, L1BatchAggregatedActionType, L2BlockAggregatedActionType,
    },
    commitment::{L1BatchWithMetadata, SerializeCommitment},
>>>>>>> 19bfbea3
    eth_sender::{EthTx, EthTxBlobSidecar, EthTxBlobSidecarV1, SidecarBlobV1},
    ethabi::{Function, Token},
    l2_to_l1_log::UserL2ToL1Log,
    protocol_version::{L1VerifierConfig, PACKED_SEMVER_MINOR_MASK},
    pubdata_da::PubdataSendingMode,
    server_notification::GatewayMigrationState,
    settlement::SettlementLayer,
    web3::{contract::Error as Web3ContractError, CallRequest},
    Address, L2ChainId, ProtocolVersionId, SLChainId, H256, U256,
};

use super::aggregated_operations::{
    AggregatedOperation, L1BatchAggregatedOperation, L2BlockAggregatedOperation,
};
use crate::{
    aggregator::OperationSkippingRestrictions,
    health::{EthTxAggregatorHealthDetails, EthTxDetails},
    metrics::{PubdataKind, METRICS},
    publish_criterion::L1GasCriterion,
    zksync_functions::ZkSyncFunctions,
    Aggregator, EthSenderError,
};

#[derive(Debug)]
pub struct DAValidatorPair {
    l1_validator: Address,
    l2_da_commitment_scheme: L2DACommitmentScheme,
}

/// Data queried from L1 using multicall contract.
#[derive(Debug)]
#[allow(dead_code)]
pub struct MulticallData {
    pub base_system_contracts_hashes: BaseSystemContractsHashes,
    pub verifier_address: Address,
    pub chain_protocol_version_id: ProtocolVersionId,
    /// The latest validator timelock that is stored on the StateTransitionManager (ChainTypeManager).
    /// For a smoother upgrade process, if the `stm_protocol_version_id` is the same as `chain_protocol_version_id`,
    /// we will use the validator timelock from the CTM. This removes the need to immediately set the correct
    /// validator timelock in the config. However, it is expected that it will be done eventually.
    pub stm_validator_timelock_address: Address,
    pub stm_protocol_version_id: ProtocolVersionId,
    pub da_validator_pair: DAValidatorPair,
}

/// The component is responsible for aggregating l1 batches into eth_txs.
///
/// Such as CommitBlocks, PublishProofBlocksOnchain and ExecuteBlock
/// These eth_txs will be used as a queue for generating signed txs and send them later
#[derive(Debug)]
pub struct EthTxAggregator {
    aggregator: Aggregator,
    eth_client: Box<dyn BoundEthInterface>,
    config: SenderConfig,
    config_timelock_contract_address: Address,
    l1_multicall3_address: Address,
    pub(super) state_transition_chain_contract: Address,
    state_transition_manager_address: Address,
    functions: ZkSyncFunctions,
    rollup_chain_id: L2ChainId,
    /// If set to `Some` node is operating in the 4844 mode with two operator
    /// addresses at play: the main one and the custom address for sending commit
    /// transactions. The `Some` then contains client for this custom operator address.
    eth_client_blobs: Option<Box<dyn BoundEthInterface>>,
    pool: ConnectionPool<Core>,
    sl_chain_id: SLChainId,
    health_updater: HealthUpdater,
    priority_tree_start_index: Option<usize>,
    settlement_layer: Option<SettlementLayer>,
    initial_pending_nonces: HashMap<Address, u64>,
    needs_to_check_precommit: bool,
}

struct TxData {
    calldata: Vec<u8>,
    sidecar: Option<EthTxBlobSidecar>,
}

const FFLONK_VERIFIER_TYPE: i32 = 1;

impl EthTxAggregator {
    #[allow(clippy::too_many_arguments)]
    pub async fn new(
        pool: ConnectionPool<Core>,
        config: SenderConfig,
        aggregator: Aggregator,
        eth_client: Box<dyn BoundEthInterface>,
        eth_client_blobs: Option<Box<dyn BoundEthInterface>>,
        config_timelock_contract_address: Address,
        state_transition_manager_address: Address,
        l1_multicall3_address: Address,
        state_transition_chain_contract: Address,
        rollup_chain_id: L2ChainId,
        settlement_layer: Option<SettlementLayer>,
    ) -> Self {
        let eth_client = eth_client.for_component("eth_tx_aggregator");
        let eth_client_blobs = eth_client_blobs.map(|c| c.for_component("eth_tx_aggregator"));

        let functions = ZkSyncFunctions::default();

        let mut initial_pending_nonces = HashMap::new();
        for client in eth_client_blobs.iter().chain(std::iter::once(&eth_client)) {
            let address = client.sender_account();
            let nonce = client.pending_nonce().await.unwrap().as_u64();

            initial_pending_nonces.insert(address, nonce);
        }

        let sl_chain_id = (*eth_client).as_ref().fetch_chain_id().await.unwrap();

        Self {
            config,
            aggregator,
            eth_client,
            config_timelock_contract_address,
            state_transition_manager_address,
            l1_multicall3_address,
            state_transition_chain_contract,
            functions,
            rollup_chain_id,
            eth_client_blobs,
            pool,
            sl_chain_id,
            health_updater: ReactiveHealthCheck::new("eth_tx_aggregator").1,
            priority_tree_start_index: None,
            settlement_layer,
            initial_pending_nonces,
            needs_to_check_precommit: true,
        }
    }

    pub async fn run(mut self, mut stop_receiver: watch::Receiver<bool>) -> anyhow::Result<()> {
        self.health_updater
            .update(Health::from(HealthStatus::Ready));

        tracing::info!(
            "Initialized eth_tx_aggregator with is_pre_fflonk_verifier: {:?}",
            self.config.is_verifier_pre_fflonk
        );

        let pool = self.pool.clone();
        while !*stop_receiver.borrow() {
            let mut storage = pool.connection_tagged("eth_sender").await.unwrap();
            if let Err(err) = self.loop_iteration(&mut storage).await {
                // Web3 API request failures can cause this,
                // and anything more important is already properly reported.
                tracing::warn!("eth_sender error {err:?}");
            }
            drop(storage);

            // The stop receiver status will be checked immediately in the loop condition.
            tokio::time::timeout(
                self.config.aggregate_tx_poll_period,
                stop_receiver.changed(),
            )
            .await
            .ok();
        }

        tracing::info!("Stop request received, eth_tx_aggregator is shutting down");
        Ok(())
    }

    pub(super) async fn get_multicall_data(&mut self) -> Result<MulticallData, EthSenderError> {
        let (calldata, evm_emulator_hash_requested) = self.generate_calldata_for_multicall();
        let args = CallFunctionArgs::new(&self.functions.aggregate3.name, calldata).for_contract(
            self.l1_multicall3_address,
            &self.functions.multicall_contract,
        );
        let aggregate3_result: Token = args.call((*self.eth_client).as_ref()).await?;
        self.parse_multicall_data(aggregate3_result, evm_emulator_hash_requested)
    }

    // Multicall's aggregate function accepts 1 argument - arrays of different contract calls.
    // The role of the method below is to tokenize input for multicall, which is actually a vector of tokens.
    // Each token describes a specific contract call.
    pub(super) fn generate_calldata_for_multicall(&self) -> (Vec<Token>, bool) {
        const ALLOW_FAILURE: bool = false;

        // First zksync contract call
        let get_l2_bootloader_hash_input = self
            .functions
            .get_l2_bootloader_bytecode_hash
            .encode_input(&[])
            .unwrap();
        let get_bootloader_hash_call = Multicall3Call {
            target: self.state_transition_chain_contract,
            allow_failure: ALLOW_FAILURE,
            calldata: get_l2_bootloader_hash_input,
        };

        // Second zksync contract call
        let get_l2_default_aa_hash_input = self
            .functions
            .get_l2_default_account_bytecode_hash
            .encode_input(&[])
            .unwrap();
        let get_default_aa_hash_call = Multicall3Call {
            target: self.state_transition_chain_contract,
            allow_failure: ALLOW_FAILURE,
            calldata: get_l2_default_aa_hash_input,
        };

        // Third zksync contract call
        let get_verifier_params_input = self
            .functions
            .get_verifier_params
            .encode_input(&[])
            .unwrap();
        let get_verifier_params_call = Multicall3Call {
            target: self.state_transition_chain_contract,
            allow_failure: ALLOW_FAILURE,
            calldata: get_verifier_params_input,
        };

        // Fourth zksync contract call
        let get_verifier_input = self.functions.get_verifier.encode_input(&[]).unwrap();
        let get_verifier_call = Multicall3Call {
            target: self.state_transition_chain_contract,
            allow_failure: ALLOW_FAILURE,
            calldata: get_verifier_input,
        };

        // Fifth zksync contract call
        let get_protocol_version_input = self
            .functions
            .get_protocol_version
            .encode_input(&[])
            .unwrap();
        let get_protocol_version_call = Multicall3Call {
            target: self.state_transition_chain_contract,
            allow_failure: ALLOW_FAILURE,
            calldata: get_protocol_version_input,
        };

        let get_stm_protocol_version_input = self
            .functions
            .state_transition_manager_contract
            .function("protocolVersion")
            .unwrap()
            .encode_input(&[])
            .unwrap();
        let get_stm_protocol_version_call = Multicall3Call {
            target: self.state_transition_manager_address,
            allow_failure: ALLOW_FAILURE,
            calldata: get_stm_protocol_version_input,
        };

        let get_stm_validator_timelock_input = self
            .functions
            .state_transition_manager_contract
            .function("validatorTimelock")
            .unwrap()
            .encode_input(&[])
            .unwrap();
        let get_stm_validator_timelock_call = Multicall3Call {
            target: self.state_transition_manager_address,
            allow_failure: ALLOW_FAILURE,
            calldata: get_stm_validator_timelock_input,
        };

        let get_da_validator_pair_input = self
            .functions
            .get_da_validator_pair
            .encode_input(&[])
            .unwrap();

        let get_da_validator_pair_call = Multicall3Call {
            target: self.state_transition_chain_contract,
            allow_failure: ALLOW_FAILURE,
            calldata: get_da_validator_pair_input,
        };

        let mut token_vec = vec![
            get_bootloader_hash_call.into_token(),
            get_default_aa_hash_call.into_token(),
            get_verifier_params_call.into_token(),
            get_verifier_call.into_token(),
            get_protocol_version_call.into_token(),
            get_stm_protocol_version_call.into_token(),
            get_stm_validator_timelock_call.into_token(),
            get_da_validator_pair_call.into_token(),
        ];

        let mut evm_emulator_hash_requested = false;
        let get_l2_evm_emulator_hash_input = self
            .functions
            .get_evm_emulator_bytecode_hash
            .as_ref()
            .and_then(|f| f.encode_input(&[]).ok());
        if let Some(input) = get_l2_evm_emulator_hash_input {
            let call = Multicall3Call {
                target: self.state_transition_chain_contract,
                allow_failure: ALLOW_FAILURE,
                calldata: input,
            };
            token_vec.insert(2, call.into_token());
            evm_emulator_hash_requested = true;
        }

        (token_vec, evm_emulator_hash_requested)
    }

    // The role of the method below is to de-tokenize multicall call's result, which is actually a token.
    // This token is an array of tuples like `(bool, bytes)`, that contain the status and result for each contract call.
    pub(super) fn parse_multicall_data(
        &self,
        token: Token,
        evm_emulator_hash_requested: bool,
    ) -> Result<MulticallData, EthSenderError> {
        let parse_error = |tokens: &[Token]| {
            Err(EthSenderError::Parse(Web3ContractError::InvalidOutputType(
                format!("Failed to parse multicall token: {:?}", tokens),
            )))
        };

        if let Token::Array(call_results) = token {
            let number_of_calls = if evm_emulator_hash_requested { 9 } else { 8 };
            // 8 or 9 calls are aggregated in multicall
            if call_results.len() != number_of_calls {
                return parse_error(&call_results);
            }
            let mut call_results_iterator = call_results.into_iter();

            let multicall3_bootloader =
                Multicall3Result::from_token(call_results_iterator.next().unwrap())?.return_data;

            if multicall3_bootloader.len() != 32 {
                return Err(EthSenderError::Parse(Web3ContractError::InvalidOutputType(
                    format!(
                        "multicall3 bootloader hash data is not of the len of 32: {:?}",
                        multicall3_bootloader
                    ),
                )));
            }
            let bootloader = H256::from_slice(&multicall3_bootloader);

            let multicall3_default_aa =
                Multicall3Result::from_token(call_results_iterator.next().unwrap())?.return_data;
            if multicall3_default_aa.len() != 32 {
                return Err(EthSenderError::Parse(Web3ContractError::InvalidOutputType(
                    format!(
                        "multicall3 default aa hash data is not of the len of 32: {:?}",
                        multicall3_default_aa
                    ),
                )));
            }
            let default_aa = H256::from_slice(&multicall3_default_aa);

            let evm_emulator = if evm_emulator_hash_requested {
                let multicall3_evm_emulator =
                    Multicall3Result::from_token(call_results_iterator.next().unwrap())?
                        .return_data;
                if multicall3_evm_emulator.len() != 32 {
                    return Err(EthSenderError::Parse(Web3ContractError::InvalidOutputType(
                        format!(
                            "multicall3 EVM emulator hash data is not of the len of 32: {:?}",
                            multicall3_evm_emulator
                        ),
                    )));
                }
                Some(H256::from_slice(&multicall3_evm_emulator))
            } else {
                None
            };

            let base_system_contracts_hashes = BaseSystemContractsHashes {
                bootloader,
                default_aa,
                evm_emulator,
            };

            call_results_iterator.next().unwrap(); // FIXME: why is this value requested?

            let verifier_address =
                Self::parse_address(call_results_iterator.next().unwrap(), "verifier address")?;

            let chain_protocol_version_id = Self::parse_protocol_version(
                call_results_iterator.next().unwrap(),
                "contract protocol version",
            )?;
            let stm_protocol_version_id = Self::parse_protocol_version(
                call_results_iterator.next().unwrap(),
                "STM protocol version",
            )?;
            let stm_validator_timelock_address = Self::parse_address(
                call_results_iterator.next().unwrap(),
                "STM validator timelock address",
            )?;

            let da_validator_pair = Self::parse_da_validator_pair(
                call_results_iterator.next().unwrap(),
                "contract DA validator pair",
            )?;

            return Ok(MulticallData {
                base_system_contracts_hashes,
                verifier_address,
                chain_protocol_version_id,
                stm_protocol_version_id,
                stm_validator_timelock_address,
                da_validator_pair,
            });
        }
        parse_error(&[token])
    }

    fn parse_protocol_version(
        data: Token,
        name: &'static str,
    ) -> Result<ProtocolVersionId, EthSenderError> {
        let multicall_data = Multicall3Result::from_token(data)?.return_data;
        if multicall_data.len() != 32 {
            return Err(EthSenderError::Parse(Web3ContractError::InvalidOutputType(
                format!(
                    "multicall3 {name} data is not of the len of 32: {:?}",
                    multicall_data
                ),
            )));
        }

        let protocol_version = U256::from_big_endian(&multicall_data);
        // In case the protocol version is smaller than `PACKED_SEMVER_MINOR_MASK`, it will mean that it is
        // equal to the `protocol_version_id` value, since it the interface from before the semver was supported.
        let protocol_version_id = if protocol_version < U256::from(PACKED_SEMVER_MINOR_MASK) {
            ProtocolVersionId::try_from(protocol_version.as_u32() as u16).unwrap()
        } else {
            ProtocolVersionId::try_from_packed_semver(protocol_version).unwrap()
        };

        Ok(protocol_version_id)
    }

    fn parse_address(data: Token, name: &'static str) -> Result<Address, EthSenderError> {
        let multicall_data = Multicall3Result::from_token(data)?.return_data;
        if multicall_data.len() != 32 {
            return Err(EthSenderError::Parse(Web3ContractError::InvalidOutputType(
                format!(
                    "multicall3 {name} data is not of the len of 32: {:?}",
                    multicall_data
                ),
            )));
        }

        Ok(Address::from_slice(&multicall_data[12..]))
    }

    fn parse_da_validator_pair(
        data: Token,
        name: &'static str,
    ) -> Result<DAValidatorPair, EthSenderError> {
        // In the first word of the output, the L1 DA validator is present
        const L1_DA_VALIDATOR_OFFSET: usize = 12;
        // In the second word of the output, the L2 DA validator is present
        const L2_DA_VALIDATOR_OFFSET: usize = 32 + 12;

        let multicall_data = Multicall3Result::from_token(data)?.return_data;
        if multicall_data.len() != 64 {
            return Err(EthSenderError::Parse(Web3ContractError::InvalidOutputType(
                format!(
                    "multicall3 {name} data is not of the len of 32: {:?}",
                    multicall_data
                ),
            )));
        }

        let pair = DAValidatorPair {
            l1_validator: Address::from_slice(&multicall_data[L1_DA_VALIDATOR_OFFSET..32]),
            l2_da_commitment_scheme: L2DACommitmentScheme::try_from(
                U256::from_big_endian(&multicall_data[L2_DA_VALIDATOR_OFFSET..64]).as_u64() as u8,
            )
            .map_err(|_| {
                EthSenderError::Parse(Web3ContractError::InvalidOutputType(format!(
                    "Invalid L2DACommitmentScheme value in {name}: {:?}",
                    multicall_data
                )))
            })?,
        };

        Ok(pair)
    }

    fn timelock_contract_address(
        &self,
        chain_protocol_version_id: ProtocolVersionId,
        stm_protocol_version_id: ProtocolVersionId,
        stm_validator_timelock_address: Address,
    ) -> Address {
        // For chains before v26 (gateway) we use the timelock address from config.
        // After that, the timelock address can be fetched from STM as it is the valid one
        // for versions starting from v26 and is not expected to change in the near future.
        if chain_protocol_version_id < ProtocolVersionId::gateway_upgrade() {
            self.config_timelock_contract_address
        } else {
            assert!(
                chain_protocol_version_id <= stm_protocol_version_id,
                "Chain upgraded before STM"
            );

            stm_validator_timelock_address
        }
    }

    /// Loads current verifier config on L1
    async fn get_snark_wrapper_vk_hash(
        &mut self,
        verifier_address: Address,
    ) -> Result<H256, EthSenderError> {
        let get_vk_hash = &self.functions.verification_key_hash;

        let vk_hash: H256 = CallFunctionArgs::new(&get_vk_hash.name, ())
            .for_contract(verifier_address, &self.functions.verifier_contract)
            .call((*self.eth_client).as_ref())
            .await?;
        Ok(vk_hash)
    }

    /// Returns whether there is a pending gateway upgrade.
    /// During gateway upgrade, the signature of the `executeBatches` function on `ValidatorTimelock` will change.
    /// This means that transactions that were created before the upgrade but were sent right after it
    /// will fail, which we want to avoid.
    async fn is_pending_gateway_upgrade(
        storage: &mut Connection<'_, Core>,
        chain_protocol_version: ProtocolVersionId,
    ) -> bool {
        // If the gateway protocol version is present in the DB, and its timestamp is larger than `now`, it means that
        // the upgrade process on the server has begun.
        // However, if the protocol version on the contract is lower than the `gateway_upgrade`, it means that the upgrade has
        // not yet completed.

        if storage
            .blocks_dal()
            .pending_protocol_version()
            .await
            .unwrap()
            < ProtocolVersionId::gateway_upgrade()
        {
            return false;
        }

        chain_protocol_version < ProtocolVersionId::gateway_upgrade()
    }

    async fn get_fflonk_snark_wrapper_vk_hash(
        &mut self,
        verifier_address: Address,
    ) -> Result<Option<H256>, EthSenderError> {
        let get_vk_hash = &self.functions.verification_key_hash;
        // We are getting function separately to get the second function with the same name, but
        // overriden one
        let function = self
            .functions
            .verifier_contract
            .functions_by_name(&get_vk_hash.name)
            .map_err(|x| EthSenderError::ContractCall(ContractCallError::Function(x)))?
            .get(1);

        if let Some(function) = function {
            let vk_hash: Option<H256> =
                CallFunctionArgs::new(&get_vk_hash.name, U256::from(FFLONK_VERIFIER_TYPE))
                    .for_contract(verifier_address, &self.functions.verifier_contract)
                    .call_with_function((*self.eth_client).as_ref(), function.clone())
                    .await
                    .ok();
            Ok(vk_hash)
        } else {
            Ok(None)
        }
    }

    #[tracing::instrument(skip_all, name = "EthTxAggregator::loop_iteration")]
    async fn loop_iteration(
        &mut self,
        storage: &mut Connection<'_, Core>,
    ) -> Result<(), EthSenderError> {
        let gateway_migration_state = self.gateway_status(storage).await;
        let MulticallData {
            base_system_contracts_hashes,
            verifier_address,
            chain_protocol_version_id,
            stm_protocol_version_id,
            stm_validator_timelock_address,
            da_validator_pair,
        } = self.get_multicall_data().await.map_err(|err| {
            tracing::error!("Failed to get multicall data {err:?}");
            err
        })?;

        let snark_wrapper_vk_hash = self
            .get_snark_wrapper_vk_hash(verifier_address)
            .await
            .map_err(|err| {
                tracing::error!("Failed to get VK hash from the Verifier {err:?}");
                err
            })?;
        let fflonk_snark_wrapper_vk_hash = self
            .get_fflonk_snark_wrapper_vk_hash(verifier_address)
            .await
            .map_err(|err| {
                tracing::error!("Failed to get FFLONK VK hash from the Verifier {err:?}");
                err
            })?;

        let l1_verifier_config = L1VerifierConfig {
            snark_wrapper_vk_hash,
            fflonk_snark_wrapper_vk_hash,
        };

        let priority_tree_start_index =
            if let Some(priority_tree_start_index) = self.priority_tree_start_index {
                Some(priority_tree_start_index)
            } else {
                self.priority_tree_start_index =
                    get_priority_tree_start_index(self.eth_client.as_ref()).await?;
                self.priority_tree_start_index
            };
        let commit_restriction = self
            .config
            .tx_aggregation_only_prove_and_execute
            .then_some("tx_aggregation_only_prove_and_execute=true");

        let mut op_restrictions = OperationSkippingRestrictions {
            commit_restriction,
            prove_restriction: None,
            execute_restriction: Self::is_pending_gateway_upgrade(
                storage,
                chain_protocol_version_id,
            )
            .await
            .then_some("there is a pending gateway upgrade"),
            // For precommit operations, we could safely use the commit restriction.
            precommit_restriction: commit_restriction,
        };

        // TODO shouldn't be the case anymore
        // // When migrating to or from gateway, the DA validator pair will be reset and so the chain should not
        // // send new commit transactions before the da validator pair is updated
        // if da_validator_pair.l1_validator == Address::zero()
        //     || da_validator_pair.l2_da_commitment_scheme == Address::zero()
        // {
        //     let reason = Some("DA validator pair is not set on the settlement layer");
        //     op_restrictions.commit_restriction = reason;
        //     // We only disable commit operations, the rest are allowed
        // }

        if self.config.tx_aggregation_paused {
            let reason = Some("tx aggregation is paused");
            op_restrictions.commit_restriction = reason;
            op_restrictions.prove_restriction = reason;
            op_restrictions.execute_restriction = reason;
            op_restrictions.precommit_restriction = reason;
        }

        if gateway_migration_state == GatewayMigrationState::InProgress {
            let reason = Some("Gateway migration started");
            op_restrictions.commit_restriction = reason;
            op_restrictions.precommit_restriction = reason;
            // For the migration from gateway to L1, we need to wait for all blocks to be executed
            if let None | Some(SettlementLayer::L1(_)) = self.settlement_layer {
                op_restrictions.prove_restriction = reason;
                op_restrictions.execute_restriction = reason;
            }
        }

        let precommit_params = self.precommit_params(storage).await?;

        if let Some(agg_op) = self
            .aggregator
            .get_next_ready_operation(
                storage,
                base_system_contracts_hashes,
                chain_protocol_version_id,
                l1_verifier_config,
                op_restrictions,
                priority_tree_start_index,
                precommit_params.as_ref(),
            )
            .await?
        {
            let is_gateway = self.is_gateway();
            let tx = self
                .save_eth_tx(
                    storage,
                    &agg_op,
                    self.timelock_contract_address(
                        chain_protocol_version_id,
                        stm_protocol_version_id,
                        stm_validator_timelock_address,
                    ),
                    chain_protocol_version_id,
                    is_gateway,
                )
                .await?;
            Self::report_eth_tx_saving(storage, &agg_op, &tx).await;

            self.health_updater.update(
                EthTxAggregatorHealthDetails {
                    last_saved_tx: EthTxDetails::new(&tx, None),
                }
                .into(),
            );
        }

        if precommit_params.is_some() {
            // If we are using precommit operations,
            // we need to set the final precommit operation for l1 batches
            self.set_final_precommit_operation(storage).await?;
        }
        Ok(())
    }

    /// If we need to disable precommit operations, we can't do it straight away,
    /// we have to fully precommit the last batch with precommit txs.
    /// But we only need it for one batch, so after this one batch we have to return to execution without precommit operations.
    async fn precommit_params(
        &mut self,
        storage: &mut Connection<'_, Core>,
    ) -> Result<Option<PrecommitParams>, EthSenderError> {
        if let Some(params) = self.config.precommit_params.clone() {
            return Ok(Some(params));
        }

        if !self.needs_to_check_precommit {
            return Ok(None);
        }

        let Some(last_committed) = storage
            .blocks_dal()
            .get_number_of_last_l1_batch_committed_on_eth()
            .await?
        else {
            return Ok(None);
        };

        let needs_to_precommit = storage
            .blocks_dal()
            .any_precommit_txs_after_batch(last_committed)
            .await?;

        if needs_to_precommit {
            Ok(Some(PrecommitParams::fast_precommit()))
        } else {
            self.needs_to_check_precommit = false;
            Ok(None)
        }
    }

    /// The server is doing precommits based on the txs.
    /// That means, that the last fictive l2 block will never be included into precommit txs and it's the only way how the miniblock will have no txs.
    /// So we have to check if the last 2 rolling txs hashes for miniblocks are equal and if yes, we can set the final precommit tx id for the batch,
    /// and that will mean we can commit the batch.
    async fn set_final_precommit_operation(
        &mut self,
        storage: &mut Connection<'_, Core>,
    ) -> Result<(), EthSenderError> {
        let l2_blocks_by_batch = storage
            .blocks_dal()
            .get_last_l2_block_rolling_txs_hashes_by_batches()
            .await?;
        for (batch_number, l2_block) in l2_blocks_by_batch {
            if l2_block.len() != 2 {
                // We expect exactly 2 miniblocks for each batch. If not we will wait for the next iteration
                continue;
            }
            // l2_blocks[0] is the newest, l2_blocks[1] is previous (because of DESC order)
            if l2_block[0].rolling_txs_hash == l2_block[1].rolling_txs_hash {
                if let Some(eth_tx_id) = l2_block[1].precommit_eth_tx_id {
                    storage
                        .blocks_dal()
                        .set_eth_tx_id_for_l1_batches(
                            batch_number..=batch_number,
                            eth_tx_id as u32,
                            AggregatedActionType::L2Block(L2BlockAggregatedActionType::Precommit),
                        )
                        .await?
                }
            }
        }
        Ok(())
    }

    async fn report_eth_tx_saving(
        storage: &mut Connection<'_, Core>,
        aggregated_op: &AggregatedOperation,
        tx: &EthTx,
    ) {
        match aggregated_op {
            AggregatedOperation::L1Batch(aggregated_op) => {
                let l1_batch_number_range = aggregated_op.l1_batch_range();
                tracing::info!(
                    "eth_tx with ID {} for op {} was saved for L1 batches {l1_batch_number_range:?}",
                    tx.id,
                    aggregated_op.get_action_caption()
                );

                if let L1BatchAggregatedOperation::Commit(_, l1_batches, _, _) = aggregated_op {
                    for batch in l1_batches {
                        METRICS.pubdata_size[&PubdataKind::StateDiffs]
                            .observe(batch.metadata.state_diffs_compressed.len());
                        METRICS.pubdata_size[&PubdataKind::UserL2ToL1Logs].observe(
                            batch.header.l2_to_l1_logs.len() * UserL2ToL1Log::SERIALIZED_SIZE,
                        );
                        METRICS.pubdata_size[&PubdataKind::LongL2ToL1Messages]
                            .observe(batch.header.l2_to_l1_messages.iter().map(Vec::len).sum());
                        METRICS.pubdata_size[&PubdataKind::RawPublishedBytecodes]
                            .observe(batch.raw_published_factory_deps.iter().map(Vec::len).sum());
                    }
                }

                let range_size =
                    l1_batch_number_range.end().0 - l1_batch_number_range.start().0 + 1;
                METRICS.block_range_size[&aggregated_op.get_action_type().into()]
                    .observe(range_size.into());
                METRICS
                    .track_eth_tx_metrics(storage, L1Stage::Saved, tx)
                    .await;
            }
            AggregatedOperation::L2Block(op) => {
                let l2_block_number_range = op.l2_blocks_range();
                tracing::info!(
                    "eth_tx with ID {} for op {} was saved for L2 block {l2_block_number_range:?}",
                    tx.id,
                    op.get_action_caption(),
                );

                let range_size =
                    l2_block_number_range.end().0 - l2_block_number_range.start().0 + 1;
                METRICS.l2_blocks_range_size[&op.get_action_type().into()]
                    .observe(range_size.into());
            }
        }
    }

    fn encode_aggregated_op(
        &self,
        op: &AggregatedOperation,
        chain_protocol_version_id: ProtocolVersionId,
    ) -> TxData {
        match op {
            AggregatedOperation::L1Batch(op) => {
                let protocol_version = op.protocol_version();

                let mut args = if protocol_version.is_pre_interop_fast_blocks() {
                    vec![Token::Uint(self.rollup_chain_id.as_u64().into())]
                } else {
                    vec![Token::Address(self.state_transition_chain_contract)]
                };

                let (calldata, sidecar) = match op {
                    L1BatchAggregatedOperation::Commit(
                        last_committed_l1_batch,
                        l1_batches,
                        pubdata_da,
                        commitment_mode,
                    ) => {
                        let commit_batches = CommitBatches {
                            last_committed_l1_batch,
                            l1_batches,
                            pubdata_da: *pubdata_da,
                            mode: *commitment_mode,
                        };
                        let commit_data_base = commit_batches.into_tokens();

                        args.extend(commit_data_base);
                        let commit_data = args;
                        let encoding_fn = if protocol_version.is_pre_gateway() {
                            &self.functions.post_shared_bridge_commit
                        } else if protocol_version.is_pre_interop_fast_blocks() {
                            &self.functions.post_v26_gateway_commit
                        } else {
                            &self.functions.post_v29_interop_commit
                        };

                        let l1_batch_for_sidecar = if PubdataSendingMode::Blobs == *pubdata_da {
                            Some(l1_batches[0].clone())
                        } else {
                            None
                        };

                        Self::encode_commit_data(encoding_fn, &commit_data, l1_batch_for_sidecar)
                    }
                    L1BatchAggregatedOperation::PublishProofOnchain(op) => {
                        args.extend(op.conditional_into_tokens(self.config.is_verifier_pre_fflonk));
                        let encoding_fn = if protocol_version.is_pre_gateway() {
                            &self.functions.post_shared_bridge_prove
                        } else if protocol_version.is_pre_interop_fast_blocks() {
                            &self.functions.post_v26_gateway_prove
                        } else {
                            &self.functions.post_v29_timelock_interop_prove
                        };
                        let calldata = encoding_fn
                            .encode_input(&args)
                            .expect("Failed to encode prove transaction data");
                        (calldata, None)
                    }
                    L1BatchAggregatedOperation::Execute(op) => {
                        args.extend(op.encode_for_eth_tx(chain_protocol_version_id));
                        let encoding_fn = if protocol_version.is_pre_gateway()
                            && chain_protocol_version_id.is_pre_gateway()
                        {
                            &self.functions.post_shared_bridge_execute
                        } else if protocol_version.is_pre_interop_fast_blocks() {
                            &self.functions.post_v26_gateway_execute
                        } else {
                            &self.functions.post_v29_interop_execute
                        };

                        let calldata = encoding_fn
                            .encode_input(&args)
                            .expect("Failed to encode execute transaction data");
                        (calldata, None)
                    }
                };
                TxData { calldata, sidecar }
            }
            AggregatedOperation::L2Block(op) => match op {
                L2BlockAggregatedOperation::Precommit {
                    l1_batch: l1_batch_number,
                    last_l2_block,
                    txs,
                    ..
                } => {
                    let mut args = vec![Token::Address(self.state_transition_chain_contract)];

                    let precommit_batches = PrecommitBatches {
                        txs,
                        last_l2_block: *last_l2_block,
                        l1_batch_number: *l1_batch_number,
                    };
                    let precommit_data_base = precommit_batches.into_tokens();

                    args.extend(precommit_data_base);
                    let encoding_fn = &self.functions.post_v29_interop_precommit;

                    let calldata = encoding_fn
                        .encode_input(&args)
                        .expect("Failed to encode execute transaction data");
                    TxData {
                        calldata,
                        sidecar: None,
                    }
                }
            },
        }
    }

    fn encode_commit_data(
        commit_fn: &Function,
        commit_payload: &[Token],
        l1_batch: Option<L1BatchWithMetadata>,
    ) -> (Vec<u8>, Option<EthTxBlobSidecar>) {
        let calldata = commit_fn
            .encode_input(commit_payload)
            .expect("Failed to encode commit transaction data");

        let sidecar = match l1_batch {
            None => None,
            Some(l1_batch) => {
                let sidecar = l1_batch
                    .header
                    .pubdata_input
                    .clone()
                    .unwrap()
                    .chunks(ZK_SYNC_BYTES_PER_BLOB)
                    .map(|blob| {
                        let kzg_info = KzgInfo::new(blob);
                        SidecarBlobV1 {
                            blob: kzg_info.blob.to_vec(),
                            commitment: kzg_info.kzg_commitment.to_vec(),
                            proof: kzg_info.blob_proof.to_vec(),
                            versioned_hash: kzg_info.versioned_hash.to_vec(),
                        }
                    })
                    .collect::<Vec<SidecarBlobV1>>();

                let eth_tx_blob_sidecar = EthTxBlobSidecarV1 { blobs: sidecar };
                Some(eth_tx_blob_sidecar.into())
            }
        };

        (calldata, sidecar)
    }

    pub(super) async fn save_eth_tx(
        &self,
        storage: &mut Connection<'_, Core>,
        aggregated_op: &AggregatedOperation,
        timelock_contract_address: Address,
        chain_protocol_version_id: ProtocolVersionId,
        is_gateway: bool,
    ) -> Result<EthTx, EthSenderError> {
        let mut transaction = storage.start_transaction().await.unwrap();
        let op_type = aggregated_op.get_action_type();
        // We may be using a custom sender for commit transactions, so use this
        // var whatever it actually is: a `None` for single-addr operator or `Some`
        // for multi-addr operator in 4844 mode.
        let sender_addr = match (op_type, is_gateway) {
            (AggregatedActionType::L1Batch(L1BatchAggregatedActionType::Commit), false) => self
                .eth_client_blobs
                .as_ref()
                .map(|c| (c.sender_account()))
                .unwrap_or_else(|| self.eth_client.sender_account()),
            (_, _) => self.eth_client.sender_account(),
        };
        let nonce = self.get_next_nonce(&mut transaction, sender_addr).await?;
        let encoded_aggregated_op =
            self.encode_aggregated_op(aggregated_op, chain_protocol_version_id);

        let eth_tx_predicted_gas = match aggregated_op {
            AggregatedOperation::L2Block(op) => match op {
                L2BlockAggregatedOperation::Precommit { txs, .. } => {
                    L1GasCriterion::total_precommit_gas_amount(is_gateway, txs.len())
                }
            },
            AggregatedOperation::L1Batch(agg_op) => {
                let l1_batch_number_range = agg_op.l1_batch_range();
                let dependency_roots_per_batch = agg_op.dependency_roots_per_batch();
                match agg_op.get_action_type() {
                    L1BatchAggregatedActionType::Execute => {
                        L1GasCriterion::total_execute_gas_amount(
                            &mut transaction,
                            l1_batch_number_range.clone(),
                            dependency_roots_per_batch,
                            is_gateway,
                        )
                        .await
                    }
                    L1BatchAggregatedActionType::PublishProofOnchain => {
                        L1GasCriterion::total_proof_gas_amount(is_gateway)
                    }
                    L1BatchAggregatedActionType::Commit => {
                        L1GasCriterion::total_commit_validium_gas_amount(
                            l1_batch_number_range.clone(),
                            is_gateway,
                        )
                    }
                }
            }
        };

        let mut eth_tx = transaction
            .eth_sender_dal()
            .save_eth_tx(
                nonce,
                encoded_aggregated_op.calldata,
                op_type,
                timelock_contract_address,
                Some(eth_tx_predicted_gas),
                Some(sender_addr),
                encoded_aggregated_op.sidecar,
                is_gateway,
            )
            .await
            .unwrap();

        transaction
            .eth_sender_dal()
            .set_chain_id(eth_tx.id, self.sl_chain_id.0)
            .await
            .unwrap();
        eth_tx.chain_id = Some(self.sl_chain_id);
        match aggregated_op {
            AggregatedOperation::L2Block(agg_op) => {
                transaction
                    .blocks_dal()
                    .set_eth_tx_id_for_l2_blocks(
                        agg_op.l2_blocks_range(),
                        eth_tx.id,
                        agg_op.get_action_type(),
                    )
                    .await
                    .unwrap();
            }
            AggregatedOperation::L1Batch(agg_op) => {
                transaction
                    .blocks_dal()
                    .set_eth_tx_id_for_l1_batches(
                        agg_op.l1_batch_range(),
                        eth_tx.id,
                        aggregated_op.get_action_type(),
                    )
                    .await
                    .unwrap();
            }
        }
        transaction.commit().await.unwrap();
        Ok(eth_tx)
    }

    // Just because we block all operations during gateway migration,
    // this function should not be called when the settlement layer is unknown
    fn is_gateway(&self) -> bool {
        self.settlement_layer
            .as_ref()
            .map(|sl| sl.is_gateway())
            .unwrap_or(false)
    }

    async fn get_next_nonce(
        &self,
        storage: &mut Connection<'_, Core>,
        from_addr: Address,
    ) -> Result<u64, EthSenderError> {
        let is_gateway = self.is_gateway();
        let db_nonce = storage
            .eth_sender_dal()
            .get_next_nonce(from_addr, is_gateway)
            .await
            .unwrap()
            .unwrap_or(0);
        // Between server starts we can execute some txs using operator account or remove some txs from the database
        // At the start we have to consider this fact and get the max nonce.
        let l1_nonce = self.initial_pending_nonces[&from_addr];
        tracing::info!(
            "Next nonce from db: {}, nonce from L1: {} for address: {:?}",
            db_nonce,
            l1_nonce,
            from_addr
        );
        Ok(db_nonce.max(l1_nonce))
    }

    /// Returns the health check for eth tx aggregator.
    pub fn health_check(&self) -> ReactiveHealthCheck {
        self.health_updater.subscribe()
    }

    async fn gateway_status(&self, storage: &mut Connection<'_, Core>) -> GatewayMigrationState {
        let notification = storage
            .server_notifications_dal()
            .get_latest_gateway_migration_notification()
            .await
            .unwrap();

        GatewayMigrationState::from_sl_and_notification(self.settlement_layer, notification)
    }
}

async fn query_contract(
    l1_client: &dyn BoundEthInterface,
    method_name: &str,
    params: &[Token],
) -> Result<Token, EthSenderError> {
    let data = l1_client
        .contract()
        .function(method_name)
        .unwrap()
        .encode_input(params)
        .unwrap();

    let eth_interface: &dyn EthInterface = AsRef::<dyn EthInterface>::as_ref(l1_client);

    let result = eth_interface
        .call_contract_function(
            CallRequest {
                data: Some(data.into()),
                to: Some(l1_client.contract_addr()),
                ..CallRequest::default()
            },
            None,
        )
        .await?;
    Ok(l1_client
        .contract()
        .function(method_name)
        .unwrap()
        .decode_output(&result.0)
        .unwrap()[0]
        .clone())
}

async fn get_priority_tree_start_index(
    l1_client: &dyn BoundEthInterface,
) -> Result<Option<usize>, EthSenderError> {
    let packed_semver = query_contract(l1_client, "getProtocolVersion", &[])
        .await?
        .into_uint()
        .unwrap();

    // We always expect the provided version to be correct, so we panic if it is not
    let version = ProtocolVersionId::try_from_packed_semver(packed_semver).unwrap();

    // For pre-gateway versions the index is not supported.
    if version.is_pre_gateway() {
        return Ok(None);
    }

    let priority_tree_start_index = query_contract(l1_client, "getPriorityTreeStartIndex", &[])
        .await?
        .into_uint()
        .unwrap();

    Ok(Some(priority_tree_start_index.as_usize()))
}<|MERGE_RESOLUTION|>--- conflicted
+++ resolved
@@ -16,15 +16,10 @@
 };
 use zksync_shared_metrics::L1Stage;
 use zksync_types::{
-<<<<<<< HEAD
-    aggregated_operations::AggregatedActionType,
-    commitment::{L1BatchWithMetadata, L2DACommitmentScheme, SerializeCommitment},
-=======
     aggregated_operations::{
         AggregatedActionType, L1BatchAggregatedActionType, L2BlockAggregatedActionType,
     },
-    commitment::{L1BatchWithMetadata, SerializeCommitment},
->>>>>>> 19bfbea3
+    commitment::{L1BatchWithMetadata, L2DACommitmentScheme, SerializeCommitment},
     eth_sender::{EthTx, EthTxBlobSidecar, EthTxBlobSidecarV1, SidecarBlobV1},
     ethabi::{Function, Token},
     l2_to_l1_log::UserL2ToL1Log,
