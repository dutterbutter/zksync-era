--- conflicted
+++ resolved
@@ -233,10 +233,7 @@
         restrictions: OperationSkippingRestrictions,
         priority_tree_start_index: Option<usize>,
         precommit_params: Option<&PrecommitParams>,
-<<<<<<< HEAD
-=======
         execution_delay: Duration,
->>>>>>> 7746b9c1
     ) -> Result<Option<AggregatedOperation>, EthSenderError> {
         let Some(last_sealed_l1_batch_number) = storage
             .blocks_dal()
