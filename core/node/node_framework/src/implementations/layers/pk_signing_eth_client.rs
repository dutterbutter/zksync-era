--- conflicted
+++ resolved
@@ -19,12 +19,7 @@
 pub struct PKSigningEthClientLayer {
     eth_sender_config: EthConfig,
     contracts_config: ContractsConfig,
-<<<<<<< HEAD
-    gateway_contracts_config: Option<GatewayChainConfig>,
-    sl_chain_id: SLChainId,
-=======
     gateway_chain_config: Option<GatewayChainConfig>,
->>>>>>> a8489270
     wallets: wallets::EthSender,
 }
 
@@ -48,23 +43,13 @@
     pub fn new(
         eth_sender_config: EthConfig,
         contracts_config: ContractsConfig,
-<<<<<<< HEAD
-        gateway_contracts_config: Option<GatewayChainConfig>,
-        sl_chain_id: SLChainId,
-=======
         gateway_chain_config: Option<GatewayChainConfig>,
->>>>>>> a8489270
         wallets: wallets::EthSender,
     ) -> Self {
         Self {
             eth_sender_config,
             contracts_config,
-<<<<<<< HEAD
-            gateway_contracts_config,
-            sl_chain_id,
-=======
             gateway_chain_config,
->>>>>>> a8489270
             wallets,
         }
     }
@@ -112,30 +97,6 @@
             );
             BoundEthInterfaceForBlobsResource(Box::new(signing_client_for_blobs))
         });
-        let signing_client_for_gateway = if input.gateway_client.is_some() {
-            if self
-                .gateway_contracts_config
-                .clone()
-                .is_some_and(|v| v.settlement_layer != 0_u64)
-            {
-                let private_key = self.wallets.operator.private_key();
-                let GatewayEthInterfaceResource(gateway_client) = input.gateway_client.unwrap();
-                let signing_client_for_blobs = PKSigningClient::new_raw(
-                    private_key.clone(),
-                    self.gateway_contracts_config.unwrap().diamond_proxy_addr,
-                    gas_adjuster_config.default_priority_fee_per_gas,
-                    self.sl_chain_id,
-                    gateway_client,
-                );
-                Some(BoundEthInterfaceForL2Resource(Box::new(
-                    signing_client_for_blobs,
-                )))
-            } else {
-                None
-            }
-        } else {
-            None
-        };
 
         let signing_client_for_gateway = if let (Some(client), Some(gateway_contracts)) =
             (&input.gateway_client, self.gateway_chain_config.as_ref())
