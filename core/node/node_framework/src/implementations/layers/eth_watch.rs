use zksync_config::{configs::gateway::GatewayChainConfig, ContractsConfig, EthWatchConfig};
use zksync_contracts::chain_admin_contract;
use zksync_eth_watch::{EthHttpQueryClient, EthWatch};
use zksync_types::{
    abi::ZkChainSpecificUpgradeData, settlement::SettlementMode, web3::contract, Address,
};

use crate::{
    implementations::resources::{
        eth_interface::{EthInterfaceResource, GatewayEthInterfaceResource},
        pools::{MasterPool, PoolResource},
    },
    service::StopReceiver,
    task::{Task, TaskId},
    wiring_layer::{WiringError, WiringLayer},
    FromContext, IntoContext,
};

/// Wiring layer for ethereum watcher
///
/// Responsible for initializing and running of [`EthWatch`] component, that polls the Ethereum node for the relevant events,
/// such as priority operations (aka L1 transactions), protocol upgrades etc.
#[derive(Debug)]
pub struct EthWatchLayer {
    eth_watch_config: EthWatchConfig,
    contracts_config: ContractsConfig,
    gateway_contracts_config: Option<GatewayChainConfig>,
    settlement_mode: SettlementMode,
}

#[derive(Debug, FromContext)]
#[context(crate = crate)]
pub struct Input {
    pub master_pool: PoolResource<MasterPool>,
    pub eth_client: EthInterfaceResource,
    pub gateway_client: Option<GatewayEthInterfaceResource>,
}

#[derive(Debug, IntoContext)]
#[context(crate = crate)]
pub struct Output {
    #[context(task)]
    pub eth_watch: EthWatch,
}

impl EthWatchLayer {
    pub fn new(
        eth_watch_config: EthWatchConfig,
        contracts_config: ContractsConfig,
        gateway_contracts_config: Option<GatewayChainConfig>,
        settlement_mode: SettlementMode,
    ) -> Self {
        Self {
            eth_watch_config,
            contracts_config,
            gateway_contracts_config,
            settlement_mode,
        }
    }
}

#[async_trait::async_trait]
impl WiringLayer for EthWatchLayer {
    type Input = Input;
    type Output = Output;

    fn layer_name(&self) -> &'static str {
        "eth_watch_layer"
    }

    async fn wire(self, input: Self::Input) -> Result<Self::Output, WiringError> {
        let main_pool = input.master_pool.get().await?;
        let client = input.eth_client.0;
        let sl_diamond_proxy_addr = if self.settlement_mode.is_gateway() {
            self.gateway_contracts_config
                .clone()
                .unwrap()
                .diamond_proxy_addr
        } else {
            self.contracts_config.diamond_proxy_addr
        };
        tracing::info!(
            "Diamond proxy address ethereum: {}",
            self.contracts_config.diamond_proxy_addr
        );
        tracing::info!(
            "Diamond proxy address settlement_layer: {}",
            sl_diamond_proxy_addr
        );

        let l1_client = EthHttpQueryClient::new(
            client,
            self.contracts_config.diamond_proxy_addr,
            self.contracts_config
                .ecosystem_contracts
                .as_ref()
                .and_then(|a| a.l1_bytecodes_supplier_addr),
            self.contracts_config
                .ecosystem_contracts
                .map(|a| a.state_transition_proxy_addr),
            self.contracts_config.chain_admin_addr,
            self.contracts_config.governance_addr,
            self.eth_watch_config.confirmations_for_eth_event,
        );

        let sl_client = if self.settlement_mode.is_gateway() {
            let gateway_client = input.gateway_client.unwrap().0;
            let contracts_config = self.gateway_contracts_config.unwrap();
            EthHttpQueryClient::new(
                gateway_client,
                contracts_config.diamond_proxy_addr,
                None,
                Some(contracts_config.state_transition_proxy_addr),
                contracts_config.chain_admin_addr,
                contracts_config.governance_addr,
                self.eth_watch_config.confirmations_for_eth_event,
            )
        } else {
            l1_client.clone()
        };

        let eth_watch = EthWatch::new(
            &chain_admin_contract(),
            Box::new(l1_client),
            Box::new(sl_client),
            main_pool,
            self.eth_watch_config.poll_interval(),
<<<<<<< HEAD
            priority_tree,
            ZkChainSpecificUpgradeData::from_partial_components(
                self.contracts_config.base_token_asset_id,
                self.contracts_config.l2_legacy_shared_bridge_addr,
                // FIXME: the following is not correct,
                Some(Address::zero()),
                self.contracts_config.base_token_addr,
                // FIXME: add support for ERC20 chains
                Some(String::from("Ether")),
                Some(String::from("ETH"))
            ),
=======
>>>>>>> c291a2b2
        )
        .await?;

        Ok(Output { eth_watch })
    }
}

#[async_trait::async_trait]
impl Task for EthWatch {
    fn id(&self) -> TaskId {
        "eth_watch".into()
    }

    async fn run(self: Box<Self>, stop_receiver: StopReceiver) -> anyhow::Result<()> {
        (*self).run(stop_receiver.0).await
    }
}<|MERGE_RESOLUTION|>--- conflicted
+++ resolved
@@ -125,8 +125,6 @@
             Box::new(sl_client),
             main_pool,
             self.eth_watch_config.poll_interval(),
-<<<<<<< HEAD
-            priority_tree,
             ZkChainSpecificUpgradeData::from_partial_components(
                 self.contracts_config.base_token_asset_id,
                 self.contracts_config.l2_legacy_shared_bridge_addr,
@@ -135,10 +133,8 @@
                 self.contracts_config.base_token_addr,
                 // FIXME: add support for ERC20 chains
                 Some(String::from("Ether")),
-                Some(String::from("ETH"))
+                Some(String::from("ETH")),
             ),
-=======
->>>>>>> c291a2b2
         )
         .await?;
 
