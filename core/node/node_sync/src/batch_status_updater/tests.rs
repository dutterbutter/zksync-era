//! Tests for batch status updater.

use std::{future, sync::Arc};

use chrono::TimeZone;
use test_casing::{test_casing, Product};
use tokio::sync::{watch, Mutex};
use zksync_contracts::BaseSystemContractsHashes;
use zksync_node_genesis::{insert_genesis_batch, GenesisParams};
use zksync_node_test_utils::{create_l1_batch, create_l2_block, prepare_recovery_snapshot};
use zksync_types::{eth_sender::EthTxFinalityStatus, L2BlockNumber};

use super::*;
use crate::metrics::L1BatchStage;

async fn seal_l1_batch(storage: &mut Connection<'_, Core>, number: L1BatchNumber) {
    let mut storage = storage.start_transaction().await.unwrap();
    // Insert a mock L2 block so that `get_block_details()` will return values.
    let l2_block = create_l2_block(number.0);
    storage
        .blocks_dal()
        .insert_l2_block(&l2_block)
        .await
        .unwrap();

    let l1_batch = create_l1_batch(number.0);
    storage
        .blocks_dal()
        .insert_mock_l1_batch(&l1_batch)
        .await
        .unwrap();
    storage
        .blocks_dal()
        .mark_l2_blocks_as_executed_in_l1_batch(number)
        .await
        .unwrap();
    storage.commit().await.unwrap();
}

/// Mapping `L1BatchNumber` -> `L1BatchStage` for a continuous range of numbers.
#[derive(Debug, Clone, Default, PartialEq)]
struct L1BatchStagesMap {
    first_batch_number: L1BatchNumber,
    stages: Vec<L1BatchStage>,
}

impl L1BatchStagesMap {
    fn empty(first_batch_number: L1BatchNumber, len: usize) -> Self {
        Self {
            first_batch_number,
            stages: vec![L1BatchStage::Open; len],
        }
    }

    fn new(first_batch_number: L1BatchNumber, stages: Vec<L1BatchStage>) -> Self {
        assert!(stages.windows(2).all(|window| {
            let [prev, next] = window else { unreachable!() };
            prev >= next
        }));
        Self {
            first_batch_number,
            stages,
        }
    }

    fn get(&self, number: L1BatchNumber) -> Option<L1BatchStage> {
        let index = number.0.checked_sub(self.first_batch_number.0)?;
        self.stages.get(index as usize).copied()
    }

    fn iter(&self) -> impl Iterator<Item = (L1BatchNumber, L1BatchStage)> + '_ {
        self.stages
            .iter()
            .enumerate()
            .map(|(i, &stage)| (self.first_batch_number + i as u32, stage))
    }

    fn update(&mut self, changes: &StatusChanges) {
        self.update_to_stage(&changes.commit, L1BatchStage::Committed);
        self.update_to_stage(&changes.prove, L1BatchStage::Proven);
        self.update_to_stage(&changes.execute, L1BatchStage::Executed);
    }

    fn update_to_stage(&mut self, batch_changes: &[BatchStatusChange], target: L1BatchStage) {
        for change in batch_changes {
            let number = change.number;
            let index = number
                .0
                .checked_sub(self.first_batch_number.0)
                .unwrap_or_else(|| panic!("stage is missing for L1 batch #{number}"));
            let stage = self
                .stages
                .get_mut(index as usize)
                .unwrap_or_else(|| panic!("stage is missing for L1 batch #{number}"));
            assert!(
                *stage < target,
                "Invalid update for L1 batch #{number}: {stage:?} -> {target:?}"
            );
            *stage = target;
        }
    }

    async fn assert_storage(&self, storage: &mut Connection<'_, Core>) {
        for (number, stage) in self.iter() {
            let local_details = storage
                .blocks_web3_dal()
                .get_l1_batch_details(L1BatchNumber(number.0))
                .await
                .unwrap()
                .unwrap_or_else(|| panic!("no details for block #{number}"));
            let expected_details = mock_batch_details(number.0, stage);

            assert_eq!(
                local_details.base.commit_tx_hash,
                expected_details.base.commit_tx_hash
            );
            assert_eq!(
                local_details.base.committed_at,
                expected_details.base.committed_at
            );
            assert_eq!(
                local_details.base.commit_chain_id,
                expected_details.base.commit_chain_id,
            );
            assert_eq!(
                local_details.base.prove_tx_hash,
                expected_details.base.prove_tx_hash
            );
            assert_eq!(
                local_details.base.proven_at,
                expected_details.base.proven_at
            );
            assert_eq!(
                local_details.base.prove_chain_id,
                expected_details.base.prove_chain_id,
            );
            assert_eq!(
                local_details.base.execute_tx_hash,
                expected_details.base.execute_tx_hash
            );
            assert_eq!(
                local_details.base.executed_at,
                expected_details.base.executed_at
            );
            assert_eq!(
                local_details.base.execute_chain_id,
                expected_details.base.execute_chain_id,
            );
        }
    }
}

fn mock_batch_details(number: u32, stage: L1BatchStage) -> api::L1BatchDetails {
    api::L1BatchDetails {
        number: L1BatchNumber(number),
        base: api::BlockDetailsBase {
            timestamp: number.into(),
            l1_tx_count: 0,
            l2_tx_count: 0,
            root_hash: Some(H256::zero()),
            status: api::BlockStatus::Sealed,
            commit_tx_hash: (stage >= L1BatchStage::Committed).then(|| H256::repeat_byte(1)),
            committed_at: (stage >= L1BatchStage::Committed)
                .then(|| Utc.timestamp_opt(100, 0).unwrap()),
            commit_tx_finality: (stage >= L1BatchStage::Committed)
                .then(|| EthTxFinalityStatus::Finalized),
            commit_chain_id: (stage >= L1BatchStage::Committed).then_some(SLChainId(11)),
            prove_tx_hash: (stage >= L1BatchStage::Proven).then(|| H256::repeat_byte(2)),
            prove_tx_finality: (stage >= L1BatchStage::Proven)
                .then(|| EthTxFinalityStatus::Finalized),
            proven_at: (stage >= L1BatchStage::Proven).then(|| Utc.timestamp_opt(200, 0).unwrap()),
            prove_chain_id: (stage >= L1BatchStage::Proven).then_some(SLChainId(22)),
            execute_tx_hash: (stage >= L1BatchStage::Executed).then(|| H256::repeat_byte(3)),
            execute_tx_finality: (stage >= L1BatchStage::Executed)
                .then(|| EthTxFinalityStatus::Finalized),
            executed_at: (stage >= L1BatchStage::Executed)
                .then(|| Utc.timestamp_opt(300, 0).unwrap()),
            execute_chain_id: (stage >= L1BatchStage::Executed).then_some(SLChainId(33)),
<<<<<<< HEAD
            precommit_tx_hash: (stage >= L1BatchStage::Committed).then(|| H256::repeat_byte(1)),
=======
            precommit_tx_hash: (stage >= L1BatchStage::Committed).then(|| H256::repeat_byte(4)),
            precommit_tx_finality: (stage >= L1BatchStage::Committed)
                .then(|| EthTxFinalityStatus::Finalized),
>>>>>>> 98022847
            precommitted_at: (stage >= L1BatchStage::Committed)
                .then(|| Utc.timestamp_opt(100, 0).unwrap()),
            precommit_chain_id: (stage >= L1BatchStage::Committed).then_some(SLChainId(11)),
            l1_gas_price: 1,
            l2_fair_gas_price: 2,
            fair_pubdata_price: None,
            base_system_contracts_hashes: BaseSystemContractsHashes::default(),
        },
    }
}

#[derive(Debug, Default)]
struct MockMainNodeClient(Arc<Mutex<L1BatchStagesMap>>);

impl From<L1BatchStagesMap> for MockMainNodeClient {
    fn from(map: L1BatchStagesMap) -> Self {
        Self(Arc::new(Mutex::new(map)))
    }
}

#[async_trait]
impl MainNodeClient for MockMainNodeClient {
    async fn batch_details(
        &self,
        number: L1BatchNumber,
    ) -> EnrichedClientResult<Option<api::L1BatchDetails>> {
        let map = self.0.lock().await;
        let Some(stage) = map.get(L1BatchNumber(number.0)) else {
            return Ok(None);
        };
        Ok(Some(mock_batch_details(number.0, stage)))
    }
}

fn mock_change(number: L1BatchNumber) -> BatchStatusChange {
    BatchStatusChange {
        number,
        l1_tx_hash: H256::zero(),
        happened_at: DateTime::default(),
        sl_chain_id: Some(SLChainId(0)),
    }
}

fn mock_updater(
    client: MockMainNodeClient,
    pool: ConnectionPool<Core>,
) -> (BatchStatusUpdater, mpsc::UnboundedReceiver<StatusChanges>) {
    let (changes_sender, changes_receiver) = mpsc::unbounded_channel();
    let mut updater =
        BatchStatusUpdater::from_parts(Box::new(client), pool, Duration::from_millis(10));
    updater.changes_sender = changes_sender;
    (updater, changes_receiver)
}

#[tokio::test]
async fn updater_cursor_for_storage_with_genesis_block() {
    let pool = ConnectionPool::test_pool().await;
    let mut storage = pool.connection().await.unwrap();
    insert_genesis_batch(&mut storage, &GenesisParams::mock())
        .await
        .unwrap();
    for number in [1, 2] {
        seal_l1_batch(&mut storage, L1BatchNumber(number)).await;
    }

    let mut cursor = UpdaterCursor::new(&mut storage).await.unwrap();
    assert_eq!(cursor.last_committed_l1_batch, L1BatchNumber(0));
    assert_eq!(cursor.last_proven_l1_batch, L1BatchNumber(0));
    assert_eq!(cursor.last_executed_l1_batch, L1BatchNumber(0));

    let (updater, _) = mock_updater(MockMainNodeClient::default(), pool.clone());
    let changes = StatusChanges {
        commit: vec![mock_change(L1BatchNumber(1)), mock_change(L1BatchNumber(2))],
        prove: vec![mock_change(L1BatchNumber(1))],
        execute: vec![],
    };
    updater
        .apply_status_changes(&mut cursor, changes)
        .await
        .unwrap();

    assert_eq!(cursor.last_committed_l1_batch, L1BatchNumber(2));
    assert_eq!(cursor.last_proven_l1_batch, L1BatchNumber(1));
    assert_eq!(cursor.last_executed_l1_batch, L1BatchNumber(0));

    let restored_cursor = UpdaterCursor::new(&mut storage).await.unwrap();
    assert_eq!(restored_cursor, cursor);
}

#[tokio::test]
async fn updater_cursor_after_snapshot_recovery() {
    let pool = ConnectionPool::<Core>::test_pool().await;
    let mut storage = pool.connection().await.unwrap();
    prepare_recovery_snapshot(&mut storage, L1BatchNumber(23), L2BlockNumber(42), &[]).await;

    let cursor = UpdaterCursor::new(&mut storage).await.unwrap();
    assert_eq!(cursor.last_committed_l1_batch, L1BatchNumber(23));
    assert_eq!(cursor.last_proven_l1_batch, L1BatchNumber(23));
    assert_eq!(cursor.last_executed_l1_batch, L1BatchNumber(23));
}

#[test_casing(4, Product(([false, true], [false, true])))]
#[tokio::test]
async fn normal_updater_operation(snapshot_recovery: bool, async_batches: bool) {
    let pool = ConnectionPool::<Core>::test_pool().await;
    let mut storage = pool.connection().await.unwrap();
    let first_batch_number = if snapshot_recovery {
        prepare_recovery_snapshot(&mut storage, L1BatchNumber(23), L2BlockNumber(42), &[]).await;
        L1BatchNumber(24)
    } else {
        insert_genesis_batch(&mut storage, &GenesisParams::mock())
            .await
            .unwrap();
        L1BatchNumber(1)
    };

    let target_batch_stages = L1BatchStagesMap::new(
        first_batch_number,
        vec![
            L1BatchStage::Executed,
            L1BatchStage::Proven,
            L1BatchStage::Proven,
            L1BatchStage::Committed,
            L1BatchStage::Committed,
            L1BatchStage::Open,
        ],
    );
    let batch_numbers: Vec<_> = target_batch_stages
        .iter()
        .map(|(number, _)| number)
        .collect();

    if !async_batches {
        // Make all L1 batches present in the storage from the start.
        for &number in &batch_numbers {
            seal_l1_batch(&mut storage, number).await;
        }
    }

    let client = MockMainNodeClient::from(target_batch_stages.clone());
    let (updater, mut changes_receiver) = mock_updater(client, pool.clone());
    let (stop_sender, stop_receiver) = watch::channel(false);
    let updater_task = tokio::spawn(updater.run(stop_receiver));

    let batches_task = if async_batches {
        let pool = pool.clone();
        tokio::spawn(async move {
            let mut storage = pool.connection().await.unwrap();
            for &number in &batch_numbers {
                seal_l1_batch(&mut storage, number).await;
                tokio::time::sleep(Duration::from_millis(15)).await;
            }
        })
    } else {
        tokio::spawn(future::ready(()))
    };

    let mut observed_batch_stages =
        L1BatchStagesMap::empty(first_batch_number, target_batch_stages.stages.len());
    loop {
        let changes = changes_receiver.recv().await.unwrap();
        observed_batch_stages.update(&changes);
        if observed_batch_stages == target_batch_stages {
            break;
        }
    }

    batches_task.await.unwrap();
    target_batch_stages.assert_storage(&mut storage).await;
    stop_sender.send_replace(true);
    updater_task.await.unwrap().expect("updater failed");
}

#[test_casing(2, [false, true])]
#[tokio::test]
async fn updater_with_gradual_main_node_updates(snapshot_recovery: bool) {
    let pool = ConnectionPool::<Core>::test_pool().await;
    let mut storage = pool.connection().await.unwrap();
    let first_batch_number = if snapshot_recovery {
        prepare_recovery_snapshot(&mut storage, L1BatchNumber(23), L2BlockNumber(42), &[]).await;
        L1BatchNumber(24)
    } else {
        insert_genesis_batch(&mut storage, &GenesisParams::mock())
            .await
            .unwrap();
        L1BatchNumber(1)
    };

    let target_batch_stages = L1BatchStagesMap::new(
        first_batch_number,
        vec![
            L1BatchStage::Executed,
            L1BatchStage::Proven,
            L1BatchStage::Proven,
            L1BatchStage::Committed,
            L1BatchStage::Committed,
            L1BatchStage::Open,
        ],
    );
    let mut observed_batch_stages =
        L1BatchStagesMap::empty(first_batch_number, target_batch_stages.stages.len());

    for (number, _) in target_batch_stages.iter() {
        seal_l1_batch(&mut storage, number).await;
    }

    let client = MockMainNodeClient::from(observed_batch_stages.clone());

    // Gradually update information provided by the main node.
    let client_map = Arc::clone(&client.0);
    let final_stages = target_batch_stages.clone();
    let storage_task = tokio::spawn(async move {
        for max_stage in [
            L1BatchStage::Committed,
            L1BatchStage::Proven,
            L1BatchStage::Executed,
        ] {
            let mut client_map = client_map.lock().await;
            for (stage, &final_stage) in client_map.stages.iter_mut().zip(&final_stages.stages) {
                *stage = final_stage.min(max_stage);
            }
            drop(client_map);
            tokio::time::sleep(Duration::from_millis(15)).await;
        }
    });

    let (updater, mut changes_receiver) = mock_updater(client, pool.clone());
    let (stop_sender, stop_receiver) = watch::channel(false);
    let updater_task = tokio::spawn(updater.run(stop_receiver));

    loop {
        let changes = changes_receiver.recv().await.unwrap();
        observed_batch_stages.update(&changes);
        if observed_batch_stages == target_batch_stages {
            break;
        }
    }

    storage_task.await.unwrap();
    target_batch_stages.assert_storage(&mut storage).await;
    stop_sender.send_replace(true);
    updater_task.await.unwrap().expect("updater failed");

    drop(storage);
    test_resuming_updater(pool, target_batch_stages).await;
}

async fn test_resuming_updater(pool: ConnectionPool<Core>, initial_batch_stages: L1BatchStagesMap) {
    let target_batch_stages = L1BatchStagesMap::new(
        initial_batch_stages.first_batch_number,
        vec![L1BatchStage::Executed; 6],
    );

    let client = MockMainNodeClient::from(target_batch_stages.clone());
    let (updater, mut changes_receiver) = mock_updater(client, pool.clone());
    let (stop_sender, stop_receiver) = watch::channel(false);
    let updater_task = tokio::spawn(updater.run(stop_receiver));

    let mut observed_batch_stages = initial_batch_stages;
    loop {
        let changes = changes_receiver.recv().await.unwrap();
        observed_batch_stages.update(&changes);
        if observed_batch_stages == target_batch_stages {
            break;
        }
    }

    let mut storage = pool.connection().await.unwrap();
    target_batch_stages.assert_storage(&mut storage).await;
    stop_sender.send_replace(true);
    updater_task.await.unwrap().expect("updater failed");
}<|MERGE_RESOLUTION|>--- conflicted
+++ resolved
@@ -176,13 +176,9 @@
             executed_at: (stage >= L1BatchStage::Executed)
                 .then(|| Utc.timestamp_opt(300, 0).unwrap()),
             execute_chain_id: (stage >= L1BatchStage::Executed).then_some(SLChainId(33)),
-<<<<<<< HEAD
-            precommit_tx_hash: (stage >= L1BatchStage::Committed).then(|| H256::repeat_byte(1)),
-=======
             precommit_tx_hash: (stage >= L1BatchStage::Committed).then(|| H256::repeat_byte(4)),
             precommit_tx_finality: (stage >= L1BatchStage::Committed)
                 .then(|| EthTxFinalityStatus::Finalized),
->>>>>>> 98022847
             precommitted_at: (stage >= L1BatchStage::Committed)
                 .then(|| Utc.timestamp_opt(100, 0).unwrap()),
             precommit_chain_id: (stage >= L1BatchStage::Committed).then_some(SLChainId(11)),
