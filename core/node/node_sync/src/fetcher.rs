use anyhow::Context;
use zksync_dal::{Connection, Core, CoreDal};
use zksync_shared_metrics::{TxStage, APP_METRICS};
use zksync_state_keeper::io::{common::IoCursor, L1BatchParams, L2BlockParams};
use zksync_types::{
    api::en::SyncBlock, block::L2BlockHasher, commitment::PubdataParams, fee_model::BatchFeeInput,
    helpers::unix_timestamp_ms, Address, InteropRoot, L1BatchNumber, L2BlockNumber,
    ProtocolVersionId, H256,
};

use super::{
    metrics::{L1BatchStage, FETCHER_METRICS},
    sync_action::SyncAction,
};

/// Same as [`zksync_types::Transaction`], just with additional guarantees that the "received at" timestamp was set locally.
///
/// We cannot transfer `Transaction`s without these timestamps, because this would break backward compatibility.
#[derive(Debug, Clone)]
pub struct FetchedTransaction(zksync_types::Transaction);

impl FetchedTransaction {
    pub fn new(mut tx: zksync_types::Transaction) -> Self {
        // Override the "received at" timestamp for the transaction so that they are causally ordered (i.e., transactions
        // with an earlier timestamp are persisted earlier). Without this property, code relying on causal ordering may work incorrectly;
        // e.g., `pendingTransactions` subscriptions notifier can skip transactions.
        tx.received_timestamp_ms = unix_timestamp_ms();
        Self(tx)
    }

    pub fn hash(&self) -> H256 {
        self.0.hash()
    }
}

impl From<FetchedTransaction> for zksync_types::Transaction {
    fn from(tx: FetchedTransaction) -> Self {
        tx.0
    }
}

/// Common denominator for blocks fetched by an external node.
#[derive(Debug)]
pub struct FetchedBlock {
    pub number: L2BlockNumber,
    pub l1_batch_number: L1BatchNumber,
    pub last_in_batch: bool,
    pub protocol_version: ProtocolVersionId,
    pub timestamp: u64,
    pub reference_hash: Option<H256>,
    pub l1_gas_price: u64,
    pub l2_fair_gas_price: u64,
    pub fair_pubdata_price: Option<u64>,
    pub virtual_blocks: u32,
    pub operator_address: Address,
    pub transactions: Vec<FetchedTransaction>,
    pub pubdata_params: PubdataParams,
    pub pubdata_limit: Option<u64>,
    pub interop_roots: Vec<InteropRoot>,
}

impl FetchedBlock {
    fn compute_hash(&self, prev_l2_block_hash: H256) -> H256 {
        let mut hasher = L2BlockHasher::new(self.number, self.timestamp, prev_l2_block_hash);
        for tx in &self.transactions {
            hasher.push_tx_hash(tx.hash());
        }
        hasher.finalize(self.protocol_version)
    }
}

impl TryFrom<SyncBlock> for FetchedBlock {
    type Error = anyhow::Error;

    fn try_from(block: SyncBlock) -> anyhow::Result<Self> {
        let Some(transactions) = block.transactions else {
            return Err(anyhow::anyhow!("Transactions are always requested"));
        };

        if transactions.is_empty() && !block.last_in_batch {
            return Err(anyhow::anyhow!(
                "Only last L2 block of the batch can be empty"
            ));
        }

        let pubdata_params = if block.protocol_version.is_pre_gateway() {
            block.pubdata_params.unwrap_or_default()
        } else {
            block
                .pubdata_params
                .context("Missing `pubdata_params` for post-gateway payload")?
        };

        Ok(Self {
            number: block.number,
            l1_batch_number: block.l1_batch_number,
            last_in_batch: block.last_in_batch,
            protocol_version: block.protocol_version,
            timestamp: block.timestamp,
            reference_hash: block.hash,
            l1_gas_price: block.l1_gas_price,
            l2_fair_gas_price: block.l2_fair_gas_price,
            fair_pubdata_price: block.fair_pubdata_price,
            virtual_blocks: block.virtual_blocks.unwrap_or(0),
            operator_address: block.operator_address,
            transactions: transactions
                .into_iter()
                .map(FetchedTransaction::new)
                .collect(),
            pubdata_params,
            pubdata_limit: block.pubdata_limit,
<<<<<<< HEAD
            interop_roots: block.interop_roots.clone(),
=======
            interop_roots: block.interop_roots.clone().unwrap_or_default(),
>>>>>>> 7746b9c1
        })
    }
}

/// Helper method for `IoCursor` for needs of sync layer.
#[async_trait::async_trait]
pub trait IoCursorExt: Sized {
    /// Loads this cursor from storage and modifies it to account for the pending L1 batch if necessary.
    async fn for_fetcher(storage: &mut Connection<'_, Core>) -> anyhow::Result<Self>;

    /// Advances the cursor according to the provided fetched block and returns a sequence of `SyncAction`
    /// objects to process.
    fn advance(&mut self, block: FetchedBlock) -> Vec<SyncAction>;
}

#[async_trait::async_trait]
impl IoCursorExt for IoCursor {
    async fn for_fetcher(storage: &mut Connection<'_, Core>) -> anyhow::Result<Self> {
        let mut this = Self::new(storage).await?;
        // It's important to know whether we have opened a new batch already or just sealed the previous one.
        // Depending on it, we must either insert `OpenBatch` item into the queue, or not.
        let was_new_batch_open = storage.blocks_dal().pending_batch_exists().await?;
        if !was_new_batch_open {
            this.l1_batch -= 1; // Should continue from the last L1 batch present in the storage
        }
        Ok(this)
    }

    fn advance(&mut self, block: FetchedBlock) -> Vec<SyncAction> {
        assert_eq!(block.number, self.next_l2_block);
        let local_block_hash = block.compute_hash(self.prev_l2_block_hash);
        if let Some(reference_hash) = block.reference_hash {
            if local_block_hash != reference_hash {
                // This is a warning, not an assertion because hash mismatch may occur after a reorg.
                // Indeed, `self.prev_l2_block_hash` may differ from the hash of the updated previous L2 block.
                tracing::warn!(
                    "Mismatch between the locally computed and received L2 block hash for {block:?}; \
                     local_block_hash = {local_block_hash:?}, prev_l2_block_hash = {:?}",
                    self.prev_l2_block_hash
                );
            }
        }

        let mut new_actions = Vec::new();
        if block.l1_batch_number != self.l1_batch {
            assert_eq!(
                block.l1_batch_number,
                self.l1_batch.next(),
                "Unexpected batch number in the next received L2 block"
            );

            tracing::info!(
                "New L1 batch: {}. Timestamp: {}",
                block.l1_batch_number,
                block.timestamp
            );

            new_actions.push(SyncAction::OpenBatch {
                params: L1BatchParams {
                    protocol_version: block.protocol_version,
                    validation_computational_gas_limit: super::VALIDATION_COMPUTATIONAL_GAS_LIMIT,
                    operator_address: block.operator_address,
                    fee_input: BatchFeeInput::for_protocol_version(
                        block.protocol_version,
                        block.l2_fair_gas_price,
                        block.fair_pubdata_price,
                        block.l1_gas_price,
                    ),
                    // It's ok that we lose info about millis since it's only used for sealing criteria.
                    first_l2_block: L2BlockParams::new_raw(
                        block.timestamp * 1000,
                        block.virtual_blocks,
<<<<<<< HEAD
                        vec![],
=======
                        block.interop_roots,
>>>>>>> 7746b9c1
                    ),
                    pubdata_params: block.pubdata_params,
                    pubdata_limit: block.pubdata_limit,
                },
                number: block.l1_batch_number,
                first_l2_block_number: block.number,
            });
            FETCHER_METRICS.l1_batch[&L1BatchStage::Open].set(block.l1_batch_number.0.into());
            self.l1_batch += 1;
        } else {
            // New batch implicitly means a new L2 block, so we only need to push the L2 block action
            // if it's not a new batch.
            new_actions.push(SyncAction::L2Block {
                params: L2BlockParams::new_raw(
                    block.timestamp * 1000,
                    block.virtual_blocks,
                    block.interop_roots,
                ),

                number: block.number,
            });
            FETCHER_METRICS.miniblock.set(block.number.0.into());
        }

        APP_METRICS.processed_txs[&TxStage::added_to_mempool()]
            .inc_by(block.transactions.len() as u64);
        new_actions.extend(block.transactions.into_iter().map(Into::into));

        // Last L2 block of the batch is a "fictive" L2 block and would be replicated locally.
        // We don't need to seal it explicitly, so we only put the seal L2 block command if it's not the last L2 block.
        if block.last_in_batch {
            new_actions.push(SyncAction::SealBatch);
        } else {
            new_actions.push(SyncAction::SealL2Block);
        }
        self.next_l2_block += 1;
        self.prev_l2_block_hash = local_block_hash;

        new_actions
    }
}<|MERGE_RESOLUTION|>--- conflicted
+++ resolved
@@ -109,11 +109,7 @@
                 .collect(),
             pubdata_params,
             pubdata_limit: block.pubdata_limit,
-<<<<<<< HEAD
-            interop_roots: block.interop_roots.clone(),
-=======
             interop_roots: block.interop_roots.clone().unwrap_or_default(),
->>>>>>> 7746b9c1
         })
     }
 }
@@ -186,11 +182,7 @@
                     first_l2_block: L2BlockParams::new_raw(
                         block.timestamp * 1000,
                         block.virtual_blocks,
-<<<<<<< HEAD
-                        vec![],
-=======
                         block.interop_roots,
->>>>>>> 7746b9c1
                     ),
                     pubdata_params: block.pubdata_params,
                     pubdata_limit: block.pubdata_limit,
