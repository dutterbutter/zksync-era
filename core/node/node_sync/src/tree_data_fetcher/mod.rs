--- conflicted
+++ resolved
@@ -132,10 +132,6 @@
         l1_client: Box<DynClient<L1>>,
         l1_diamond_proxy_addr: Address,
         gateway_client: Option<Box<DynClient<L1>>>,
-<<<<<<< HEAD
-        pool: ConnectionPool<Core>,
-=======
->>>>>>> a0a74aae
         l2_chain_id: L2ChainId,
     ) -> anyhow::Result<Self> {
         anyhow::ensure!(
@@ -147,11 +143,7 @@
             l1_client.for_component("tree_data_fetcher"),
             l1_diamond_proxy_addr,
             gateway_client.map(|c| c.for_component("tree_data_fetcher")),
-<<<<<<< HEAD
-            pool,
-=======
             self.pool.clone(),
->>>>>>> a0a74aae
             l2_chain_id,
         )
         .await?;
