//! Tests for tree data providers.

use assert_matches::assert_matches;
use once_cell::sync::Lazy;
use test_casing::test_casing;
use zksync_dal::{Connection, ConnectionPool, Core};
use zksync_node_genesis::{insert_genesis_batch, GenesisParams};
use zksync_node_test_utils::create_l2_block;
use zksync_types::{
    aggregated_operations::AggregatedActionType,
    api, ethabi,
    web3::{BlockId, CallRequest},
    L2BlockNumber, ProtocolVersionId,
};
use zksync_web3_decl::client::MockClient;

use super::*;
use crate::tree_data_fetcher::tests::{
    get_last_l2_block, seal_l1_batch_with_timestamp, MockMainNodeClient,
};

const L1_DIAMOND_PROXY_ADDRESS: Address = Address::repeat_byte(0x22);
const GATEWAY_DIAMOND_PROXY_ADDRESS: Address = Address::repeat_byte(0x33);
const L1_CHAIN_ID: u64 = 9;
const GATEWAY_CHAIN_ID: u64 = 505;
const ERA_CHAIN_ID: u64 = 270;

static BLOCK_COMMIT_SIGNATURE: Lazy<H256> = Lazy::new(|| {
    zksync_contracts::hyperchain_contract()
        .event("BlockCommit")
        .expect("missing `BlockCommit` event")
        .signature()
});

fn mock_block_details_base(number: u32, hash: Option<H256>) -> api::BlockDetailsBase {
    api::BlockDetailsBase {
        timestamp: number.into(),
        root_hash: hash,
        // The fields below are not read.
        l1_tx_count: 0,
        l2_tx_count: 1,
        status: api::BlockStatus::Sealed,
        commit_tx_hash: None,
        committed_at: None,
        commit_chain_id: None,
        prove_tx_hash: None,
        proven_at: None,
        prove_chain_id: None,
        execute_tx_hash: None,
        executed_at: None,
        execute_chain_id: None,
        l1_gas_price: 10,
        l2_fair_gas_price: 100,
        fair_pubdata_price: None,
        base_system_contracts_hashes: Default::default(),
    }
}

#[derive(Debug)]
struct L2Parameters {
    l2_block_hashes: Vec<H256>,
    l1_batch_root_hashes: Vec<H256>,
}

impl L2Parameters {
    fn mock_client(self) -> MockClient<L2> {
        let block_number = U64::from(self.l2_block_hashes.len());

        MockClient::builder(L2::default())
            .method("eth_blockNumber", move || Ok(block_number))
            .method("zks_getL1BatchDetails", move |number: L1BatchNumber| {
                let root_hash = self.l1_batch_root_hashes.get(number.0 as usize);
                Ok(root_hash.map(|&hash| api::L1BatchDetails {
                    number,
                    base: mock_block_details_base(number.0, Some(hash)),
                }))
            })
            .method("zks_getBlockDetails", move |number: L2BlockNumber| {
                let hash = self.l2_block_hashes.get(number.0 as usize);
                Ok(hash.map(|&hash| api::BlockDetails {
                    number,
                    l1_batch_number: L1BatchNumber(number.0),
                    operator_address: Address::zero(),
                    protocol_version: Some(ProtocolVersionId::latest()),
                    base: mock_block_details_base(number.0, Some(hash)),
                }))
            })
            .build()
    }
}

#[tokio::test]
async fn rpc_data_provider_basics() {
    let last_l2_block = create_l2_block(1);
    let l2_parameters = L2Parameters {
        l2_block_hashes: vec![H256::zero(), last_l2_block.hash],
        l1_batch_root_hashes: vec![H256::zero(), H256::from_low_u64_be(1)],
    };
    let mut client: Box<DynClient<L2>> = Box::new(l2_parameters.mock_client());

    let root_hash = client
        .batch_details(L1BatchNumber(1), &last_l2_block)
        .await
        .unwrap()
        .expect("missing block");
    assert_eq!(root_hash, H256::from_low_u64_be(1));

    // Query a future L1 batch.
    let output = client
        .batch_details(L1BatchNumber(2), &create_l2_block(2))
        .await
        .unwrap();
    assert_matches!(output, Err(MissingData::Batch));
}

#[tokio::test]
async fn rpc_data_provider_with_block_hash_divergence() {
    let last_l2_block = create_l2_block(1);
    let l2_parameters = L2Parameters {
        l2_block_hashes: vec![H256::zero(), H256::repeat_byte(1)], // Hash for block #1 differs from the local one
        l1_batch_root_hashes: vec![H256::zero(), H256::from_low_u64_be(1)],
    };
    let mut client: Box<DynClient<L2>> = Box::new(l2_parameters.mock_client());

    let output = client
        .batch_details(L1BatchNumber(1), &last_l2_block)
        .await
        .unwrap();
    assert_matches!(output, Err(MissingData::PossibleReorg));
}

#[derive(Debug)]
struct EthereumParameters {
    block_number: U64,
    // L1 batch numbers and SL block numbers in which they are committed.
    batches_and_sl_blocks_for_commits: Vec<(L1BatchNumber, U64)>,
    chain_id: SLChainId,
    diamond_proxy: Address,
}

impl EthereumParameters {
    fn new_l1(block_number: u64) -> Self {
        Self::new(block_number, L1_CHAIN_ID, L1_DIAMOND_PROXY_ADDRESS)
    }

    fn new(block_number: u64, chain_id: u64, diamond_proxy: Address) -> Self {
        Self {
            block_number: block_number.into(),
            batches_and_sl_blocks_for_commits: vec![],
            chain_id: SLChainId(chain_id),
            diamond_proxy,
        }
    }

    fn push_commit(&mut self, l1_batch_number: L1BatchNumber, l1_block_number: u64) {
        assert!(l1_block_number <= self.block_number.as_u64());

        let l1_block_number = U64::from(l1_block_number);
        let last_commit = self.batches_and_sl_blocks_for_commits.last().copied();
        let is_increasing = last_commit.map_or(true, |last| {
            last.0 <= l1_batch_number && last.1 <= l1_block_number
        });
        assert!(
            is_increasing,
            "Invalid batch number or L1 block number for commit"
        );

        self.batches_and_sl_blocks_for_commits
            .push((l1_batch_number, l1_block_number));
    }

    fn client(&self) -> MockClient<L1> {
        let logs = self.batches_and_sl_blocks_for_commits.iter().map(
            |&(l1_batch_number, l1_block_number)| {
                let l1_batch_number_topic = H256::from_low_u64_be(l1_batch_number.0 as u64);
                let root_hash = H256::repeat_byte(l1_batch_number.0 as u8);
                web3::Log {
                    address: self.diamond_proxy,
                    topics: vec![
                        *BLOCK_COMMIT_SIGNATURE,
                        l1_batch_number_topic,
                        root_hash,
                        H256::zero(), // commitment hash; not used
                    ],
                    block_number: Some(l1_block_number),
                    ..web3::Log::default()
                }
            },
        );
        let logs: Vec<_> = logs.collect();
        mock_l1_client(self.block_number, logs, self.chain_id)
    }
}

fn filter_logs(logs: &[web3::Log], filter: web3::Filter) -> Vec<web3::Log> {
    let Some(web3::BlockNumber::Number(filter_from)) = filter.from_block else {
        panic!("Unexpected filter: {filter:?}");
    };
    let Some(web3::BlockNumber::Number(filter_to)) = filter.to_block else {
        panic!("Unexpected filter: {filter:?}");
    };
    let filter_block_range = filter_from..=filter_to;

    let filter_addresses = filter.address.unwrap().flatten();
    let filter_topics = filter.topics.unwrap();
    let filter_topics: Vec<_> = filter_topics
        .into_iter()
        .map(|topic| topic.map(web3::ValueOrArray::flatten))
        .collect();

    let filtered_logs = logs.iter().filter(|log| {
        if !filter_addresses.contains(&log.address) {
            return false;
        }
        if !filter_block_range.contains(&log.block_number.unwrap()) {
            return false;
        }
        filter_topics
            .iter()
            .zip(&log.topics)
            .all(|(filter_topics, actual_topic)| match filter_topics {
                Some(topics) => topics.contains(actual_topic),
                None => true,
            })
    });
    filtered_logs.cloned().collect()
}

fn mock_l1_client(block_number: U64, logs: Vec<web3::Log>, chain_id: SLChainId) -> MockClient<L1> {
    MockClient::builder(L1::default())
        .method("eth_blockNumber", move || Ok(block_number))
        .method(
            "eth_getBlockByNumber",
            move |number: web3::BlockNumber, with_txs: bool| {
                assert!(!with_txs);

                let number = match number {
                    web3::BlockNumber::Number(number) => number,
                    web3::BlockNumber::Latest => block_number,
                    web3::BlockNumber::Earliest => U64::zero(),
                    _ => panic!("Unexpected number: {number:?}"),
                };
                if number > block_number {
                    return Ok(None);
                }
                Ok(Some(web3::Block::<H256> {
                    number: Some(number),
                    timestamp: U256::from(number.as_u64()), // timestamp == number
                    ..web3::Block::default()
                }))
            },
        )
        .method("eth_getLogs", move |filter: web3::Filter| {
            Ok(filter_logs(&logs, filter))
        })
        .method("eth_chainId", move || Ok(U64::from(chain_id.0)))
        .method("eth_call", move |req: CallRequest, _block_id: BlockId| {
            let contract = bridgehub_contract();
<<<<<<< HEAD
            let expected_input = contract
                .function("getZKChain")
=======
            let function_name = if contract.function("getZKChain").is_ok() {
                "getZKChain"
            } else {
                "getHyperchain"
            };
            let expected_input = contract
                .function(function_name)
>>>>>>> a0a74aae
                .unwrap()
                .encode_input(&[ethabi::Token::Uint(ERA_CHAIN_ID.into())])
                .unwrap();
            assert_eq!(req.to, Some(L2_BRIDGEHUB_ADDRESS));
            assert_eq!(req.data, Some(expected_input.into()));
            Ok(web3::Bytes(ethabi::encode(&[ethabi::Token::Address(
                GATEWAY_DIAMOND_PROXY_ADDRESS,
            )])))
        })
        .build()
}

pub(super) async fn insert_l1_batch_commit_chain_id(
    storage: &mut Connection<'_, Core>,
    number: L1BatchNumber,
    chain_id: SLChainId,
) {
    storage
        .eth_sender_dal()
        .insert_bogus_confirmed_eth_tx(
            number,
            AggregatedActionType::Commit,
            H256::from_low_u64_be(number.0 as u64),
            chrono::Utc::now(),
            Some(chain_id),
        )
        .await
        .unwrap();
}

#[tokio::test]
async fn guessing_l1_commit_block_number() {
    let eth_params = EthereumParameters::new_l1(100_000);
    let eth_client = eth_params.client();

    for timestamp in [0, 100, 1_000, 5_000, 10_000, 100_000] {
        let (guessed_block_number, step_count) =
            L1DataProvider::guess_l1_commit_block_number(&eth_client, timestamp)
                .await
                .unwrap();

        assert!(
            guessed_block_number.abs_diff(timestamp.into()) <= L1DataProvider::L1_BLOCK_ACCURACY,
            "timestamp={timestamp}, guessed={guessed_block_number}"
        );
        assert!(step_count > 0);
        assert!(step_count < 100);
    }
}

async fn create_l1_data_provider(
    l1_client: Box<DynClient<L1>>,
    pool: ConnectionPool<Core>,
) -> L1DataProvider {
    L1DataProvider::new(
        l1_client,
        L1_DIAMOND_PROXY_ADDRESS,
        None,
        pool,
<<<<<<< HEAD
        L2ChainId(ERA_CHAIN_ID),
=======
        L2ChainId::new(ERA_CHAIN_ID).unwrap(),
>>>>>>> a0a74aae
    )
    .await
    .unwrap()
}

async fn test_using_l1_data_provider(l1_batch_timestamps: &[u64]) {
    let pool = ConnectionPool::<Core>::test_pool().await;
    let mut storage = pool.connection().await.unwrap();
    insert_genesis_batch(&mut storage, &GenesisParams::mock())
        .await
        .unwrap();

    let mut eth_params = EthereumParameters::new_l1(1_000_000);
    for (number, &ts) in l1_batch_timestamps.iter().enumerate() {
        let number = L1BatchNumber(number as u32 + 1);
        seal_l1_batch_with_timestamp(&mut storage, number, ts).await;
        eth_params.push_commit(number, ts + 1_000); // have a reasonable small diff between batch generation and commitment
    }

    let mut provider = create_l1_data_provider(Box::new(eth_params.client()), pool.clone()).await;
    for i in 0..l1_batch_timestamps.len() {
        let number = L1BatchNumber(i as u32 + 1);
        let root_hash = provider
            .batch_details(number, &get_last_l2_block(&mut storage, number).await)
            .await
            .unwrap()
            .expect("no root hash");
        assert_eq!(root_hash, H256::repeat_byte(number.0 as u8));

        let past_l1_batch = provider.past_l1_batch.unwrap();
        assert_eq!(past_l1_batch.number, number);
        let expected_l1_block_number = eth_params.batches_and_sl_blocks_for_commits[i].1;
        assert_eq!(
            past_l1_batch.l1_commit_block_number,
            expected_l1_block_number
        );
        assert_eq!(
            past_l1_batch.l1_commit_block_timestamp,
            expected_l1_block_number.as_u64().into()
        );
    }
}

#[test_casing(4, [500, 1_500, 10_000, 30_000])]
#[tokio::test]
async fn using_l1_data_provider(batch_spacing: u64) {
    let l1_batch_timestamps: Vec<_> = (0..10).map(|i| 50_000 + batch_spacing * i).collect();
    test_using_l1_data_provider(&l1_batch_timestamps).await;
}

#[tokio::test]
async fn using_different_settlement_layers() {
    let pool = ConnectionPool::<Core>::test_pool().await;
    let mut storage = pool.connection().await.unwrap();
    insert_genesis_batch(&mut storage, &GenesisParams::mock())
        .await
        .unwrap();

    let l1_eth_params = EthereumParameters::new_l1(1_000_000);
    let gateway_eth_params =
        EthereumParameters::new(1_000_000, GATEWAY_CHAIN_ID, GATEWAY_DIAMOND_PROXY_ADDRESS);
    let mut params_array = [l1_eth_params, gateway_eth_params];

    // (index of sl: 0 for l1, 1 for gw; sl block number)
    let batch_commit_info = [
        (0, 50_000),
        (0, 50_500),
        (1, 30_000),
        (1, 32_000),
        (0, 51_000),
        (1, 60_000),
    ];
    let chain_ids = [SLChainId(L1_CHAIN_ID), SLChainId(GATEWAY_CHAIN_ID)];
    for (i, &(sl_idx, ts)) in batch_commit_info.iter().enumerate() {
        let number = L1BatchNumber(i as u32 + 1);
        seal_l1_batch_with_timestamp(&mut storage, number, ts).await;
        insert_l1_batch_commit_chain_id(&mut storage, number, chain_ids[sl_idx]).await;
        params_array[sl_idx].push_commit(number, ts + 1_000); // have a reasonable small diff between batch generation and commitment
    }

    let mut provider = L1DataProvider::new(
        Box::new(params_array[0].client()),
        L1_DIAMOND_PROXY_ADDRESS,
        Some(Box::new(params_array[1].client())),
        pool,
<<<<<<< HEAD
        L2ChainId(ERA_CHAIN_ID),
=======
        L2ChainId::new(ERA_CHAIN_ID).unwrap(),
>>>>>>> a0a74aae
    )
    .await
    .unwrap();
    for i in 0..batch_commit_info.len() {
        let number = L1BatchNumber(i as u32 + 1);
        let root_hash = provider
            .batch_details(number, &get_last_l2_block(&mut storage, number).await)
            .await
            .unwrap()
<<<<<<< HEAD
            .unwrap_or_else(|_| panic!("no root hash for batch #{number}"));
=======
            .expect(&format!("no root hash for batch #{number}"));
>>>>>>> a0a74aae
        assert_eq!(root_hash, H256::repeat_byte(number.0 as u8));

        let past_l1_batch = provider.past_l1_batch.unwrap();
        assert_eq!(past_l1_batch.number, number);
        let expected_l1_block_number = batch_commit_info[i].1 + 1_000;
        assert_eq!(
            past_l1_batch.l1_commit_block_number,
            expected_l1_block_number.into()
        );
        assert_eq!(
            past_l1_batch.l1_commit_block_timestamp,
            expected_l1_block_number.into()
        );
        let expected_chain_id = chain_ids[batch_commit_info[i].0];
        assert_eq!(past_l1_batch.chain_id, expected_chain_id);
    }
}

#[tokio::test]
async fn detecting_reorg_in_l1_data_provider() {
    let l1_batch_number = H256::from_low_u64_be(1);
    let pool = ConnectionPool::<Core>::test_pool().await;
    // Generate two logs for the same L1 batch #1
    let logs = vec![
        web3::Log {
            address: L1_DIAMOND_PROXY_ADDRESS,
            topics: vec![
                *BLOCK_COMMIT_SIGNATURE,
                l1_batch_number,
                H256::repeat_byte(1),
                H256::zero(), // commitment hash; not used
            ],
            block_number: Some(1.into()),
            ..web3::Log::default()
        },
        web3::Log {
            address: L1_DIAMOND_PROXY_ADDRESS,
            topics: vec![
                *BLOCK_COMMIT_SIGNATURE,
                l1_batch_number,
                H256::repeat_byte(2),
                H256::zero(), // commitment hash; not used
            ],
            block_number: Some(100.into()),
            ..web3::Log::default()
        },
    ];
    let l1_client = mock_l1_client(200.into(), logs, SLChainId(9));

    let mut provider = create_l1_data_provider(Box::new(l1_client), pool.clone()).await;
    let output = provider
        .batch_details(L1BatchNumber(1), &create_l2_block(1))
        .await
        .unwrap();
    assert_matches!(output, Err(MissingData::PossibleReorg));
}

#[tokio::test]
async fn combined_data_provider_errors() {
    let pool = ConnectionPool::<Core>::test_pool().await;
    let mut storage = pool.connection().await.unwrap();
    insert_genesis_batch(&mut storage, &GenesisParams::mock())
        .await
        .unwrap();

    let mut eth_params = EthereumParameters::new_l1(1_000_000);
    seal_l1_batch_with_timestamp(&mut storage, L1BatchNumber(1), 50_000).await;
    eth_params.push_commit(L1BatchNumber(1), 51_000);
    seal_l1_batch_with_timestamp(&mut storage, L1BatchNumber(2), 52_000).await;

    let mut main_node_client = MockMainNodeClient::default();
    main_node_client.insert_batch(L1BatchNumber(2), H256::repeat_byte(2));
    let mut provider = CombinedDataProvider::new(main_node_client);
    let l1_provider = create_l1_data_provider(Box::new(eth_params.client()), pool.clone()).await;
    provider.set_l1(l1_provider);

    // L1 batch #1 should be obtained from L1
    let root_hash = provider
        .batch_details(
            L1BatchNumber(1),
            &get_last_l2_block(&mut storage, L1BatchNumber(1)).await,
        )
        .await
        .unwrap()
        .expect("no root hash");
    assert_eq!(root_hash, H256::repeat_byte(1));
    assert!(provider.l1.is_some());

    // L1 batch #2 should be obtained from L2
    let root_hash = provider
        .batch_details(
            L1BatchNumber(2),
            &get_last_l2_block(&mut storage, L1BatchNumber(2)).await,
        )
        .await
        .unwrap()
        .expect("no root hash");
    assert_eq!(root_hash, H256::repeat_byte(2));
    assert!(provider.l1.is_none());
}<|MERGE_RESOLUTION|>--- conflicted
+++ resolved
@@ -256,18 +256,8 @@
         .method("eth_chainId", move || Ok(U64::from(chain_id.0)))
         .method("eth_call", move |req: CallRequest, _block_id: BlockId| {
             let contract = bridgehub_contract();
-<<<<<<< HEAD
             let expected_input = contract
                 .function("getZKChain")
-=======
-            let function_name = if contract.function("getZKChain").is_ok() {
-                "getZKChain"
-            } else {
-                "getHyperchain"
-            };
-            let expected_input = contract
-                .function(function_name)
->>>>>>> a0a74aae
                 .unwrap()
                 .encode_input(&[ethabi::Token::Uint(ERA_CHAIN_ID.into())])
                 .unwrap();
@@ -327,11 +317,7 @@
         L1_DIAMOND_PROXY_ADDRESS,
         None,
         pool,
-<<<<<<< HEAD
-        L2ChainId(ERA_CHAIN_ID),
-=======
         L2ChainId::new(ERA_CHAIN_ID).unwrap(),
->>>>>>> a0a74aae
     )
     .await
     .unwrap()
@@ -417,11 +403,7 @@
         L1_DIAMOND_PROXY_ADDRESS,
         Some(Box::new(params_array[1].client())),
         pool,
-<<<<<<< HEAD
-        L2ChainId(ERA_CHAIN_ID),
-=======
         L2ChainId::new(ERA_CHAIN_ID).unwrap(),
->>>>>>> a0a74aae
     )
     .await
     .unwrap();
@@ -431,11 +413,7 @@
             .batch_details(number, &get_last_l2_block(&mut storage, number).await)
             .await
             .unwrap()
-<<<<<<< HEAD
-            .unwrap_or_else(|_| panic!("no root hash for batch #{number}"));
-=======
             .expect(&format!("no root hash for batch #{number}"));
->>>>>>> a0a74aae
         assert_eq!(root_hash, H256::repeat_byte(number.0 as u8));
 
         let past_l1_batch = provider.past_l1_batch.unwrap();
