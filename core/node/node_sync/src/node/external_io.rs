--- conflicted
+++ resolved
@@ -7,11 +7,9 @@
     wiring_layer::{WiringError, WiringLayer},
     FromContext, IntoContext,
 };
-<<<<<<< HEAD
-use zksync_shared_resources::{api::SyncState, contracts::L1ChainContractsResource};
-=======
-use zksync_shared_resources::{api::SyncState, L1BatchCommitmentModeResource};
->>>>>>> 9ab8431e
+use zksync_shared_resources::{
+    api::SyncState, contracts::L1ChainContractsResource, L1BatchCommitmentModeResource,
+};
 use zksync_state_keeper::{
     node::StateKeeperIOResource,
     seal_criteria::{ConditionalSealer, NoopSealer, PanicSealer},
@@ -34,12 +32,9 @@
     app_health: Arc<AppHealthCheck>,
     pool: PoolResource<MasterPool>,
     main_node_client: Box<DynClient<L2>>,
-<<<<<<< HEAD
     l1_node: Box<DynClient<L1>>,
     l1_chain_contracts_resource: L1ChainContractsResource,
-=======
     l1_batch_commit_data_generator_mode: L1BatchCommitmentModeResource,
->>>>>>> 9ab8431e
 }
 
 #[derive(Debug, IntoContext)]
