//! Miscellaneous helpers for the EN.

use std::time::Duration;

use futures::FutureExt;
use tokio::sync::watch;
use zksync_eth_client::EthInterface;
use zksync_types::{L1ChainId, L2ChainId, SLChainId};
use zksync_web3_decl::{
    client::{DynClient, L1, L2},
    error::ClientRpcContext,
    namespaces::{EthNamespaceClient, ZksNamespaceClient},
};

/// Task that validates chain IDs using main node and Ethereum clients.
#[derive(Debug)]
pub struct ValidateChainIdsTask {
    l1_chain_id: L1ChainId,
    l2_chain_id: L2ChainId,
    gateway_chain_id: Option<SLChainId>,
    l1_client: Box<DynClient<L1>>,
    main_node_client: Box<DynClient<L2>>,
    gateway_client: Option<Box<DynClient<L1>>>,
}

impl ValidateChainIdsTask {
    const BACKOFF_INTERVAL: Duration = Duration::from_secs(5);

    pub fn new(
        l1_chain_id: L1ChainId,
        l2_chain_id: L2ChainId,
        gateway_chain_id: Option<SLChainId>,
        l1_client: Box<DynClient<L1>>,
        main_node_client: Box<DynClient<L2>>,
        gateway_client: Option<Box<DynClient<L1>>>,
    ) -> Self {
        Self {
            l1_chain_id,
            l2_chain_id,
            gateway_chain_id,
            l1_client: l1_client.for_component("chain_ids_validation"),
            main_node_client: main_node_client.for_component("chain_ids_validation"),
            gateway_client: gateway_client.map(|c| c.for_component("chain_ids_validation")),
        }
    }

    async fn check_client(
        l1_client: Option<Box<DynClient<L1>>>,
        expected: Option<SLChainId>,
    ) -> anyhow::Result<()> {
<<<<<<< HEAD
        let (l1_client, expected) = match (l1_client, expected) {
            (Some(l1_client), Some(expected)) => (l1_client, expected),
            _ => return Ok(()),
=======
        let (Some(l1_client), Some(expected)) = (l1_client, expected) else {
            return Ok(());
>>>>>>> ea18999a
        };

        loop {
            match l1_client.fetch_chain_id().await {
                Ok(chain_id) => {
                    anyhow::ensure!(
                        expected == chain_id,
                        "Configured chain ID doesn't match the one from node. \
                        Make sure your configuration is correct and you are corrected to the right node. \
                        node chain ID: {chain_id}. Local config value: {expected}"
                    );
                    tracing::info!("Checked that chain ID {chain_id} is returned by client");
                    return Ok(());
                }
                Err(err) => {
                    tracing::warn!("Error getting chain ID from client: {err}");
                    tokio::time::sleep(Self::BACKOFF_INTERVAL).await;
                }
            }
        }
    }

    async fn check_l1_chain_using_main_node(
        main_node_client: Box<DynClient<L2>>,
        expected: L1ChainId,
    ) -> anyhow::Result<()> {
        loop {
            match main_node_client
                .l1_chain_id()
                .rpc_context("l1_chain_id")
                .await
            {
                Ok(chain_id) => {
                    let chain_id = chain_id.as_u64();
                    anyhow::ensure!(
                        expected.0 == chain_id,
                        "Configured L1 chain ID doesn't match the one from main node. \
                        Make sure your configuration is correct and you are corrected to the right main node. \
                        Main node L1 chain ID: {chain_id}. Local config value: {expected}"
                    );
                    tracing::info!(
                        "Checked that L1 chain ID {chain_id} is returned by main node client"
                    );
                    return Ok(());
                }
                Err(err) if err.is_retriable() => {
                    tracing::warn!(
                        "Retriable error getting L1 chain ID from main node client, will retry in {:?}: {err}",
                        Self::BACKOFF_INTERVAL
                    );
                    tokio::time::sleep(Self::BACKOFF_INTERVAL).await;
                }
                Err(err) => {
                    tracing::error!("Error getting L1 chain ID from main node client: {err}");
                    return Err(err.into());
                }
            }
        }
    }

    async fn check_l2_chain_using_main_node(
        main_node_client: Box<DynClient<L2>>,
        expected: L2ChainId,
    ) -> anyhow::Result<()> {
        loop {
            match main_node_client.chain_id().rpc_context("chain_id").await {
                Ok(chain_id) => {
                    let chain_id = L2ChainId::try_from(chain_id.as_u64()).map_err(|err| {
                        anyhow::anyhow!("invalid chain ID supplied by main node: {err}")
                    })?;
                    anyhow::ensure!(
                        expected == chain_id,
                        "Configured L2 chain ID doesn't match the one from main node. \
                        Make sure your configuration is correct and you are corrected to the right main node. \
                        Main node L2 chain ID: {chain_id:?}. Local config value: {expected:?}"
                    );
                    tracing::info!(
                        "Checked that L2 chain ID {chain_id:?} is returned by main node client"
                    );
                    return Ok(());
                }
                Err(err) if err.is_retriable() => {
                    tracing::warn!(
                        "Transient error getting L2 chain ID from main node client, will retry in {:?}: {err}",
                        Self::BACKOFF_INTERVAL
                    );
                    tokio::time::sleep(Self::BACKOFF_INTERVAL).await;
                }
                Err(err) => {
                    tracing::error!("Error getting L2 chain ID from main node client: {err}");
                    return Err(err.into());
                }
            }
        }
    }

    /// Runs the task once, exiting either when all the checks are performed or when the stop signal is received.
    pub async fn run_once(self, mut stop_receiver: watch::Receiver<bool>) -> anyhow::Result<()> {
        let l1_client_check =
            Self::check_client(Some(self.l1_client), Some(self.l1_chain_id.0.into()));
        let main_node_l1_check =
            Self::check_l1_chain_using_main_node(self.main_node_client.clone(), self.l1_chain_id);
        let main_node_l2_check =
            Self::check_l2_chain_using_main_node(self.main_node_client, self.l2_chain_id);
        let gateway_check = Self::check_client(self.gateway_client, self.gateway_chain_id);

        let joined_futures = futures::future::try_join4(
            l1_client_check,
            main_node_l1_check,
            main_node_l2_check,
            gateway_check,
        )
        .fuse();
        tokio::select! {
            res = joined_futures => res.map(drop),
            _ = stop_receiver.changed() =>  Ok(()),
        }
    }

    /// Runs the task until the stop signal is received.
    pub async fn run(self, mut stop_receiver: watch::Receiver<bool>) -> anyhow::Result<()> {
        // Since check futures are fused, they are safe to poll after getting resolved; they will never resolve again,
        // so we'll just wait for another check or a stop signal.
        let l1_client_check =
            Self::check_client(Some(self.l1_client), Some(self.l1_chain_id.0.into())).fuse();
        let main_node_l1_check =
            Self::check_l1_chain_using_main_node(self.main_node_client.clone(), self.l1_chain_id)
                .fuse();
        let main_node_l2_check =
            Self::check_l2_chain_using_main_node(self.main_node_client, self.l2_chain_id).fuse();
        let gateway_check = Self::check_client(self.gateway_client, self.gateway_chain_id).fuse();
        tokio::select! {
            Err(err) = l1_client_check =>  Err(err),
            Err(err) = main_node_l1_check =>  Err(err),
            Err(err) = main_node_l2_check =>  Err(err),
            Err(err) = gateway_check =>  Err(err),
            _ = stop_receiver.changed() =>  Ok(()),
        }
    }
}

#[cfg(test)]
mod tests {
    use zksync_types::U64;
    use zksync_web3_decl::client::{MockClient, L1};

    use super::*;

    #[tokio::test]
    async fn validating_chain_ids_errors() {
        let eth_client = MockClient::builder(L1::default())
            .method("eth_chainId", || Ok(U64::from(9)))
            .build();
        let main_node_client = MockClient::builder(L2::default())
            .method("eth_chainId", || Ok(U64::from(270)))
            .method("zks_L1ChainId", || Ok(U64::from(3)))
            .build();

        let validation_task = ValidateChainIdsTask::new(
            L1ChainId(3), // << mismatch with the Ethereum client
            L2ChainId::default(),
            None,
            Box::new(eth_client.clone()),
            Box::new(main_node_client.clone()),
            None,
        );
        let (_stop_sender, stop_receiver) = watch::channel(false);
        let err = validation_task
            .run(stop_receiver.clone())
            .await
            .unwrap_err()
            .to_string();
        assert!(
            err.contains("chain ID") && err.contains("node") && !err.contains("main node"),
            "{err}"
        );

        let validation_task = ValidateChainIdsTask::new(
            L1ChainId(9), // << mismatch with the main node client
            L2ChainId::from(270),
            None,
            Box::new(eth_client.clone()),
            Box::new(main_node_client),
            None,
        );
        let err = validation_task
            .run(stop_receiver.clone())
            .await
            .unwrap_err()
            .to_string();
        assert!(
            err.contains("L1 chain ID") && err.contains("main node"),
            "{err}"
        );

        let main_node_client = MockClient::builder(L2::default())
            .method("eth_chainId", || Ok(U64::from(270)))
            .method("zks_L1ChainId", || Ok(U64::from(9)))
            .build();

        let validation_task = ValidateChainIdsTask::new(
            L1ChainId(9),
            L2ChainId::from(271), // << mismatch with the main node client
            None,
            Box::new(eth_client),
            Box::new(main_node_client),
            None,
        );
        let err = validation_task
            .run(stop_receiver)
            .await
            .unwrap_err()
            .to_string();
        assert!(
            err.contains("L2 chain ID") && err.contains("main node"),
            "{err}"
        );
    }

    #[tokio::test]
    async fn validating_chain_ids_success() {
        let eth_client = MockClient::builder(L1::default())
            .method("eth_chainId", || Ok(U64::from(9)))
            .build();
        let main_node_client = MockClient::builder(L2::default())
            .method("eth_chainId", || Ok(U64::from(270)))
            .method("zks_L1ChainId", || Ok(U64::from(9)))
            .build();

        let validation_task = ValidateChainIdsTask::new(
            L1ChainId(9),
            L2ChainId::default(),
            None,
            Box::new(eth_client),
            Box::new(main_node_client),
            None,
        );
        let (stop_sender, stop_receiver) = watch::channel(false);
        let task = tokio::spawn(validation_task.run(stop_receiver));

        // Wait a little and ensure that the task hasn't terminated.
        tokio::time::sleep(Duration::from_millis(50)).await;
        assert!(!task.is_finished());

        stop_sender.send_replace(true);
        task.await.unwrap().unwrap();
    }
}<|MERGE_RESOLUTION|>--- conflicted
+++ resolved
@@ -48,14 +48,8 @@
         l1_client: Option<Box<DynClient<L1>>>,
         expected: Option<SLChainId>,
     ) -> anyhow::Result<()> {
-<<<<<<< HEAD
-        let (l1_client, expected) = match (l1_client, expected) {
-            (Some(l1_client), Some(expected)) => (l1_client, expected),
-            _ => return Ok(()),
-=======
         let (Some(l1_client), Some(expected)) = (l1_client, expected) else {
             return Ok(());
->>>>>>> ea18999a
         };
 
         loop {
