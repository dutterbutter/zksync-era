--- conflicted
+++ resolved
@@ -317,10 +317,6 @@
     };
     client.insert_protocol_version(next_protocol_version.clone());
 
-<<<<<<< HEAD
-    // Insert bytecode.
-=======
->>>>>>> e0eb02f5
     storage
         .factory_deps_dal()
         .insert_factory_deps(
