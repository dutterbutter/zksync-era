--- conflicted
+++ resolved
@@ -69,11 +69,7 @@
             protocol_version: ProtocolVersionId::latest(),
             pubdata_params: Default::default(),
             pubdata_limit: Some(100_000),
-<<<<<<< HEAD
-            interop_roots: vec![],
-=======
             interop_roots: Some(vec![]),
->>>>>>> 7746b9c1
         };
 
         Self {
