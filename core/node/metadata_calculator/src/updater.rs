--- conflicted
+++ resolved
@@ -11,13 +11,8 @@
 use zksync_object_store::ObjectStore;
 use zksync_shared_metrics::tree::{update_tree_metrics, TreeUpdateStage, METRICS};
 use zksync_types::{
-<<<<<<< HEAD
     block::{CommonBlockStatistics, L1BatchTreeData},
-    L1BatchNumber,
-=======
-    block::{L1BatchStatistics, L1BatchTreeData},
     L1BatchNumber, OrStopped,
->>>>>>> b22c64a4
 };
 
 use super::helpers::{AsyncTree, Delayer, L1BatchWithLogs};
