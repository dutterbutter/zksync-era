use std::{collections::VecDeque, convert::Infallible, sync::Arc, time::Duration};

use anyhow::Context as _;
use tokio::sync::watch;
use tracing::{info_span, Instrument};
<<<<<<< HEAD
use zksync_concurrency::ctx;
=======
>>>>>>> e0eb02f5
use zksync_dal::consensus::Payload;
use zksync_health_check::{HealthUpdater, ReactiveHealthCheck};
use zksync_multivm::{
    interface::{
        executor::{BatchExecutor, BatchExecutorFactory},
        Halt, L1BatchEnv, SystemEnv,
    },
    utils::StorageWritesDeduplicator,
};
use zksync_shared_metrics::{TxStage, APP_METRICS};
use zksync_state::{OwnedStorage, ReadStorageFactory};
use zksync_types::{
    block::L2BlockExecutionData, commitment::PubdataParams, l2::TransactionType,
    protocol_upgrade::ProtocolUpgradeTx, protocol_version::ProtocolVersionId, try_stoppable,
    utils::display_timestamp, L1BatchNumber, L2BlockNumber, OrStopped, StopContext, Transaction,
};
use zksync_vm_executor::whitelist::DeploymentTxFilter;

use crate::{
    error::ProcessBlockError,
    executor::TxExecutionResult,
    health::StateKeeperHealthDetails,
    io::{
        common::FetcherCursor, BatchInitParams, IoCursor, L1BatchParams, L2BlockParams,
        OutputHandler, StateKeeperIO,
    },
    metrics::{AGGREGATION_METRICS, KEEPER_METRICS},
    seal_criteria::{ConditionalSealer, SealData, SealResolution, UnexecutableReason},
    updates::UpdatesManager,
    utils::is_canceled,
};

/// Amount of time to block on waiting for some resource. The exact value is not really important,
/// we only need it to not block on waiting indefinitely and be able to process cancellation requests.
pub(super) const POLL_WAIT_DURATION: Duration = Duration::from_secs(1);

#[derive(Debug)]
struct InitializedBatchState {
    updates_manager: UpdatesManager,
    batch_executor: Box<dyn BatchExecutor<OwnedStorage>>,
    protocol_upgrade_tx: Option<ProtocolUpgradeTx>,
    next_block_should_be_fictive: bool,
}

#[derive(Debug)]
enum BatchState {
    Uninit(IoCursor),
    Init(Box<InitializedBatchState>),
}

impl BatchState {
    /// Initializes batch if it was not.
    /// Returns mutable reference of the initialized state.
    async fn ensure_initialized(
        &mut self,
        inner: &mut StateKeeperInner,
        stop_receiver: &mut watch::Receiver<bool>,
        ctx: Option<&ctx::Ctx>,
    ) -> Result<&mut InitializedBatchState, OrStopped> {
        let state = match self {
            BatchState::Uninit(cursor) => inner.start_batch(*cursor, stop_receiver, ctx).await?,
            BatchState::Init(init) => return Ok(init.as_mut()),
        };
        *self = Self::Init(Box::new(state));
        match self {
            BatchState::Init(init) => Ok(init.as_mut()),
            BatchState::Uninit(_) => unreachable!(),
        }
    }

    /// Changes the state to `Uninit` with the cursor for the next batch.
    /// Returns the old state.
    fn finish(&mut self) -> Box<InitializedBatchState> {
        let next_cursor = match self {
            Self::Uninit(_) => panic!("Unexpected `BatchState::Uninit`"),
            Self::Init(init) => {
                let mut cursor = init.updates_manager.io_cursor();
                cursor.l1_batch += 1;
                cursor.prev_l1_batch_timestamp = init.updates_manager.l1_batch_timestamp();
                cursor
            }
        };
        let state = std::mem::replace(self, Self::Uninit(next_cursor));
        match state {
            Self::Uninit(_) => unreachable!(),
            Self::Init(init) => init,
        }
    }

    fn unwrap_init_ref(&self) -> &InitializedBatchState {
        match self {
            Self::Uninit(_) => panic!("Unexpected `BatchState::Uninit`"),
            Self::Init(init) => init.as_ref(),
        }
    }

    fn unwrap_init_mut(&mut self) -> &mut InitializedBatchState {
        match self {
            Self::Uninit(_) => panic!("Unexpected `BatchState::Uninit`"),
            Self::Init(init) => init.as_mut(),
        }
    }
}

/// State keeper represents a logic layer of L1 batch / L2 block processing flow.
///
/// It's responsible for taking all the data from the `StateKeeperIO`, feeding it into `BatchExecutor` objects
/// and calling `SealManager` to decide whether an L2 block or L1 batch should be sealed.
///
/// State keeper maintains the batch execution state in the `UpdatesManager` until batch is sealed and these changes
/// are persisted by the `StateKeeperIO` implementation.
///
/// You can think of it as a state machine that runs over a sequence of incoming transactions, turning them into
/// a sequence of executed L2 blocks and batches.
#[derive(Debug)]
pub struct StateKeeper {
    inner: StateKeeperInner,
    batch_state: BatchState,
}

#[derive(Debug)]
pub struct StateKeeperBuilder {
    io: Box<dyn StateKeeperIO>,
    output_handler: OutputHandler,
    batch_executor_factory: Box<dyn BatchExecutorFactory<OwnedStorage>>,
    sealer: Box<dyn ConditionalSealer>,
    storage_factory: Arc<dyn ReadStorageFactory>,
    health_updater: HealthUpdater,
    deployment_tx_filter: Option<DeploymentTxFilter>,
    leader_rotation: bool,
}

/// Helper struct that encapsulates some private state keeper methods.
#[derive(Debug)]
pub(super) struct StateKeeperInner {
    io: Box<dyn StateKeeperIO>,
    output_handler: OutputHandler,
    batch_executor_factory: Box<dyn BatchExecutorFactory<OwnedStorage>>,
    sealer: Box<dyn ConditionalSealer>,
    storage_factory: Arc<dyn ReadStorageFactory>,
    health_updater: HealthUpdater,
    deployment_tx_filter: Option<DeploymentTxFilter>,
    leader_rotation: bool,
    is_active_leader: bool,
}

impl From<StateKeeperBuilder> for StateKeeperInner {
    fn from(b: StateKeeperBuilder) -> Self {
        Self {
            io: b.io,
            output_handler: b.output_handler,
            batch_executor_factory: b.batch_executor_factory,
            sealer: b.sealer,
            storage_factory: b.storage_factory,
            health_updater: b.health_updater,
            deployment_tx_filter: b.deployment_tx_filter,
            leader_rotation: b.leader_rotation,
            is_active_leader: true,
        }
    }
}

impl StateKeeperBuilder {
    pub fn new(
        sequencer: Box<dyn StateKeeperIO>,
        batch_executor_factory: Box<dyn BatchExecutorFactory<OwnedStorage>>,
        output_handler: OutputHandler,
        sealer: Box<dyn ConditionalSealer>,
        storage_factory: Arc<dyn ReadStorageFactory>,
        deployment_tx_filter: Option<DeploymentTxFilter>,
    ) -> Self {
        Self {
            io: sequencer,
            batch_executor_factory,
            output_handler,
            sealer,
            storage_factory,
            health_updater: ReactiveHealthCheck::new("state_keeper").1,
            deployment_tx_filter,
            leader_rotation: false,
        }
    }

    pub fn with_leader_rotation(mut self, leader_rotation: bool) -> Self {
        self.leader_rotation = leader_rotation;
        self
    }

    pub async fn build(
        self,
        stop_receiver: &watch::Receiver<bool>,
    ) -> Result<StateKeeper, OrStopped> {
        let mut inner = StateKeeperInner::from(self);
        let (cursor, pending_batch_params) = inner.io.initialize().await?;
        inner.output_handler.initialize(&cursor).await?;
        inner
            .health_updater
            .update(StateKeeperHealthDetails::from(&cursor).into());
        tracing::info!(
            "Initializing state keeper. Next l1 batch to seal: {}, next L2 block to seal: {}",
            cursor.l1_batch,
            cursor.next_l2_block
        );

        // Re-execute pending batch if it exists. Otherwise, initialize a new batch.
        let (batch_init_params, pending_l2_blocks) = match pending_batch_params {
            Some(params) => {
                tracing::info!(
                    "There exists a pending batch consisting of {} L2 blocks, the first one is {}",
                    params.pending_l2_blocks.len(),
                    params
                        .pending_l2_blocks
                        .first()
                        .context("expected at least one pending L2 block")?
                        .number
                );
                // For re-executing purposes it's ok to not use exact precise millis.
                let timestamp_ms = params.l1_batch_env.first_l2_block.timestamp * 1000;
                (
                    BatchInitParams {
                        system_env: params.system_env,
                        l1_batch_env: params.l1_batch_env,
                        pubdata_params: params.pubdata_params,
                        pubdata_limit: params.pubdata_limit,
                        timestamp_ms,
                    },
                    params.pending_l2_blocks,
                )
            }
            None => {
                tracing::info!("There is no open pending batch");
                return Ok(StateKeeper {
                    inner,
                    batch_state: BatchState::Uninit(cursor),
                });
            }
        };

        let previous_batch_protocol_version = inner
            .io
            .load_batch_version_id(batch_init_params.l1_batch_env.number - 1)
            .await?;
        let mut updates_manager = UpdatesManager::new(
            &batch_init_params,
            previous_batch_protocol_version,
            cursor.prev_l1_batch_timestamp,
            None,
            !inner.leader_rotation,
        );
        let protocol_upgrade_tx: Option<ProtocolUpgradeTx> = inner
            .load_protocol_upgrade_tx(
                &pending_l2_blocks,
                batch_init_params.system_env.version,
                batch_init_params.l1_batch_env.number,
            )
            .await?;

        let mut batch_executor = inner
            .create_batch_executor(
                batch_init_params.l1_batch_env.clone(),
                batch_init_params.system_env.clone(),
                batch_init_params.pubdata_params,
                stop_receiver,
            )
            .await?;
        StateKeeperInner::restore_state(
            &mut *batch_executor,
            &mut updates_manager,
            pending_l2_blocks,
        )
        .await?;

        Ok(StateKeeper {
            inner,
            batch_state: BatchState::Init(Box::new(InitializedBatchState {
                updates_manager,
                batch_executor,
                protocol_upgrade_tx,
                next_block_should_be_fictive: false,
            })),
        })
    }

    /// Returns the health check for state keeper.
    pub fn health_check(&self) -> ReactiveHealthCheck {
        self.health_updater.subscribe()
    }
}

impl StateKeeperInner {
    async fn start_batch(
        &mut self,
        cursor: IoCursor,
        stop_receiver: &mut watch::Receiver<bool>,
        ctx: Option<&ctx::Ctx>,
    ) -> Result<InitializedBatchState, OrStopped> {
        let batch_init_params = self
            .wait_for_new_batch_init_params(&cursor, stop_receiver, ctx)
            .await?;
        let first_batch_in_shared_bridge = batch_init_params.l1_batch_env.number
            == L1BatchNumber(1)
            && !batch_init_params.system_env.version.is_pre_shared_bridge();
        let previous_batch_protocol_version = self
            .io
            .load_batch_version_id(batch_init_params.l1_batch_env.number - 1)
            .await?;
        let updates_manager = UpdatesManager::new(
            &batch_init_params,
            previous_batch_protocol_version,
            cursor.prev_l1_batch_timestamp,
            Some(cursor.prev_l2_block_timestamp),
            !self.leader_rotation,
        );
        let batch_executor = self
            .create_batch_executor(
                batch_init_params.l1_batch_env.clone(),
                batch_init_params.system_env.clone(),
                batch_init_params.pubdata_params,
                stop_receiver,
            )
            .await?;

        let version_changed =
            batch_init_params.system_env.version != previous_batch_protocol_version;
        let protocol_upgrade_tx = if version_changed || first_batch_in_shared_bridge {
            self.load_upgrade_tx(batch_init_params.system_env.version)
                .await?
        } else {
            None
        };
        self.sealer.set_config(batch_init_params.system_env.version);

        self.sealer
            .set_protocol_version(batch_init_params.system_env.version);

        Ok(InitializedBatchState {
            updates_manager,
            batch_executor,
            protocol_upgrade_tx,
            next_block_should_be_fictive: false,
        })
    }

    async fn create_batch_executor(
        &mut self,
        l1_batch_env: L1BatchEnv,
        system_env: SystemEnv,
        pubdata_params: PubdataParams,
        stop_receiver: &watch::Receiver<bool>,
    ) -> Result<Box<dyn BatchExecutor<OwnedStorage>>, OrStopped> {
        let storage = self
            .storage_factory
            .access_storage(stop_receiver, l1_batch_env.number - 1)
            .await
            .stop_context("failed creating VM storage")?;
        Ok(self.batch_executor_factory.init_batch(
            storage,
            l1_batch_env,
            system_env,
            pubdata_params,
        ))
    }

    /// This function is meant to be called only once during the state-keeper initialization.
    /// It will check if we should load a protocol upgrade or a `GenesisUpgrade` transaction,
    /// perform some checks and return it.
    pub(super) async fn load_protocol_upgrade_tx(
        &mut self,
        pending_l2_blocks: &[L2BlockExecutionData],
        protocol_version: ProtocolVersionId,
        l1_batch_number: L1BatchNumber,
    ) -> anyhow::Result<Option<ProtocolUpgradeTx>> {
        // After the Shared Bridge is integrated,
        // there has to be a GenesisUpgrade upgrade transaction after the chain genesis.
        // It has to be the first transaction of the first batch.
        // The GenesisUpgrade upgrade does not bump the protocol version, but attaches an upgrade
        // transaction to the genesis protocol version.
        let first_batch_in_shared_bridge =
            l1_batch_number == L1BatchNumber(1) && !protocol_version.is_pre_shared_bridge();
        let previous_batch_protocol_version =
            self.io.load_batch_version_id(l1_batch_number - 1).await?;

        let version_changed = protocol_version != previous_batch_protocol_version;
        let mut protocol_upgrade_tx = if version_changed || first_batch_in_shared_bridge {
            self.io.load_upgrade_tx(protocol_version).await?
        } else {
            None
        };

        // Sanity check: if `txs_to_reexecute` is not empty and upgrade tx is present for this block
        // then it must be the first one in `txs_to_reexecute`.
        if !pending_l2_blocks.is_empty() && protocol_upgrade_tx.is_some() {
            // We already processed the upgrade tx but did not seal the batch it was in.
            let first_tx_to_reexecute = &pending_l2_blocks[0].txs[0];
            assert_eq!(
                first_tx_to_reexecute.tx_format(),
                TransactionType::ProtocolUpgradeTransaction,
                "Expected an upgrade transaction to be the first one in pending L2 blocks, but found {:?}",
                first_tx_to_reexecute.hash()
            );
            tracing::info!(
                "There is a protocol upgrade in batch #{l1_batch_number}, upgrade tx already processed"
            );
            protocol_upgrade_tx = None; // The protocol upgrade was already executed
        }

        if protocol_upgrade_tx.is_some() {
            tracing::info!("There is a new upgrade tx to be executed in batch #{l1_batch_number}");
        }
        Ok(protocol_upgrade_tx)
    }

    async fn load_upgrade_tx(
        &mut self,
        protocol_version: ProtocolVersionId,
    ) -> anyhow::Result<Option<ProtocolUpgradeTx>> {
        self.io
            .load_upgrade_tx(protocol_version)
            .await
            .with_context(|| format!("failed loading upgrade transaction for {protocol_version:?}"))
    }

    #[tracing::instrument(
        skip_all,
        fields(
            l1_batch = %cursor.l1_batch,
        )
    )]
    async fn wait_for_new_batch_params(
        &mut self,
        cursor: &IoCursor,
        stop_receiver: &watch::Receiver<bool>,
        ctx: Option<&ctx::Ctx>,
    ) -> Result<L1BatchParams, OrStopped> {
        while !is_canceled(stop_receiver) {
            if let Some(ctx) = ctx {
                if !ctx.is_active() {
                    return Err(OrStopped::Stopped);
                }
            }

            if let Some(params) = self
                .io
                .wait_for_new_batch_params(cursor, POLL_WAIT_DURATION)
                .await?
            {
                return Ok(params);
            }
        }
        Err(OrStopped::Stopped)
    }

    #[tracing::instrument(
        skip_all,
        fields(
            l1_batch = %cursor.l1_batch,
        )
    )]
    async fn wait_for_new_batch_init_params(
        &mut self,
        cursor: &IoCursor,
        stop_receiver: &mut watch::Receiver<bool>,
        ctx: Option<&ctx::Ctx>,
    ) -> Result<BatchInitParams, OrStopped> {
        // `io.wait_for_new_batch_params(..)` is not cancel-safe; once we get new batch params, we must hold onto them
        // until we get the rest of parameters from I/O or receive a stop request.
        let params = self
            .wait_for_new_batch_params(cursor, stop_receiver, ctx)
            .await?;
        let contracts = self
            .io
            .load_base_system_contracts(params.protocol_version, cursor)
            .await
            .with_context(|| {
                format!(
                    "failed loading system contracts for protocol version {:?}",
                    params.protocol_version
                )
            })?;

        // `select!` is safe to use here; `io.load_batch_state_hash(..)` is cancel-safe by contract
        tokio::select! {
            hash_result = self.io.load_batch_state_hash(cursor.l1_batch - 1) => {
                let previous_batch_hash = hash_result.context("cannot load state hash for previous L1 batch")?;
                Ok(params.into_init_params(self.io.chain_id(), contracts, cursor, previous_batch_hash))
            }
            _ = stop_receiver.changed() => Err(OrStopped::Stopped),
        }
    }

    #[tracing::instrument(
        skip_all,
        fields(
            l1_batch = %updates.l1_batch_number(),
            l2_block = %updates.next_l2_block_number(),
        )
    )]
    async fn wait_for_new_l2_block_params(
        &mut self,
        updates: &UpdatesManager,
        stop_receiver: &watch::Receiver<bool>,
    ) -> Result<L2BlockParams, OrStopped> {
        let latency = KEEPER_METRICS.wait_for_l2_block_params.start();
        let cursor = updates.io_cursor();
        while !is_canceled(stop_receiver) {
            if let Some(params) = self
                .io
                .wait_for_new_l2_block_params(&cursor, POLL_WAIT_DURATION)
                .await
                .context("error waiting for new L2 block params")?
            {
                self.health_updater
                    .update(StateKeeperHealthDetails::from(&cursor).into());

                latency.observe();
                return Ok(params);
            }
        }
        Err(OrStopped::Stopped)
    }

    fn set_l2_block_params(updates_manager: &mut UpdatesManager, l2_block_params: L2BlockParams) {
        tracing::debug!(
            "Setting next L2 block #{} (L1 batch #{}) with initial params: timestamp {}, virtual block {}",
            updates_manager.next_l2_block_number(),
            updates_manager.l1_batch_number(),
            display_timestamp(l2_block_params.timestamp()),
            l2_block_params.virtual_blocks()
        );
        updates_manager.set_next_l2_block_params(l2_block_params);
    }

    #[tracing::instrument(
        skip_all,
        fields(
            l1_batch = %updates_manager.l1_batch_number(),
            l2_block = %updates_manager.next_l2_block_number(),
        )
    )]
    async fn start_next_l2_block(
        updates_manager: &mut UpdatesManager,
        batch_executor: &mut dyn BatchExecutor<OwnedStorage>,
    ) -> anyhow::Result<()> {
        updates_manager.push_l2_block();
        let block_env = updates_manager.last_pending_l2_block().get_env();
        tracing::debug!(
            "Initialized new L2 block #{} (L1 batch #{}) with timestamp {}",
            block_env.number,
            updates_manager.l1_batch_number(),
            display_timestamp(block_env.timestamp)
        );
        batch_executor
            .start_next_l2_block(block_env)
            .await
            .with_context(|| {
                format!("failed starting L2 block with {block_env:?} in batch executor")
            })
    }

    #[tracing::instrument(
        skip_all,
        fields(
            l1_batch = %updates_manager.l1_batch_number(),
            l2_block = %updates_manager.last_pending_l2_block().number,
        )
    )]
    async fn seal_l2_block(&mut self, updates_manager: &UpdatesManager) -> anyhow::Result<()> {
        self.output_handler
            .handle_l2_block_data(updates_manager)
            .await
            .with_context(|| {
                format!(
                    "handling L2 block #{} failed",
                    updates_manager.last_pending_l2_block().number
                )
            })
    }

    /// Applies the "pending state" on the `UpdatesManager`.
    /// Pending state means transactions that were executed before the server restart. Before we continue processing the
    /// batch, we need to restore the state. We must ensure that every transaction is executed successfully.
    ///
    /// Additionally, it initialized the next L2 block timestamp.
    #[tracing::instrument(
        skip_all,
        fields(n_blocks = %l2_blocks_to_reexecute.len())
    )]
    async fn restore_state(
        batch_executor: &mut dyn BatchExecutor<OwnedStorage>,
        updates_manager: &mut UpdatesManager,
        l2_blocks_to_reexecute: Vec<L2BlockExecutionData>,
    ) -> Result<(), OrStopped> {
        if l2_blocks_to_reexecute.is_empty() {
            return Ok(());
        }

        for (index, l2_block) in l2_blocks_to_reexecute.into_iter().enumerate() {
            // Push any non-first L2 block to updates manager. The first one was pushed when `updates_manager` was initialized.
            if index > 0 {
                Self::set_l2_block_params(
                    updates_manager,
                    // For re-executing purposes it's ok to not use exact precise millis.
                    L2BlockParams::with_custom_virtual_block_count(
                        l2_block.timestamp * 1000,
                        l2_block.virtual_blocks,
                    ),
                );
                Self::start_next_l2_block(updates_manager, batch_executor).await?;
            }

            let l2_block_number = l2_block.number;
            tracing::info!(
                "Starting to reexecute transactions from sealed L2 block #{l2_block_number}"
            );
            for tx in l2_block.txs {
                let result = batch_executor
                    .execute_tx(tx.clone())
                    .await
                    .with_context(|| format!("failed re-executing transaction {:?}", tx.hash()))?;
                let result = TxExecutionResult::new(result);

                APP_METRICS.processed_txs[&TxStage::StateKeeper].inc();
                APP_METRICS.processed_l1_txs[&TxStage::StateKeeper].inc_by(tx.is_l1().into());

                let TxExecutionResult::Success {
                    tx_result,
                    tx_metrics: tx_execution_metrics,
                    call_tracer_result,
                    ..
                } = result
                else {
                    tracing::error!(
                        "Re-executing stored tx failed. Tx: {tx:?}. Err: {:?}",
                        result.err()
                    );
                    return Err(anyhow::anyhow!(
                        "Re-executing stored tx failed. It means that transaction was executed \
                         successfully before, but failed after a restart."
                    )
                    .into());
                };

                let tx_hash = tx.hash();
                let is_l1 = tx.is_l1();
                let exec_result_status = tx_result.result.clone();
                let initiator_account = tx.initiator_account();

                updates_manager.extend_from_executed_transaction(
                    tx,
                    *tx_result,
                    *tx_execution_metrics,
                    call_tracer_result,
                );

                tracing::debug!(
                    "Finished re-executing tx {tx_hash} by {initiator_account} (is_l1: {is_l1}, \
                     #{idx_in_l1_batch} in L1 batch #{l1_batch_number}, #{idx_in_l2_block} in L2 block #{l2_block_number}); \
                     status: {exec_result_status:?}. Tx execution metrics: {tx_execution_metrics:?}, block execution metrics: {block_execution_metrics:?}",
                    idx_in_l1_batch = updates_manager.pending_executed_transactions_len(),
                    l1_batch_number = updates_manager.l1_batch_number(),
                    idx_in_l2_block = updates_manager.last_pending_l2_block().executed_transactions.len(),
                    block_execution_metrics = updates_manager.pending_execution_metrics()
                );
            }

            updates_manager.commit_pending_block();
        }

        tracing::debug!(
            "All the transactions from the pending state were re-executed successfully"
        );
        Ok(())
    }

    async fn process_upgrade_tx(
        &mut self,
        batch_executor: &mut dyn BatchExecutor<OwnedStorage>,
        updates_manager: &mut UpdatesManager,
        protocol_upgrade_tx: ProtocolUpgradeTx,
    ) -> anyhow::Result<()> {
        // Sanity check: protocol upgrade tx must be the first one in the batch.
        assert_eq!(updates_manager.pending_executed_transactions_len(), 0);

        let tx: Transaction = protocol_upgrade_tx.into();
        let (seal_resolution, exec_result) = self
            .process_one_tx(batch_executor, updates_manager, tx.clone())
            .await?;

        match &seal_resolution {
            SealResolution::NoSeal | SealResolution::IncludeAndSeal => {
                let TxExecutionResult::Success {
                    tx_result,
                    tx_metrics: tx_execution_metrics,
                    call_tracer_result,
                    ..
                } = exec_result
                else {
                    anyhow::bail!("Tx inclusion seal resolution must be a result of a successful tx execution");
                };

                // Despite success of upgrade transaction is not enforced by protocol,
                // we panic here because failed upgrade tx is not intended in any case.
                if tx_result.result.is_failed() {
                    anyhow::bail!("Failed upgrade tx {:?}", tx.hash());
                }

                updates_manager.extend_from_executed_transaction(
                    tx,
                    *tx_result,
                    *tx_execution_metrics,
                    call_tracer_result,
                );
                Ok(())
            }
            SealResolution::ExcludeAndSeal => {
                anyhow::bail!("first tx in batch cannot result into `ExcludeAndSeal`");
            }
            SealResolution::Unexecutable(reason) => {
                anyhow::bail!(
                    "Upgrade transaction {:?} is unexecutable: {reason}",
                    tx.hash()
                );
            }
        }
    }

    /// Executes one transaction in the batch executor, and then decides whether the batch should be sealed.
    /// Batch may be sealed because of one of the following reasons:
    /// 1. The VM entered an incorrect state (e.g. out of gas). In that case, we must revert the transaction and seal
    /// the block.
    /// 2. Seal manager decided that batch is ready to be sealed.
    /// Note: this method doesn't mutate `updates_manager` in the end. However, reference should be mutable
    /// because we use `apply_and_rollback` method of `updates_manager.storage_writes_deduplicator`.
    #[tracing::instrument(skip_all)]
    async fn process_one_tx(
        &mut self,
        batch_executor: &mut dyn BatchExecutor<OwnedStorage>,
        updates_manager: &mut UpdatesManager,
        tx: Transaction,
    ) -> anyhow::Result<(SealResolution, TxExecutionResult)> {
        let latency = KEEPER_METRICS.execute_tx_outer_time.start();
        let exec_result = batch_executor
            .execute_tx(tx.clone())
            .await
            .with_context(|| format!("failed executing transaction {:?}", tx.hash()))?;
        let exec_result = TxExecutionResult::new(exec_result);
        latency.observe();

        APP_METRICS.processed_txs[&TxStage::StateKeeper].inc();
        APP_METRICS.processed_l1_txs[&TxStage::StateKeeper].inc_by(tx.is_l1().into());

        let latency = KEEPER_METRICS.determine_seal_resolution.start();
        // All of `TxExecutionResult::BootloaderOutOfGasForTx`,
        // `Halt::NotEnoughGasProvided` correspond to out-of-gas errors but of different nature.
        // - `BootloaderOutOfGasForTx`: it is returned when bootloader stack frame run out of gas before tx execution finished.
        // - `Halt::NotEnoughGasProvided`: there are checks in bootloader in some places (search for `checkEnoughGas` calls).
        //      They check if there is more gas in the frame than bootloader estimates it will need.
        //      This error is returned when such a check fails. Basically, bootloader doesn't continue execution but panics prematurely instead.
        // If some transaction fails with any of these errors and is the first transaction in L1 batch, then it's marked as unexecutable.
        // Otherwise, `ExcludeAndSeal` resolution is returned, i.e. batch will be sealed and transaction will be included in the next L1 batch.

        let is_first_tx = updates_manager.pending_executed_transactions_len() == 0;
        let resolution = match &exec_result {
            TxExecutionResult::BootloaderOutOfGasForTx
            | TxExecutionResult::RejectedByVm {
                reason: Halt::NotEnoughGasProvided,
            } => {
                let (reason, criterion) = match &exec_result {
                    TxExecutionResult::BootloaderOutOfGasForTx => (
                        UnexecutableReason::BootloaderOutOfGas,
                        "bootloader_tx_out_of_gas",
                    ),
                    TxExecutionResult::RejectedByVm {
                        reason: Halt::NotEnoughGasProvided,
                    } => (
                        UnexecutableReason::NotEnoughGasProvided,
                        "not_enough_gas_provided_to_start_tx",
                    ),
                    _ => unreachable!(),
                };
                let resolution = if is_first_tx {
                    SealResolution::Unexecutable(reason)
                } else {
                    SealResolution::ExcludeAndSeal
                };
                AGGREGATION_METRICS.l1_batch_reason_inc(criterion, &resolution);
                resolution
            }
            TxExecutionResult::RejectedByVm { reason } => {
                UnexecutableReason::Halt(reason.clone()).into()
            }
            TxExecutionResult::Success {
                tx_result,
                tx_metrics: tx_execution_metrics,
                gas_remaining,
                ..
            } => {
                let tx_execution_status = &tx_result.result;
                tracing::trace!(
                    "finished tx {:?} by {:?} (is_l1: {}) (#{} in l1 batch {}) (#{} in L2 block {}) \
                    status: {:?}. Tx execution metrics: {:?}, block execution metrics: {:?}",
                    tx.hash(),
                    tx.initiator_account(),
                    tx.is_l1(),
                    updates_manager.pending_executed_transactions_len() + 1,
                    updates_manager.l1_batch_number(),
                    updates_manager.last_pending_l2_block().executed_transactions.len() + 1,
                    updates_manager.last_pending_l2_block().number,
                    tx_execution_status,
                    &tx_execution_metrics,
                    updates_manager.pending_execution_metrics() + **tx_execution_metrics,
                );

                if let Some(tx_filter) = &self.deployment_tx_filter {
                    if !(tx.is_l1() || tx.is_protocol_upgrade())
                        && tx_filter
                            .find_not_allowed_deployer(
                                tx.initiator_account(),
                                &tx_result.logs.events,
                            )
                            .await
                            .is_some()
                    {
                        tracing::warn!(
                                "Deployment transaction {tx:?} is not allowed. Mark it as unexecutable."
                            );
                        return Ok((
                            SealResolution::Unexecutable(UnexecutableReason::DeploymentNotAllowed),
                            exec_result,
                        ));
                    }
                }

                let encoding_len = tx.encoding_len();

                let logs_to_apply_iter = tx_result.logs.storage_logs.iter();
                let block_writes_metrics = updates_manager
                    .storage_writes_deduplicator_mut()
                    .apply_and_rollback(logs_to_apply_iter.clone());

                let tx_writes_metrics =
                    StorageWritesDeduplicator::apply_on_empty_state(logs_to_apply_iter);

                let tx_data = SealData {
                    execution_metrics: **tx_execution_metrics,
                    cumulative_size: encoding_len,
                    writes_metrics: tx_writes_metrics,
                    gas_remaining: *gas_remaining,
                };
                let block_data = SealData {
                    execution_metrics: tx_data.execution_metrics
                        + updates_manager.pending_execution_metrics(),
                    cumulative_size: tx_data.cumulative_size
                        + updates_manager.pending_txs_encoding_size(),
                    writes_metrics: block_writes_metrics,
                    gas_remaining: *gas_remaining,
                };
                let is_tx_l1 = tx.is_l1() as usize;

                self.sealer.should_seal_l1_batch(
                    updates_manager.l1_batch_number().0,
                    updates_manager.pending_executed_transactions_len() + 1,
                    updates_manager.pending_l1_transactions_len() + is_tx_l1,
                    &block_data,
                    &tx_data,
                    updates_manager.protocol_version(),
                    updates_manager.pubdata_limit().map(|l| l as usize),
                )
            }
        };
        latency.observe();
        Ok((resolution, exec_result))
    }

    fn report_seal_criteria_capacity(&self, manager: &UpdatesManager) {
        let block_writes_metrics = manager.storage_writes_deduplicator().metrics();

        let block_data = SealData {
            execution_metrics: manager.pending_execution_metrics(),
            cumulative_size: manager.pending_txs_encoding_size(),
            writes_metrics: block_writes_metrics,
            gas_remaining: u32::MAX, // not used
        };

        let capacities = self.sealer.capacity_filled(
            manager.pending_executed_transactions_len(),
            manager.pending_l1_transactions_len(),
            &block_data,
            manager.protocol_version(),
            manager.pubdata_limit().map(|l| l as usize),
        );
        for (criterion, capacity) in capacities {
            AGGREGATION_METRICS.record_criterion_capacity(criterion, capacity);
        }
    }
}

#[derive(Debug, Default)]
pub enum RunMode {
    Propose,
    #[default]
    WithoutRollback,
}

#[derive(Debug)]
enum ProcessBlockIterationOutcome {
    SealBlock,
    SealBatch,
}

impl StateKeeper {
    pub async fn run(
        self,
        mode: RunMode,
        stop_receiver: watch::Receiver<bool>,
    ) -> anyhow::Result<()> {
        try_stoppable!(self.run_inner(mode, stop_receiver).await);
        Ok(())
    }

    /// Fallible version of `run` routine that allows to easily exit upon cancellation.
    async fn run_inner(
        mut self,
        mode: RunMode,
        mut stop_receiver: watch::Receiver<bool>,
    ) -> Result<Infallible, OrStopped<ProcessBlockError>> {
        while !is_canceled(&stop_receiver) {
<<<<<<< HEAD
            match mode {
                RunMode::Propose => {
                    #[derive(Debug, Copy, Clone)]
                    enum Action {
                        Propose,
                        Rollback,
                        Commit,
                    }

                    let (
                        number_of_pending_blocks,
                        is_last_block_fictive,
                        last_pending_block_number,
                    ) = match &self.batch_state {
                        BatchState::Uninit(_) => (0, false, None),
                        BatchState::Init(s) => (
                            s.updates_manager.number_of_pending_blocks(),
                            s.updates_manager
                                .last_pending_l2_block_checked()
                                .map_or(false, |b| b.executed_transactions.is_empty()),
                            s.updates_manager
                                .last_pending_l2_block_checked()
                                .map(|b| b.number),
                        ),
                    };
                    let possible_actions = if last_pending_block_number == Some(L2BlockNumber(1)) {
                        vec![Action::Commit]
                    } else {
                        match (number_of_pending_blocks, is_last_block_fictive) {
                            (0, _) => vec![Action::Propose],
                            (1, false) => vec![Action::Propose, Action::Commit, Action::Rollback],
                            (1, true) => vec![Action::Commit, Action::Rollback],
                            (2, false) => vec![Action::Commit, Action::Rollback],
                            (2, true) => vec![Action::Commit, Action::Rollback],
                            _ => unreachable!(),
                        }
                    };
                    let idx = rand::random::<usize>() % possible_actions.len();
                    let action = possible_actions[idx];
                    match action {
                        Action::Propose => {
                            tracing::error!("Proposing a new block");
                            self.propose(&mut stop_receiver, None).await?;
                        }
                        Action::Rollback => {
                            tracing::error!("Rolling back the last block");
                            self.rollback()
                                .await
                                .map_err(Into::<ProcessBlockError>::into)?;
                        }
                        Action::Commit => {
                            tracing::error!("Committing the last block");
                            self.commit_pending_block()
                                .await
                                .map_err(Into::<ProcessBlockError>::into)?;
                        }
                    }
                }
                RunMode::WithoutRollback => {
                    self.process_block(&mut stop_receiver, None).await?;
                    self.seal_last_pending_block_data()
                        .await
                        .map_err(Into::<ProcessBlockError>::into)?;
                    self.commit_pending_block()
                        .await
                        .map_err(Into::<ProcessBlockError>::into)?;
                }
            };
=======
            self.process_block(&mut stop_receiver).await?;
            self.seal_last_pending_block_data()
                .await
                .map_err(Into::<ProcessBlockError>::into)?;
            self.commit_pending_block()
                .await
                .map_err(Into::<ProcessBlockError>::into)?;
>>>>>>> e0eb02f5
        }

        Err(OrStopped::Stopped)
    }

    async fn process_block(
        &mut self,
        stop_receiver: &mut watch::Receiver<bool>,
<<<<<<< HEAD
        ctx: Option<&ctx::Ctx>,
=======
>>>>>>> e0eb02f5
    ) -> Result<(), OrStopped<ProcessBlockError>> {
        // If there is no open batch then start one.
        let state = self
            .batch_state
<<<<<<< HEAD
            .ensure_initialized(&mut self.inner, stop_receiver, ctx)
=======
            .ensure_initialized(&mut self.inner, stop_receiver)
>>>>>>> e0eb02f5
            .await
            .map_err(|err| err.map_internal(Into::<ProcessBlockError>::into))?;
        let updates_manager = &mut state.updates_manager;
        let batch_executor = state.batch_executor.as_mut();

        if let Some(protocol_upgrade_tx) = state.protocol_upgrade_tx.take() {
            // Protocol upgrade tx if the first tx in the block so we shouldn't do `set_l2_block_params`.
            self.inner
                .process_upgrade_tx(batch_executor, updates_manager, protocol_upgrade_tx)
                .await
                .map_err(Into::<ProcessBlockError>::into)?;
        } else {
            // Params for the first L2 block in the batch are pushed with batch params.
            // For non-first L2 block they must be set manually.
            if updates_manager.pending_executed_transactions_len() > 0 {
                let next_l2_block_params = self
                    .inner
                    .wait_for_new_l2_block_params(updates_manager, stop_receiver)
                    .await
                    .stop_context("failed getting L2 block params")
                    .map_err(|err| err.map_internal(Into::<ProcessBlockError>::into))?;
                StateKeeperInner::set_l2_block_params(updates_manager, next_l2_block_params);
            }

            if self.inner.is_active_leader && state.next_block_should_be_fictive {
                // Create a fictive L2 block.
                let next_l2_block_timestamp =
                    updates_manager.next_l2_block_timestamp_ms_mut().unwrap();
                self.inner
                    .io
                    .update_next_l2_block_timestamp(next_l2_block_timestamp);
                StateKeeperInner::start_next_l2_block(updates_manager, batch_executor)
                    .await
                    .map_err(Into::<ProcessBlockError>::into)?;

                return Ok(());
            }
        }

        while !is_canceled(stop_receiver) {
            let full_latency = KEEPER_METRICS.process_block_loop_iteration.start();

            if let Some(ctx) = ctx {
                if !ctx.is_active() {
                    let some_tx_was_processed = state
                        .updates_manager
                        .last_pending_l2_block_checked()
                        .is_some_and(|b| !b.executed_transactions.is_empty());
                    if !some_tx_was_processed {
                        if state.updates_manager.is_in_first_pending_block_state() {
                            state.updates_manager.pop_last_pending_block();
                            self.batch_state =
                                BatchState::Uninit(state.updates_manager.io_cursor());
                        } else if state.updates_manager.has_next_block_params() {
                            state.updates_manager.reset_next_l2_block_params();
                        }
                        return Err(OrStopped::Stopped);
                    }
                }
            }

            let outcome = Self::process_block_iteration(state, &mut self.inner).await?;
            full_latency.observe();

            match outcome {
                Some(ProcessBlockIterationOutcome::SealBatch) => {
                    state.next_block_should_be_fictive = true;
                    return Ok(());
                }
                Some(ProcessBlockIterationOutcome::SealBlock) => return Ok(()),
                None => {}
            }
        }

        Err(OrStopped::Stopped)
    }

    async fn process_block_iteration(
        state: &mut InitializedBatchState,
        inner: &mut StateKeeperInner,
    ) -> Result<Option<ProcessBlockIterationOutcome>, OrStopped<ProcessBlockError>> {
        let updates_manager = &mut state.updates_manager;
        let batch_executor = state.batch_executor.as_mut();

        if inner
            .io
            .should_seal_l1_batch_unconditionally(updates_manager)
            .await
            .map_err(Into::<ProcessBlockError>::into)?
        {
            // Push the current block if it has not been done yet and this will effectively create a fictive l2 block.
            if let Some(next_l2_block_timestamp) = updates_manager.next_l2_block_timestamp_ms_mut()
            {
                inner
                    .io
                    .update_next_l2_block_timestamp(next_l2_block_timestamp);
                StateKeeperInner::start_next_l2_block(updates_manager, batch_executor)
                    .await
                    .map_err(Into::<ProcessBlockError>::into)?;
            }

            tracing::debug!(
                "L2 block #{} should be sealed as per L1 batch unconditional sealing rules",
                updates_manager.last_pending_l2_block().number,
            );
            return Ok(Some(ProcessBlockIterationOutcome::SealBatch));
        }

        if !updates_manager.has_next_block_params()
            && inner.io.should_seal_l2_block(updates_manager)
        {
            tracing::debug!(
                "L2 block #{} should be sealed as per L2 block sealing rules",
                updates_manager.last_pending_l2_block().number,
            );
            return Ok(Some(ProcessBlockIterationOutcome::SealBlock));
        }

        let waiting_latency = KEEPER_METRICS.waiting_for_tx.start();
        if let Some(next_l2_block_timestamp) = updates_manager.next_l2_block_timestamp_ms_mut() {
            // The next block has not started yet, we keep updating the next l2 block parameters with correct timestamp
            inner
                .io
                .update_next_l2_block_timestamp(next_l2_block_timestamp);
        }

        let Some(tx) = inner
            .io
            .wait_for_next_tx(
                POLL_WAIT_DURATION,
                updates_manager.get_next_or_current_l2_block_timestamp(),
            )
            .instrument(info_span!("wait_for_next_tx"))
            .await
            .context("error waiting for next transaction")
            .map_err(Into::<ProcessBlockError>::into)?
        else {
            waiting_latency.observe();
            tracing::trace!("No new transactions. Waiting!");
            return Ok(None);
        };
        waiting_latency.observe();

        let tx_hash = tx.hash();

        // We need to start a new block
        if updates_manager.has_next_block_params() {
            StateKeeperInner::start_next_l2_block(updates_manager, batch_executor)
                .await
                .map_err(Into::<ProcessBlockError>::into)?;
        }

        let (seal_resolution, exec_result) = inner
            .process_one_tx(batch_executor, updates_manager, tx.clone())
            .await
            .map_err(Into::<ProcessBlockError>::into)?;

        let latency = KEEPER_METRICS.match_seal_resolution.start();
        match (inner.is_active_leader, &seal_resolution) {
            (_, SealResolution::NoSeal | SealResolution::IncludeAndSeal) => {
                let TxExecutionResult::Success {
                    tx_result,
                    tx_metrics: tx_execution_metrics,
                    call_tracer_result,
                    ..
                } = exec_result
                else {
                    unreachable!(
                        "Tx inclusion seal resolution must be a result of a successful tx execution",
                    );
                };
                updates_manager.extend_from_executed_transaction(
                    tx,
                    *tx_result,
                    *tx_execution_metrics,
                    call_tracer_result,
                );
            }
            (true, SealResolution::ExcludeAndSeal) => {
                batch_executor
                    .rollback_last_tx()
                    .await
                    .with_context(|| {
                        format!("failed rolling back transaction {tx_hash:?} in batch executor")
                    })
                    .map_err(Into::<ProcessBlockError>::into)?;
                inner
                    .io
                    .rollback(tx)
                    .await
                    .with_context(|| format!("failed rolling back transaction {tx_hash:?} in I/O"))
                    .map_err(Into::<ProcessBlockError>::into)?;
            }
            (true, SealResolution::Unexecutable(reason)) => {
                batch_executor
                    .rollback_last_tx()
                    .await
                    .with_context(|| {
                        format!("failed rolling back transaction {tx_hash:?} in batch executor")
                    })
                    .map_err(Into::<ProcessBlockError>::into)?;
                inner
                    .io
                    .reject(&tx, reason.clone())
                    .await
                    .with_context(|| format!("cannot reject transaction {tx_hash:?}"))
                    .map_err(Into::<ProcessBlockError>::into)?;
            }
            (false, SealResolution::ExcludeAndSeal | SealResolution::Unexecutable(_)) => {
                tracing::warn!(
                    "Transaction {tx_hash:?} resulted in resolution {seal_resolution:?} while verifying block.",
                );
                return Err(ProcessBlockError::BlockVerificationFailed.into());
            }
        };
        let result = if inner.is_active_leader && seal_resolution.should_seal() {
            tracing::debug!(
                "L2 block #{} should be sealed with conditional sealer resolution {seal_resolution:?} after executing transaction {tx_hash}",
                updates_manager.last_pending_l2_block().number
            );
            Some(ProcessBlockIterationOutcome::SealBatch)
        } else {
            None
        };
        latency.observe();
        Ok(result)
    }

    async fn seal_batch(&mut self) -> anyhow::Result<()> {
        let mut state = self.batch_state.finish();
        assert!(!state.updates_manager.has_next_block_params());

        self.inner
            .report_seal_criteria_capacity(&state.updates_manager);

        let (finished_batch, _) = state.batch_executor.finish_batch().await?;
        state.updates_manager.finish_batch(finished_batch);
        let l1_batch_number = state.updates_manager.l1_batch_number();
        self.inner
            .output_handler
            .handle_l1_batch(Arc::new(state.updates_manager))
            .await
            .with_context(|| format!("failed sealing L1 batch #{l1_batch_number}"))?;

        Ok(())
    }

    async fn seal_last_pending_block_data(&mut self) -> anyhow::Result<()> {
        let state = self.batch_state.unwrap_init_ref();
        let pending_block = state.updates_manager.last_pending_l2_block();
        if !pending_block.executed_transactions.is_empty() {
            self.inner.seal_l2_block(&state.updates_manager).await?;
        }
        Ok(())
    }

    pub async fn commit_pending_block(&mut self) -> anyhow::Result<()> {
        let batch_state = self.batch_state.unwrap_init_mut();
        let pending_block = batch_state.updates_manager.first_pending_l2_block();

        if pending_block.executed_transactions.is_empty() {
            // fictive block -> seal batch.
            self.seal_batch().await?;
        } else {
            if self.inner.leader_rotation {
                // non-fictive block -> finalize block sealing.
                self.inner
                    .output_handler
                    .handle_l2_block_header(
                        &batch_state.updates_manager.header_for_first_pending_block(),
                    )
                    .await?;
                // Important: should come after header is sealed!
                let mut iter = pending_block
                    .executed_transactions
                    .iter()
                    .map(|tx| &tx.transaction);
                self.inner.io.advance_mempool(Box::new(&mut iter)).await;
            }
            batch_state.updates_manager.commit_pending_block();
            batch_state.batch_executor.commit_l2_block().await?;
        }

        Ok(())
    }

    pub async fn propose(
        &mut self,
        stop_receiver: &mut watch::Receiver<bool>,
<<<<<<< HEAD
        ctx: Option<&ctx::Ctx>,
    ) -> Result<Payload, OrStopped<ProcessBlockError>> {
        self.inner.is_active_leader = true;
        self.inner.io.set_is_active_leader(true);
        self.inner.sealer.use_propose_mode();

        self.process_block(stop_receiver, ctx).await?;
=======
    ) -> Result<Payload, OrStopped<ProcessBlockError>> {
        self.inner.is_active_leader = true;
        self.inner.io.handle_is_active_leader_change(true);
        self.inner.sealer.handle_is_active_leader_change(true);

        self.process_block(stop_receiver).await?;
>>>>>>> e0eb02f5
        self.seal_last_pending_block_data()
            .await
            .map_err(Into::<ProcessBlockError>::into)?;

        let batch_state = self.batch_state.unwrap_init_ref();
        let payload = batch_state.updates_manager.build_payload().unwrap();

        Ok(payload)
    }

    pub async fn verify(
        &mut self,
        stop_receiver: &mut watch::Receiver<bool>,
    ) -> Result<(), OrStopped<ProcessBlockError>> {
        self.inner.is_active_leader = false;
<<<<<<< HEAD
        self.inner.io.set_is_active_leader(false);
        self.inner.sealer.use_verify_mode();
        if let BatchState::Init(state) = &mut self.batch_state {
            self.inner
                .sealer
                .set_protocol_version(state.updates_manager.protocol_version());
        }

        self.process_block(stop_receiver, None).await?;
=======
        self.inner.io.handle_is_active_leader_change(false);
        self.inner.sealer.handle_is_active_leader_change(false);
        if let BatchState::Init(state) = &mut self.batch_state {
            self.inner
                .sealer
                .set_config(state.updates_manager.protocol_version());
        }

        self.process_block(stop_receiver).await?;
>>>>>>> e0eb02f5
        self.seal_last_pending_block_data()
            .await
            .map_err(Into::<ProcessBlockError>::into)?;

        Ok(())
    }

<<<<<<< HEAD
    pub fn pending_block_number(&self) -> Option<u32> {
        if let BatchState::Init(state) = &self.batch_state {
            state
                .updates_manager
                .last_pending_l2_block_checked()
                .map(|b| b.number.0)
        } else {
            None
        }
    }

    pub fn pending_payload(&self) -> Option<Payload> {
        if let BatchState::Init(state) = &self.batch_state {
            state.updates_manager.build_payload()
        } else {
            None
        }
    }

    pub fn fetcher_cursor(&self) -> FetcherCursor {
        match &self.batch_state {
            BatchState::Uninit(cursor) => FetcherCursor {
                next_l2_block: cursor.next_l2_block,
                prev_l2_block_hash: cursor.prev_l2_block_hash,
                current_l1_batch: cursor.l1_batch,
                is_current_batch_init: false,
            },
            BatchState::Init(d) => {
                let io_cursor = d.updates_manager.io_cursor();
                FetcherCursor {
                    next_l2_block: io_cursor.next_l2_block,
                    prev_l2_block_hash: io_cursor.prev_l2_block_hash,
                    current_l1_batch: io_cursor.l1_batch,
                    is_current_batch_init: true,
                }
            }
        }
    }

=======
>>>>>>> e0eb02f5
    pub async fn rollback(&mut self) -> anyhow::Result<()> {
        let state = self.batch_state.unwrap_init_mut();
        let pending_block = state.updates_manager.last_pending_l2_block();
        tracing::info!("Rolling back block #{}", pending_block.number);

        // Rollback postgres if block is non-fictive.
        // If block is fictive then its data wasn't saved.
        if !pending_block.executed_transactions.is_empty() {
            self.inner
                .output_handler
                .rollback_pending_l2_block_data(pending_block.number)
                .await?;
        }

        // Rollback io.
        let txs = pending_block
            .executed_transactions
            .iter()
            .map(|tx| tx.transaction.clone())
            .collect();
        let is_in_first_pending_block_state =
            state.updates_manager.is_in_first_pending_block_state();
        self.inner
            .io
            .rollback_l2_block(txs, is_in_first_pending_block_state)
            .await?;

        if is_in_first_pending_block_state {
            // Rollback state to `Uninit`.
            state.updates_manager.pop_last_pending_block();
            self.batch_state = BatchState::Uninit(state.updates_manager.io_cursor());
        } else {
            // No need to rollback `state.protocol_upgrade_tx`, since it's only changed in the first block and this is the branch for non-first blocks.
            state.batch_executor.rollback_l2_block().await?;
            // Reset `state.next_block_should_be_fictive` in case non-fictive block is rolled back.
            if !state
                .updates_manager
                .last_pending_l2_block()
                .executed_transactions
                .is_empty()
            {
                state.next_block_should_be_fictive = false;
            }
            state.updates_manager.pop_last_pending_block();
        }

        Ok(())
    }
}

// Test only!!
impl StateKeeper {
    pub async fn run_with_rollback_enabled(
        mut self,
        mut stop_receiver: watch::Receiver<bool>,
        mut block_numbers_to_rollback: VecDeque<L2BlockNumber>,
    ) -> anyhow::Result<()> {
        // Rollback is only enabled for leader rotation mode.
        assert!(self.inner.leader_rotation);

        while !is_canceled(&stop_receiver) {
            try_stoppable!(self.process_block(&mut stop_receiver, None).await);
            self.seal_last_pending_block_data().await?;

            let block_number = self
                .batch_state
                .unwrap_init_ref()
                .updates_manager
                .last_pending_l2_block()
                .number;
            if block_numbers_to_rollback.front().copied() == Some(block_number) {
                block_numbers_to_rollback.pop_front();
                self.rollback().await?;
            } else {
                self.commit_pending_block().await?;
            }
        }

        Ok(())
    }
}<|MERGE_RESOLUTION|>--- conflicted
+++ resolved
@@ -3,10 +3,7 @@
 use anyhow::Context as _;
 use tokio::sync::watch;
 use tracing::{info_span, Instrument};
-<<<<<<< HEAD
 use zksync_concurrency::ctx;
-=======
->>>>>>> e0eb02f5
 use zksync_dal::consensus::Payload;
 use zksync_health_check::{HealthUpdater, ReactiveHealthCheck};
 use zksync_multivm::{
@@ -339,9 +336,6 @@
         };
         self.sealer.set_config(batch_init_params.system_env.version);
 
-        self.sealer
-            .set_protocol_version(batch_init_params.system_env.version);
-
         Ok(InitializedBatchState {
             updates_manager,
             batch_executor,
@@ -934,7 +928,6 @@
         mut stop_receiver: watch::Receiver<bool>,
     ) -> Result<Infallible, OrStopped<ProcessBlockError>> {
         while !is_canceled(&stop_receiver) {
-<<<<<<< HEAD
             match mode {
                 RunMode::Propose => {
                     #[derive(Debug, Copy, Clone)]
@@ -1003,15 +996,6 @@
                         .map_err(Into::<ProcessBlockError>::into)?;
                 }
             };
-=======
-            self.process_block(&mut stop_receiver).await?;
-            self.seal_last_pending_block_data()
-                .await
-                .map_err(Into::<ProcessBlockError>::into)?;
-            self.commit_pending_block()
-                .await
-                .map_err(Into::<ProcessBlockError>::into)?;
->>>>>>> e0eb02f5
         }
 
         Err(OrStopped::Stopped)
@@ -1020,19 +1004,12 @@
     async fn process_block(
         &mut self,
         stop_receiver: &mut watch::Receiver<bool>,
-<<<<<<< HEAD
         ctx: Option<&ctx::Ctx>,
-=======
->>>>>>> e0eb02f5
     ) -> Result<(), OrStopped<ProcessBlockError>> {
         // If there is no open batch then start one.
         let state = self
             .batch_state
-<<<<<<< HEAD
             .ensure_initialized(&mut self.inner, stop_receiver, ctx)
-=======
-            .ensure_initialized(&mut self.inner, stop_receiver)
->>>>>>> e0eb02f5
             .await
             .map_err(|err| err.map_internal(Into::<ProcessBlockError>::into))?;
         let updates_manager = &mut state.updates_manager;
@@ -1322,22 +1299,13 @@
     pub async fn propose(
         &mut self,
         stop_receiver: &mut watch::Receiver<bool>,
-<<<<<<< HEAD
         ctx: Option<&ctx::Ctx>,
-    ) -> Result<Payload, OrStopped<ProcessBlockError>> {
-        self.inner.is_active_leader = true;
-        self.inner.io.set_is_active_leader(true);
-        self.inner.sealer.use_propose_mode();
-
-        self.process_block(stop_receiver, ctx).await?;
-=======
     ) -> Result<Payload, OrStopped<ProcessBlockError>> {
         self.inner.is_active_leader = true;
         self.inner.io.handle_is_active_leader_change(true);
         self.inner.sealer.handle_is_active_leader_change(true);
 
-        self.process_block(stop_receiver).await?;
->>>>>>> e0eb02f5
+        self.process_block(stop_receiver, ctx).await?;
         self.seal_last_pending_block_data()
             .await
             .map_err(Into::<ProcessBlockError>::into)?;
@@ -1353,17 +1321,6 @@
         stop_receiver: &mut watch::Receiver<bool>,
     ) -> Result<(), OrStopped<ProcessBlockError>> {
         self.inner.is_active_leader = false;
-<<<<<<< HEAD
-        self.inner.io.set_is_active_leader(false);
-        self.inner.sealer.use_verify_mode();
-        if let BatchState::Init(state) = &mut self.batch_state {
-            self.inner
-                .sealer
-                .set_protocol_version(state.updates_manager.protocol_version());
-        }
-
-        self.process_block(stop_receiver, None).await?;
-=======
         self.inner.io.handle_is_active_leader_change(false);
         self.inner.sealer.handle_is_active_leader_change(false);
         if let BatchState::Init(state) = &mut self.batch_state {
@@ -1372,8 +1329,7 @@
                 .set_config(state.updates_manager.protocol_version());
         }
 
-        self.process_block(stop_receiver).await?;
->>>>>>> e0eb02f5
+        self.process_block(stop_receiver, None).await?;
         self.seal_last_pending_block_data()
             .await
             .map_err(Into::<ProcessBlockError>::into)?;
@@ -1381,7 +1337,6 @@
         Ok(())
     }
 
-<<<<<<< HEAD
     pub fn pending_block_number(&self) -> Option<u32> {
         if let BatchState::Init(state) = &self.batch_state {
             state
@@ -1421,8 +1376,6 @@
         }
     }
 
-=======
->>>>>>> e0eb02f5
     pub async fn rollback(&mut self) -> anyhow::Result<()> {
         let state = self.batch_state.unwrap_init_mut();
         let pending_block = state.updates_manager.last_pending_l2_block();
