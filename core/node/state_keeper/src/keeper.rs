--- conflicted
+++ resolved
@@ -235,7 +235,6 @@
             )
             .await?;
         StateKeeperInner::restore_state(
-            &mut inner.io,
             &mut *batch_executor,
             &mut updates_manager,
             pending_l2_blocks,
@@ -248,31 +247,10 @@
                 updates_manager,
                 batch_executor,
                 protocol_upgrade_tx,
-<<<<<<< HEAD
-                &stop_receiver,
-            )
-            .await?;
-            assert!(!updates_manager.has_next_block_params());
-
-            // Finish current batch with an empty block.
-            if !updates_manager.l2_block.executed_transactions.is_empty() {
-                self.seal_l2_block(&updates_manager).await?;
-                // We've sealed the L2 block that we had, but we still need to set up the timestamp
-                // for the fictive L2 block.
-                let mut new_l2_block_params = self
-                    .wait_for_new_l2_block_params(&updates_manager, &stop_receiver)
-                    .await?;
-                // Set the interop roots to an empty vector, as we don't have any interop roots for the fictive block.
-                new_l2_block_params.set_interop_roots(vec![]);
-                Self::set_l2_block_params(&mut updates_manager, new_l2_block_params);
-                Self::start_next_l2_block(&mut updates_manager, &mut *batch_executor).await?;
-            }
-=======
                 next_block_should_be_fictive: false,
             })),
         })
     }
->>>>>>> 2345c785
 
     /// Returns the health check for state keeper.
     pub fn health_check(&self) -> ReactiveHealthCheck {
@@ -403,18 +381,6 @@
             .with_context(|| format!("failed loading upgrade transaction for {protocol_version:?}"))
     }
 
-<<<<<<< HEAD
-=======
-    async fn load_l2_block_interop_root(
-        io: &mut Box<dyn StateKeeperIO>,
-        l2block_number: L2BlockNumber,
-    ) -> anyhow::Result<Vec<InteropRoot>> {
-        io.load_l2_block_interop_root(l2block_number)
-            .await
-            .with_context(|| "failed loading message root".to_string())
-    }
-
->>>>>>> 2345c785
     #[tracing::instrument(
         skip_all,
         fields(
@@ -575,7 +541,6 @@
         fields(n_blocks = %l2_blocks_to_reexecute.len())
     )]
     async fn restore_state(
-        io: &mut Box<dyn StateKeeperIO>,
         batch_executor: &mut dyn BatchExecutor<OwnedStorage>,
         updates_manager: &mut UpdatesManager,
         l2_blocks_to_reexecute: Vec<L2BlockExecutionData>,
@@ -592,11 +557,7 @@
                     L2BlockParams::new_raw(
                         l2_block.timestamp * 1000,
                         l2_block.virtual_blocks,
-<<<<<<< HEAD
                         l2_block.interop_roots,
-=======
-                        Self::load_l2_block_interop_root(io, l2_block.number).await?,
->>>>>>> 2345c785
                     ),
                 );
                 Self::start_next_l2_block(updates_manager, batch_executor).await?;
@@ -664,7 +625,6 @@
         Ok(())
     }
 
-<<<<<<< HEAD
     #[tracing::instrument(
         skip_all,
         fields(l1_batch = %updates_manager.l1_batch.number)
@@ -682,7 +642,7 @@
         }
 
         while !is_canceled(stop_receiver) {
-            let full_latency = KEEPER_METRICS.process_l1_batch_loop_iteration.start();
+            let full_latency = KEEPER_METRICS.process_block_loop_iteration.start();
 
             if self
                 .io
@@ -819,8 +779,6 @@
         Err(OrStopped::Stopped)
     }
 
-=======
->>>>>>> 2345c785
     async fn process_upgrade_tx(
         &mut self,
         batch_executor: &mut dyn BatchExecutor<OwnedStorage>,
@@ -1100,20 +1058,11 @@
             // Params for the first L2 block in the batch are pushed with batch params.
             // For non-first L2 block they must be set manually.
             if updates_manager.pending_executed_transactions_len() > 0 {
-                let mut next_l2_block_params = self
+                let next_l2_block_params = self
                     .inner
                     .wait_for_new_l2_block_params(updates_manager, stop_receiver)
                     .await
                     .stop_context("failed getting L2 block params")?;
-                let number_of_roots = get_bootloader_max_msg_roots_in_batch(
-                    updates_manager.protocol_version().into(),
-                );
-                next_l2_block_params.set_interop_roots(
-                    self.inner
-                        .io
-                        .load_latest_interop_root(number_of_roots)
-                        .await?,
-                );
                 StateKeeperInner::set_l2_block_params(updates_manager, next_l2_block_params);
             }
 
@@ -1124,6 +1073,7 @@
                 self.inner
                     .io
                     .update_next_l2_block_timestamp(next_l2_block_timestamp);
+                updates_manager.clear_interop_roots();
                 StateKeeperInner::start_next_l2_block(updates_manager, batch_executor).await?;
 
                 return Ok(());
