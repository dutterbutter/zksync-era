<<<<<<< HEAD
use std::{collections::VecDeque, convert::Infallible, sync::Arc, time::Duration};
=======
use std::{convert::Infallible, sync::Arc, time::Duration};
>>>>>>> 4401786f

use anyhow::Context as _;
use tokio::sync::watch;
use tracing::{info_span, Instrument};
use zksync_health_check::{HealthUpdater, ReactiveHealthCheck};
use zksync_multivm::{
    interface::{
        executor::{BatchExecutor, BatchExecutorFactory},
        Halt, L1BatchEnv, SystemEnv,
    },
    utils::StorageWritesDeduplicator,
};
use zksync_shared_metrics::{TxStage, APP_METRICS};
use zksync_state::{OwnedStorage, ReadStorageFactory};
use zksync_types::{
    block::L2BlockExecutionData, commitment::PubdataParams, l2::TransactionType,
    protocol_upgrade::ProtocolUpgradeTx, protocol_version::ProtocolVersionId, try_stoppable,
    utils::display_timestamp, L1BatchNumber, L2BlockNumber, OrStopped, StopContext, Transaction,
};
use zksync_vm_executor::whitelist::DeploymentTxFilter;

use crate::{
    executor::TxExecutionResult,
    health::StateKeeperHealthDetails,
    io::{BatchInitParams, IoCursor, L1BatchParams, L2BlockParams, OutputHandler, StateKeeperIO},
    metrics::{AGGREGATION_METRICS, KEEPER_METRICS},
    seal_criteria::{ConditionalSealer, SealData, SealResolution, UnexecutableReason},
    updates::UpdatesManager,
    utils::is_canceled,
};

/// Amount of time to block on waiting for some resource. The exact value is not really important,
/// we only need it to not block on waiting indefinitely and be able to process cancellation requests.
pub(super) const POLL_WAIT_DURATION: Duration = Duration::from_secs(1);

#[derive(Debug)]
struct InitializedBatchState {
    updates_manager: UpdatesManager,
    batch_executor: Box<dyn BatchExecutor<OwnedStorage>>,
    protocol_upgrade_tx: Option<ProtocolUpgradeTx>,
    next_block_should_be_fictive: bool,
}

#[derive(Debug)]
enum BatchState {
    Uninit(IoCursor),
    Init(Box<InitializedBatchState>),
}

impl BatchState {
    /// Initializes batch if it was not.
    /// Returns mutable reference of the initialized state.
    async fn ensure_initialized(
        &mut self,
        inner: &mut StateKeeperInner,
        stop_receiver: &mut watch::Receiver<bool>,
    ) -> Result<&mut InitializedBatchState, OrStopped> {
        let state = match self {
            Self::Uninit(cursor) => inner.start_batch(*cursor, stop_receiver).await?,
            Self::Init(init) => return Ok(init.as_mut()),
        };
        *self = Self::Init(Box::new(state));
        match self {
            Self::Init(init) => Ok(init.as_mut()),
            Self::Uninit(_) => unreachable!(),
        }
    }

    /// Changes the state to `Uninit` with the cursor for the next batch.
    /// Returns the old state.
    fn finish(&mut self) -> Box<InitializedBatchState> {
<<<<<<< HEAD
        let next_cursor = match self {
            Self::Uninit(_) => panic!("Unexpected `BatchState::Uninit`"),
            Self::Init(init) => {
                let mut cursor = init.updates_manager.io_cursor();
                cursor.l1_batch += 1;
                cursor.prev_l1_batch_timestamp = init.updates_manager.l1_batch_timestamp();
                cursor
            }
        };
=======
        let mut next_cursor = match self {
            Self::Uninit(_) => panic!("Unexpected `BatchState::Uninit`"),
            Self::Init(init) => init.updates_manager.io_cursor(),
        };
        next_cursor.l1_batch += 1;
>>>>>>> 4401786f
        let state = std::mem::replace(self, Self::Uninit(next_cursor));
        match state {
            Self::Uninit(_) => unreachable!(),
            Self::Init(init) => init,
        }
    }

    fn unwrap_init_ref(&self) -> &InitializedBatchState {
        match self {
            Self::Uninit(_) => panic!("Unexpected `BatchState::Uninit`"),
            Self::Init(init) => init.as_ref(),
        }
    }
<<<<<<< HEAD

    fn unwrap_init_mut(&mut self) -> &mut InitializedBatchState {
        match self {
            Self::Uninit(_) => panic!("Unexpected `BatchState::Uninit`"),
            Self::Init(init) => init.as_mut(),
        }
    }
=======
>>>>>>> 4401786f
}

/// State keeper represents a logic layer of L1 batch / L2 block processing flow.
///
/// It's responsible for taking all the data from the `StateKeeperIO`, feeding it into `BatchExecutor` objects
/// and calling `SealManager` to decide whether an L2 block or L1 batch should be sealed.
///
/// State keeper maintains the batch execution state in the `UpdatesManager` until batch is sealed and these changes
/// are persisted by the `StateKeeperIO` implementation.
///
/// You can think of it as a state machine that runs over a sequence of incoming transactions, turning them into
/// a sequence of executed L2 blocks and batches.
#[derive(Debug)]
pub struct StateKeeper {
    inner: StateKeeperInner,
    batch_state: BatchState,
}

#[derive(Debug)]
pub struct StateKeeperBuilder {
<<<<<<< HEAD
=======
    io: Box<dyn StateKeeperIO>,
    output_handler: OutputHandler,
    batch_executor_factory: Box<dyn BatchExecutorFactory<OwnedStorage>>,
    sealer: Arc<dyn ConditionalSealer>,
    storage_factory: Arc<dyn ReadStorageFactory>,
    health_updater: HealthUpdater,
    deployment_tx_filter: Option<DeploymentTxFilter>,
}

/// Helper struct that encapsulates some private state keeper methods.
#[derive(Debug)]
pub(super) struct StateKeeperInner {
>>>>>>> 4401786f
    io: Box<dyn StateKeeperIO>,
    output_handler: OutputHandler,
    batch_executor_factory: Box<dyn BatchExecutorFactory<OwnedStorage>>,
    sealer: Arc<dyn ConditionalSealer>,
    storage_factory: Arc<dyn ReadStorageFactory>,
    health_updater: HealthUpdater,
    deployment_tx_filter: Option<DeploymentTxFilter>,
    leader_rotation: bool,
}

<<<<<<< HEAD
/// Helper struct that encapsulates some private state keeper methods.
#[derive(Debug)]
pub(super) struct StateKeeperInner {
    io: Box<dyn StateKeeperIO>,
    output_handler: OutputHandler,
    batch_executor_factory: Box<dyn BatchExecutorFactory<OwnedStorage>>,
    sealer: Arc<dyn ConditionalSealer>,
    storage_factory: Arc<dyn ReadStorageFactory>,
    health_updater: HealthUpdater,
    deployment_tx_filter: Option<DeploymentTxFilter>,
    leader_rotation: bool,
}

=======
>>>>>>> 4401786f
impl From<StateKeeperBuilder> for StateKeeperInner {
    fn from(b: StateKeeperBuilder) -> Self {
        Self {
            io: b.io,
            output_handler: b.output_handler,
            batch_executor_factory: b.batch_executor_factory,
            sealer: b.sealer,
            storage_factory: b.storage_factory,
            health_updater: b.health_updater,
            deployment_tx_filter: b.deployment_tx_filter,
<<<<<<< HEAD
            leader_rotation: b.leader_rotation,
=======
>>>>>>> 4401786f
        }
    }
}

impl StateKeeperBuilder {
    pub fn new(
        sequencer: Box<dyn StateKeeperIO>,
        batch_executor_factory: Box<dyn BatchExecutorFactory<OwnedStorage>>,
        output_handler: OutputHandler,
        sealer: Arc<dyn ConditionalSealer>,
        storage_factory: Arc<dyn ReadStorageFactory>,
        deployment_tx_filter: Option<DeploymentTxFilter>,
    ) -> Self {
        Self {
            io: sequencer,
            batch_executor_factory,
            output_handler,
            sealer,
            storage_factory,
            health_updater: ReactiveHealthCheck::new("state_keeper").1,
            deployment_tx_filter,
            leader_rotation: false,
        }
    }

<<<<<<< HEAD
    pub fn with_leader_rotation(mut self, sync: bool) -> Self {
        self.leader_rotation = sync;
        self
    }

=======
>>>>>>> 4401786f
    pub async fn build(
        self,
        stop_receiver: &watch::Receiver<bool>,
    ) -> Result<StateKeeper, OrStopped> {
        let mut inner = StateKeeperInner::from(self);
        let (cursor, pending_batch_params) = inner.io.initialize().await?;
        inner.output_handler.initialize(&cursor).await?;
        inner
            .health_updater
            .update(StateKeeperHealthDetails::from(&cursor).into());
        tracing::info!(
            "Initializing state keeper. Next l1 batch to seal: {}, next L2 block to seal: {}",
            cursor.l1_batch,
            cursor.next_l2_block
        );

        // Re-execute pending batch if it exists. Otherwise, initialize a new batch.
        let (batch_init_params, pending_l2_blocks) = match pending_batch_params {
            Some(params) => {
                tracing::info!(
                    "There exists a pending batch consisting of {} L2 blocks, the first one is {}",
                    params.pending_l2_blocks.len(),
                    params
                        .pending_l2_blocks
                        .first()
                        .context("expected at least one pending L2 block")?
                        .number
                );
                // For re-executing purposes it's ok to not use exact precise millis.
                let timestamp_ms = params.l1_batch_env.first_l2_block.timestamp * 1000;
                (
                    BatchInitParams {
                        system_env: params.system_env,
                        l1_batch_env: params.l1_batch_env,
                        pubdata_params: params.pubdata_params,
                        timestamp_ms,
                    },
                    params.pending_l2_blocks,
                )
            }
            None => {
                tracing::info!("There is no open pending batch");
                return Ok(StateKeeper {
                    inner,
                    batch_state: BatchState::Uninit(cursor),
                });
            }
        };

        let previous_batch_protocol_version = inner
            .io
            .load_batch_version_id(batch_init_params.l1_batch_env.number - 1)
            .await?;
<<<<<<< HEAD
        let mut updates_manager = UpdatesManager::new(
            &batch_init_params,
            previous_batch_protocol_version,
            cursor.prev_l1_batch_timestamp,
            None,
            !inner.leader_rotation,
        );
=======
        let mut updates_manager =
            UpdatesManager::new(&batch_init_params, previous_batch_protocol_version);
>>>>>>> 4401786f
        let protocol_upgrade_tx: Option<ProtocolUpgradeTx> = inner
            .load_protocol_upgrade_tx(
                &pending_l2_blocks,
                batch_init_params.system_env.version,
                batch_init_params.l1_batch_env.number,
            )
            .await?;

        let mut batch_executor = inner
            .create_batch_executor(
                batch_init_params.l1_batch_env.clone(),
                batch_init_params.system_env.clone(),
                batch_init_params.pubdata_params,
                stop_receiver,
            )
            .await?;
        StateKeeperInner::restore_state(
            &mut *batch_executor,
            &mut updates_manager,
            pending_l2_blocks,
        )
        .await?;

        Ok(StateKeeper {
            inner,
            batch_state: BatchState::Init(Box::new(InitializedBatchState {
                updates_manager,
                batch_executor,
                protocol_upgrade_tx,
                next_block_should_be_fictive: false,
            })),
        })
    }

    /// Returns the health check for state keeper.
    pub fn health_check(&self) -> ReactiveHealthCheck {
        self.health_updater.subscribe()
    }
}

impl StateKeeperInner {
    async fn start_batch(
        &mut self,
        cursor: IoCursor,
        stop_receiver: &mut watch::Receiver<bool>,
    ) -> Result<InitializedBatchState, OrStopped> {
        let batch_init_params = self
            .wait_for_new_batch_init_params(&cursor, stop_receiver)
            .await?;
        let first_batch_in_shared_bridge = batch_init_params.l1_batch_env.number
            == L1BatchNumber(1)
            && !batch_init_params.system_env.version.is_pre_shared_bridge();
        let previous_batch_protocol_version = self
            .io
            .load_batch_version_id(batch_init_params.l1_batch_env.number - 1)
            .await?;
<<<<<<< HEAD
        let updates_manager = UpdatesManager::new(
            &batch_init_params,
            previous_batch_protocol_version,
            cursor.prev_l1_batch_timestamp,
            Some(cursor.prev_l2_block_timestamp),
            !self.leader_rotation,
        );
=======
        let updates_manager =
            UpdatesManager::new(&batch_init_params, previous_batch_protocol_version);
>>>>>>> 4401786f
        let batch_executor = self
            .create_batch_executor(
                batch_init_params.l1_batch_env.clone(),
                batch_init_params.system_env.clone(),
                batch_init_params.pubdata_params,
                stop_receiver,
            )
            .await?;

        let version_changed =
            batch_init_params.system_env.version != previous_batch_protocol_version;
        let protocol_upgrade_tx = if version_changed || first_batch_in_shared_bridge {
            self.load_upgrade_tx(batch_init_params.system_env.version)
                .await?
        } else {
            None
        };

        Ok(InitializedBatchState {
            updates_manager,
            batch_executor,
            protocol_upgrade_tx,
            next_block_should_be_fictive: false,
        })
    }

    async fn create_batch_executor(
        &mut self,
        l1_batch_env: L1BatchEnv,
        system_env: SystemEnv,
        pubdata_params: PubdataParams,
        stop_receiver: &watch::Receiver<bool>,
    ) -> Result<Box<dyn BatchExecutor<OwnedStorage>>, OrStopped> {
        let storage = self
            .storage_factory
            .access_storage(stop_receiver, l1_batch_env.number - 1)
            .await
            .stop_context("failed creating VM storage")?;
        Ok(self.batch_executor_factory.init_batch(
            storage,
            l1_batch_env,
            system_env,
            pubdata_params,
        ))
    }

    /// This function is meant to be called only once during the state-keeper initialization.
    /// It will check if we should load a protocol upgrade or a `GenesisUpgrade` transaction,
    /// perform some checks and return it.
    pub(super) async fn load_protocol_upgrade_tx(
        &mut self,
        pending_l2_blocks: &[L2BlockExecutionData],
        protocol_version: ProtocolVersionId,
        l1_batch_number: L1BatchNumber,
    ) -> anyhow::Result<Option<ProtocolUpgradeTx>> {
        // After the Shared Bridge is integrated,
        // there has to be a GenesisUpgrade upgrade transaction after the chain genesis.
        // It has to be the first transaction of the first batch.
        // The GenesisUpgrade upgrade does not bump the protocol version, but attaches an upgrade
        // transaction to the genesis protocol version.
        let first_batch_in_shared_bridge =
            l1_batch_number == L1BatchNumber(1) && !protocol_version.is_pre_shared_bridge();
        let previous_batch_protocol_version =
            self.io.load_batch_version_id(l1_batch_number - 1).await?;

        let version_changed = protocol_version != previous_batch_protocol_version;
        let mut protocol_upgrade_tx = if version_changed || first_batch_in_shared_bridge {
            self.io.load_upgrade_tx(protocol_version).await?
        } else {
            None
        };

        // Sanity check: if `txs_to_reexecute` is not empty and upgrade tx is present for this block
        // then it must be the first one in `txs_to_reexecute`.
        if !pending_l2_blocks.is_empty() && protocol_upgrade_tx.is_some() {
            // We already processed the upgrade tx but did not seal the batch it was in.
            let first_tx_to_reexecute = &pending_l2_blocks[0].txs[0];
            assert_eq!(
                first_tx_to_reexecute.tx_format(),
                TransactionType::ProtocolUpgradeTransaction,
                "Expected an upgrade transaction to be the first one in pending L2 blocks, but found {:?}",
                first_tx_to_reexecute.hash()
            );
            tracing::info!(
                "There is a protocol upgrade in batch #{l1_batch_number}, upgrade tx already processed"
            );
            protocol_upgrade_tx = None; // The protocol upgrade was already executed
        }

        if protocol_upgrade_tx.is_some() {
            tracing::info!("There is a new upgrade tx to be executed in batch #{l1_batch_number}");
        }
        Ok(protocol_upgrade_tx)
    }

    async fn load_upgrade_tx(
        &mut self,
        protocol_version: ProtocolVersionId,
    ) -> anyhow::Result<Option<ProtocolUpgradeTx>> {
        self.io
            .load_upgrade_tx(protocol_version)
            .await
            .with_context(|| format!("failed loading upgrade transaction for {protocol_version:?}"))
    }

    #[tracing::instrument(
        skip_all,
        fields(
            l1_batch = %cursor.l1_batch,
        )
    )]
    async fn wait_for_new_batch_params(
        &mut self,
        cursor: &IoCursor,
        stop_receiver: &watch::Receiver<bool>,
    ) -> Result<L1BatchParams, OrStopped> {
        while !is_canceled(stop_receiver) {
            if let Some(params) = self
                .io
                .wait_for_new_batch_params(cursor, POLL_WAIT_DURATION)
                .await?
            {
                return Ok(params);
            }
        }
        Err(OrStopped::Stopped)
    }

    #[tracing::instrument(
        skip_all,
        fields(
            l1_batch = %cursor.l1_batch,
        )
    )]
    async fn wait_for_new_batch_init_params(
        &mut self,
        cursor: &IoCursor,
        stop_receiver: &mut watch::Receiver<bool>,
    ) -> Result<BatchInitParams, OrStopped> {
        // `io.wait_for_new_batch_params(..)` is not cancel-safe; once we get new batch params, we must hold onto them
        // until we get the rest of parameters from I/O or receive a stop request.
        let params = self
            .wait_for_new_batch_params(cursor, stop_receiver)
            .await?;
        let contracts = self
            .io
            .load_base_system_contracts(params.protocol_version, cursor)
            .await
            .with_context(|| {
                format!(
                    "failed loading system contracts for protocol version {:?}",
                    params.protocol_version
                )
            })?;

        // `select!` is safe to use here; `io.load_batch_state_hash(..)` is cancel-safe by contract
        tokio::select! {
            hash_result = self.io.load_batch_state_hash(cursor.l1_batch - 1) => {
                let previous_batch_hash = hash_result.context("cannot load state hash for previous L1 batch")?;
                Ok(params.into_init_params(self.io.chain_id(), contracts, cursor, previous_batch_hash))
            }
            _ = stop_receiver.changed() => Err(OrStopped::Stopped),
        }
    }

    #[tracing::instrument(
        skip_all,
        fields(
            l1_batch = %updates.l1_batch_number(),
            l2_block = %updates.next_l2_block_number(),
        )
    )]
    async fn wait_for_new_l2_block_params(
        &mut self,
        updates: &UpdatesManager,
        stop_receiver: &watch::Receiver<bool>,
    ) -> Result<L2BlockParams, OrStopped> {
        let latency = KEEPER_METRICS.wait_for_l2_block_params.start();
        let cursor = updates.io_cursor();
        while !is_canceled(stop_receiver) {
            if let Some(params) = self
                .io
                .wait_for_new_l2_block_params(&cursor, POLL_WAIT_DURATION)
                .await
                .context("error waiting for new L2 block params")?
            {
                self.health_updater
                    .update(StateKeeperHealthDetails::from(&cursor).into());

                latency.observe();
                return Ok(params);
            }
        }
        Err(OrStopped::Stopped)
    }

    fn set_l2_block_params(updates_manager: &mut UpdatesManager, l2_block_params: L2BlockParams) {
        tracing::debug!(
            "Setting next L2 block #{} (L1 batch #{}) with initial params: timestamp {}, virtual block {}",
            updates_manager.next_l2_block_number(),
            updates_manager.l1_batch_number(),
            display_timestamp(l2_block_params.timestamp()),
            l2_block_params.virtual_blocks()
        );
        updates_manager.set_next_l2_block_params(l2_block_params);
    }

    #[tracing::instrument(
        skip_all,
        fields(
            l1_batch = %updates_manager.l1_batch_number(),
            l2_block = %updates_manager.next_l2_block_number(),
        )
    )]
    async fn start_next_l2_block(
        updates_manager: &mut UpdatesManager,
        batch_executor: &mut dyn BatchExecutor<OwnedStorage>,
    ) -> anyhow::Result<()> {
        updates_manager.push_l2_block();
        let block_env = updates_manager.last_pending_l2_block().get_env();
        tracing::debug!(
            "Initialized new L2 block #{} (L1 batch #{}) with timestamp {}",
            block_env.number,
            updates_manager.l1_batch_number(),
            display_timestamp(block_env.timestamp)
        );
        batch_executor
            .start_next_l2_block(block_env)
            .await
            .with_context(|| {
                format!("failed starting L2 block with {block_env:?} in batch executor")
            })
    }

    #[tracing::instrument(
        skip_all,
        fields(
            l1_batch = %updates_manager.l1_batch_number(),
            l2_block = %updates_manager.last_pending_l2_block().number,
        )
    )]
    async fn seal_l2_block(&mut self, updates_manager: &UpdatesManager) -> anyhow::Result<()> {
        self.output_handler
            .handle_l2_block_data(updates_manager)
            .await
            .with_context(|| {
                format!(
                    "handling L2 block #{} failed",
                    updates_manager.last_pending_l2_block().number
                )
            })
    }

    /// Applies the "pending state" on the `UpdatesManager`.
    /// Pending state means transactions that were executed before the server restart. Before we continue processing the
    /// batch, we need to restore the state. We must ensure that every transaction is executed successfully.
    ///
    /// Additionally, it initialized the next L2 block timestamp.
    #[tracing::instrument(
        skip_all,
        fields(n_blocks = %l2_blocks_to_reexecute.len())
    )]
    async fn restore_state(
        batch_executor: &mut dyn BatchExecutor<OwnedStorage>,
        updates_manager: &mut UpdatesManager,
        l2_blocks_to_reexecute: Vec<L2BlockExecutionData>,
    ) -> Result<(), OrStopped> {
        if l2_blocks_to_reexecute.is_empty() {
            return Ok(());
        }

        for (index, l2_block) in l2_blocks_to_reexecute.into_iter().enumerate() {
            // Push any non-first L2 block to updates manager. The first one was pushed when `updates_manager` was initialized.
            if index > 0 {
                Self::set_l2_block_params(
                    updates_manager,
                    // For re-executing purposes it's ok to not use exact precise millis.
                    L2BlockParams::with_custom_virtual_block_count(
                        l2_block.timestamp * 1000,
                        l2_block.virtual_blocks,
                    ),
                );
                Self::start_next_l2_block(updates_manager, batch_executor).await?;
            }

            let l2_block_number = l2_block.number;
            tracing::info!(
                "Starting to reexecute transactions from sealed L2 block #{l2_block_number}"
            );
            for tx in l2_block.txs {
                let result = batch_executor
                    .execute_tx(tx.clone())
                    .await
                    .with_context(|| format!("failed re-executing transaction {:?}", tx.hash()))?;
                let result = TxExecutionResult::new(result);

                APP_METRICS.processed_txs[&TxStage::StateKeeper].inc();
                APP_METRICS.processed_l1_txs[&TxStage::StateKeeper].inc_by(tx.is_l1().into());

                let TxExecutionResult::Success {
                    tx_result,
                    tx_metrics: tx_execution_metrics,
                    call_tracer_result,
                    ..
                } = result
                else {
                    tracing::error!(
                        "Re-executing stored tx failed. Tx: {tx:?}. Err: {:?}",
                        result.err()
                    );
                    return Err(anyhow::anyhow!(
                        "Re-executing stored tx failed. It means that transaction was executed \
                         successfully before, but failed after a restart."
                    )
                    .into());
                };

                let tx_hash = tx.hash();
                let is_l1 = tx.is_l1();
                let exec_result_status = tx_result.result.clone();
                let initiator_account = tx.initiator_account();

                updates_manager.extend_from_executed_transaction(
                    tx,
                    *tx_result,
                    *tx_execution_metrics,
                    call_tracer_result,
                );

                tracing::debug!(
                    "Finished re-executing tx {tx_hash} by {initiator_account} (is_l1: {is_l1}, \
                     #{idx_in_l1_batch} in L1 batch #{l1_batch_number}, #{idx_in_l2_block} in L2 block #{l2_block_number}); \
                     status: {exec_result_status:?}. Tx execution metrics: {tx_execution_metrics:?}, block execution metrics: {block_execution_metrics:?}",
                    idx_in_l1_batch = updates_manager.pending_executed_transactions_len(),
                    l1_batch_number = updates_manager.l1_batch_number(),
                    idx_in_l2_block = updates_manager.last_pending_l2_block().executed_transactions.len(),
                    block_execution_metrics = updates_manager.pending_execution_metrics()
                );
            }

            updates_manager.commit_pending_block();
        }

        tracing::debug!(
            "All the transactions from the pending state were re-executed successfully"
        );
        Ok(())
    }

    async fn process_upgrade_tx(
        &mut self,
        batch_executor: &mut dyn BatchExecutor<OwnedStorage>,
        updates_manager: &mut UpdatesManager,
        protocol_upgrade_tx: ProtocolUpgradeTx,
    ) -> anyhow::Result<()> {
        // Sanity check: protocol upgrade tx must be the first one in the batch.
        assert_eq!(updates_manager.pending_executed_transactions_len(), 0);

        let tx: Transaction = protocol_upgrade_tx.into();
        let (seal_resolution, exec_result) = self
            .process_one_tx(batch_executor, updates_manager, tx.clone())
            .await?;

        match &seal_resolution {
            SealResolution::NoSeal | SealResolution::IncludeAndSeal => {
                let TxExecutionResult::Success {
                    tx_result,
                    tx_metrics: tx_execution_metrics,
                    call_tracer_result,
                    ..
                } = exec_result
                else {
                    anyhow::bail!("Tx inclusion seal resolution must be a result of a successful tx execution");
                };

                // Despite success of upgrade transaction is not enforced by protocol,
                // we panic here because failed upgrade tx is not intended in any case.
                if tx_result.result.is_failed() {
                    anyhow::bail!("Failed upgrade tx {:?}", tx.hash());
                }

                updates_manager.extend_from_executed_transaction(
                    tx,
                    *tx_result,
                    *tx_execution_metrics,
                    call_tracer_result,
                );
                Ok(())
            }
            SealResolution::ExcludeAndSeal => {
                anyhow::bail!("first tx in batch cannot result into `ExcludeAndSeal`");
            }
            SealResolution::Unexecutable(reason) => {
                anyhow::bail!(
                    "Upgrade transaction {:?} is unexecutable: {reason}",
                    tx.hash()
                );
            }
        }
    }

    /// Executes one transaction in the batch executor, and then decides whether the batch should be sealed.
    /// Batch may be sealed because of one of the following reasons:
    /// 1. The VM entered an incorrect state (e.g. out of gas). In that case, we must revert the transaction and seal
    /// the block.
    /// 2. Seal manager decided that batch is ready to be sealed.
    /// Note: this method doesn't mutate `updates_manager` in the end. However, reference should be mutable
    /// because we use `apply_and_rollback` method of `updates_manager.storage_writes_deduplicator`.
    #[tracing::instrument(skip_all)]
    async fn process_one_tx(
        &mut self,
        batch_executor: &mut dyn BatchExecutor<OwnedStorage>,
        updates_manager: &mut UpdatesManager,
        tx: Transaction,
    ) -> anyhow::Result<(SealResolution, TxExecutionResult)> {
        let latency = KEEPER_METRICS.execute_tx_outer_time.start();
        let exec_result = batch_executor
            .execute_tx(tx.clone())
            .await
            .with_context(|| format!("failed executing transaction {:?}", tx.hash()))?;
        let exec_result = TxExecutionResult::new(exec_result);
        latency.observe();

        APP_METRICS.processed_txs[&TxStage::StateKeeper].inc();
        APP_METRICS.processed_l1_txs[&TxStage::StateKeeper].inc_by(tx.is_l1().into());

        let latency = KEEPER_METRICS.determine_seal_resolution.start();
        // All of `TxExecutionResult::BootloaderOutOfGasForTx`,
        // `Halt::NotEnoughGasProvided` correspond to out-of-gas errors but of different nature.
        // - `BootloaderOutOfGasForTx`: it is returned when bootloader stack frame run out of gas before tx execution finished.
        // - `Halt::NotEnoughGasProvided`: there are checks in bootloader in some places (search for `checkEnoughGas` calls).
        //      They check if there is more gas in the frame than bootloader estimates it will need.
        //      This error is returned when such a check fails. Basically, bootloader doesn't continue execution but panics prematurely instead.
        // If some transaction fails with any of these errors and is the first transaction in L1 batch, then it's marked as unexecutable.
        // Otherwise, `ExcludeAndSeal` resolution is returned, i.e. batch will be sealed and transaction will be included in the next L1 batch.

        let is_first_tx = updates_manager.pending_executed_transactions_len() == 0;
        let resolution = match &exec_result {
            TxExecutionResult::BootloaderOutOfGasForTx
            | TxExecutionResult::RejectedByVm {
                reason: Halt::NotEnoughGasProvided,
            } => {
                let (reason, criterion) = match &exec_result {
                    TxExecutionResult::BootloaderOutOfGasForTx => (
                        UnexecutableReason::BootloaderOutOfGas,
                        "bootloader_tx_out_of_gas",
                    ),
                    TxExecutionResult::RejectedByVm {
                        reason: Halt::NotEnoughGasProvided,
                    } => (
                        UnexecutableReason::NotEnoughGasProvided,
                        "not_enough_gas_provided_to_start_tx",
                    ),
                    _ => unreachable!(),
                };
                let resolution = if is_first_tx {
                    SealResolution::Unexecutable(reason)
                } else {
                    SealResolution::ExcludeAndSeal
                };
                AGGREGATION_METRICS.l1_batch_reason_inc(criterion, &resolution);
                resolution
            }
            TxExecutionResult::RejectedByVm { reason } => {
                UnexecutableReason::Halt(reason.clone()).into()
            }
            TxExecutionResult::Success {
                tx_result,
                tx_metrics: tx_execution_metrics,
                gas_remaining,
                ..
            } => {
                let tx_execution_status = &tx_result.result;
                tracing::trace!(
                    "finished tx {:?} by {:?} (is_l1: {}) (#{} in l1 batch {}) (#{} in L2 block {}) \
                    status: {:?}. Tx execution metrics: {:?}, block execution metrics: {:?}",
                    tx.hash(),
                    tx.initiator_account(),
                    tx.is_l1(),
                    updates_manager.pending_executed_transactions_len() + 1,
                    updates_manager.l1_batch_number(),
                    updates_manager.last_pending_l2_block().executed_transactions.len() + 1,
                    updates_manager.last_pending_l2_block().number,
                    tx_execution_status,
                    &tx_execution_metrics,
                    updates_manager.pending_execution_metrics() + **tx_execution_metrics,
                );

                if let Some(tx_filter) = &self.deployment_tx_filter {
                    if !(tx.is_l1() || tx.is_protocol_upgrade())
                        && tx_filter
                            .find_not_allowed_deployer(
                                tx.initiator_account(),
                                &tx_result.logs.events,
                            )
                            .await
                            .is_some()
                    {
                        tracing::warn!(
                                "Deployment transaction {tx:?} is not allowed. Mark it as unexecutable."
                            );
                        return Ok((
                            SealResolution::Unexecutable(UnexecutableReason::DeploymentNotAllowed),
                            exec_result,
                        ));
                    }
                }

                let encoding_len = tx.encoding_len();

                let logs_to_apply_iter = tx_result.logs.storage_logs.iter();
                let block_writes_metrics = updates_manager
                    .storage_writes_deduplicator_mut()
                    .apply_and_rollback(logs_to_apply_iter.clone());

                let tx_writes_metrics =
                    StorageWritesDeduplicator::apply_on_empty_state(logs_to_apply_iter);

                let tx_data = SealData {
                    execution_metrics: **tx_execution_metrics,
                    cumulative_size: encoding_len,
                    writes_metrics: tx_writes_metrics,
                    gas_remaining: *gas_remaining,
                };
                let block_data = SealData {
                    execution_metrics: tx_data.execution_metrics
                        + updates_manager.pending_execution_metrics(),
                    cumulative_size: tx_data.cumulative_size
                        + updates_manager.pending_txs_encoding_size(),
                    writes_metrics: block_writes_metrics,
                    gas_remaining: *gas_remaining,
                };
                let is_tx_l1 = tx.is_l1() as usize;

                self.sealer.should_seal_l1_batch(
                    updates_manager.l1_batch_number().0,
                    updates_manager.pending_executed_transactions_len() + 1,
                    updates_manager.pending_l1_transactions_len() + is_tx_l1,
                    &block_data,
                    &tx_data,
                    updates_manager.protocol_version(),
                )
            }
        };
        latency.observe();
        Ok((resolution, exec_result))
    }

    fn report_seal_criteria_capacity(&self, manager: &UpdatesManager) {
        let block_writes_metrics = manager.storage_writes_deduplicator().metrics();

        let block_data = SealData {
            execution_metrics: manager.pending_execution_metrics(),
            cumulative_size: manager.pending_txs_encoding_size(),
            writes_metrics: block_writes_metrics,
            gas_remaining: u32::MAX, // not used
        };

        let capacities = self.sealer.capacity_filled(
            manager.pending_executed_transactions_len(),
            manager.pending_l1_transactions_len(),
            &block_data,
            manager.protocol_version(),
        );
        for (criterion, capacity) in capacities {
            AGGREGATION_METRICS.record_criterion_capacity(criterion, capacity);
        }
    }
}

#[derive(Debug)]
enum ProcessBlockIterationOutcome {
    SealBlock,
    SealBatch,
}

impl StateKeeper {
    pub async fn run(self, stop_receiver: watch::Receiver<bool>) -> anyhow::Result<()> {
        try_stoppable!(self.run_inner(stop_receiver).await);
        Ok(())
    }

    /// Fallible version of `run` routine that allows to easily exit upon cancellation.
    async fn run_inner(
        mut self,
        mut stop_receiver: watch::Receiver<bool>,
    ) -> Result<Infallible, OrStopped> {
        while !is_canceled(&stop_receiver) {
            self.process_block(&mut stop_receiver).await?;
<<<<<<< HEAD
            self.seal_last_pending_block_data().await?;
            self.commit_pending_block().await?;
=======
            let state = self.batch_state.unwrap_init_ref();
            if state
                .updates_manager
                .l2_block
                .executed_transactions
                .is_empty()
            {
                // We've got a fictive L2 block, seal the batch.
                self.seal_batch().await?;
            } else {
                // Seal the L2 block.
                self.inner.seal_l2_block(&state.updates_manager).await?;
            }
>>>>>>> 4401786f
        }

        Err(OrStopped::Stopped)
    }

    async fn process_block(
        &mut self,
        stop_receiver: &mut watch::Receiver<bool>,
    ) -> Result<(), OrStopped> {
        // If there is no open batch then start one.
        let state = self
            .batch_state
            .ensure_initialized(&mut self.inner, stop_receiver)
            .await?;
        let updates_manager = &mut state.updates_manager;
        let batch_executor = state.batch_executor.as_mut();

        if let Some(protocol_upgrade_tx) = state.protocol_upgrade_tx.take() {
            // Protocol upgrade tx if the first tx in the block so we shouldn't do `set_l2_block_params`.
            self.inner
                .process_upgrade_tx(batch_executor, updates_manager, protocol_upgrade_tx)
                .await?;
        } else {
            // Params for the first L2 block in the batch are pushed with batch params.
            // For non-first L2 block they must be set manually.
            if updates_manager.pending_executed_transactions_len() > 0 {
                let next_l2_block_params = self
                    .inner
                    .wait_for_new_l2_block_params(updates_manager, stop_receiver)
                    .await
                    .stop_context("failed getting L2 block params")?;
                StateKeeperInner::set_l2_block_params(updates_manager, next_l2_block_params);
            }

            if state.next_block_should_be_fictive {
                // Create a fictive L2 block.
                let next_l2_block_timestamp =
                    updates_manager.next_l2_block_timestamp_ms_mut().unwrap();
                self.inner
                    .io
                    .update_next_l2_block_timestamp(next_l2_block_timestamp);
                StateKeeperInner::start_next_l2_block(updates_manager, batch_executor).await?;

                return Ok(());
            }
        }

        while !is_canceled(stop_receiver) {
            let full_latency = KEEPER_METRICS.process_block_loop_iteration.start();
            let outcome = Self::process_block_iteration(state, &mut self.inner).await?;
            full_latency.observe();

            match outcome {
                Some(ProcessBlockIterationOutcome::SealBatch) => {
                    state.next_block_should_be_fictive = true;
                    return Ok(());
                }
                Some(ProcessBlockIterationOutcome::SealBlock) => return Ok(()),
                None => {}
            }
        }

        Err(OrStopped::Stopped)
    }

    async fn process_block_iteration(
        state: &mut InitializedBatchState,
        inner: &mut StateKeeperInner,
    ) -> Result<Option<ProcessBlockIterationOutcome>, OrStopped> {
        let updates_manager = &mut state.updates_manager;
        let batch_executor = state.batch_executor.as_mut();

        if inner
            .io
            .should_seal_l1_batch_unconditionally(updates_manager)
            .await?
        {
            // Push the current block if it has not been done yet and this will effectively create a fictive l2 block.
            if let Some(next_l2_block_timestamp) = updates_manager.next_l2_block_timestamp_ms_mut()
            {
                inner
                    .io
                    .update_next_l2_block_timestamp(next_l2_block_timestamp);
                StateKeeperInner::start_next_l2_block(updates_manager, batch_executor).await?;
            }

            tracing::debug!(
                "L2 block #{} should be sealed as per L1 batch unconditional sealing rules",
<<<<<<< HEAD
                updates_manager.last_pending_l2_block().number,
=======
                updates_manager.l2_block.number,
>>>>>>> 4401786f
            );
            return Ok(Some(ProcessBlockIterationOutcome::SealBatch));
        }

        if !updates_manager.has_next_block_params()
            && inner.io.should_seal_l2_block(updates_manager)
        {
            tracing::debug!(
                "L2 block #{} should be sealed as per L2 block sealing rules",
<<<<<<< HEAD
                updates_manager.last_pending_l2_block().number,
=======
                updates_manager.l2_block.number,
>>>>>>> 4401786f
            );
            return Ok(Some(ProcessBlockIterationOutcome::SealBlock));
        }

        let waiting_latency = KEEPER_METRICS.waiting_for_tx.start();
        if let Some(next_l2_block_timestamp) = updates_manager.next_l2_block_timestamp_ms_mut() {
            // The next block has not started yet, we keep updating the next l2 block parameters with correct timestamp
            inner
                .io
                .update_next_l2_block_timestamp(next_l2_block_timestamp);
        }

        let Some(tx) = inner
            .io
            .wait_for_next_tx(
                POLL_WAIT_DURATION,
<<<<<<< HEAD
                updates_manager.get_next_or_current_l2_block_timestamp(),
=======
                updates_manager.get_next_l2_block_or_batch_timestamp(),
>>>>>>> 4401786f
            )
            .instrument(info_span!("wait_for_next_tx"))
            .await
            .context("error waiting for next transaction")?
        else {
            waiting_latency.observe();
            tracing::trace!("No new transactions. Waiting!");
            return Ok(None);
        };
        waiting_latency.observe();

        let tx_hash = tx.hash();

        // We need to start a new block
        if updates_manager.has_next_block_params() {
            StateKeeperInner::start_next_l2_block(updates_manager, batch_executor).await?;
        }

        let (seal_resolution, exec_result) = inner
            .process_one_tx(batch_executor, updates_manager, tx.clone())
            .await?;

        let latency = KEEPER_METRICS.match_seal_resolution.start();
        match &seal_resolution {
<<<<<<< HEAD
            SealResolution::NoSeal => {
                let TxExecutionResult::Success {
                    tx_result,
                    tx_metrics: tx_execution_metrics,
                    call_tracer_result,
                    ..
                } = exec_result
                else {
                    unreachable!(
                        "Tx inclusion seal resolution must be a result of a successful tx execution",
                    );
                };
                updates_manager.extend_from_executed_transaction(
                    tx,
                    *tx_result,
                    *tx_execution_metrics,
                    call_tracer_result,
                );
            }
            SealResolution::IncludeAndSeal => {
=======
            SealResolution::NoSeal | SealResolution::IncludeAndSeal => {
>>>>>>> 4401786f
                let TxExecutionResult::Success {
                    tx_result,
                    tx_metrics: tx_execution_metrics,
                    call_tracer_result,
                    ..
                } = exec_result
                else {
                    unreachable!(
                        "Tx inclusion seal resolution must be a result of a successful tx execution",
                    );
                };
                updates_manager.extend_from_executed_transaction(
                    tx,
                    *tx_result,
                    *tx_execution_metrics,
                    call_tracer_result,
                );
            }
            SealResolution::ExcludeAndSeal => {
                batch_executor.rollback_last_tx().await.with_context(|| {
                    format!("failed rolling back transaction {tx_hash:?} in batch executor")
                })?;
                inner.io.rollback(tx).await.with_context(|| {
                    format!("failed rolling back transaction {tx_hash:?} in I/O")
                })?;
            }
            SealResolution::Unexecutable(reason) => {
                batch_executor.rollback_last_tx().await.with_context(|| {
                    format!("failed rolling back transaction {tx_hash:?} in batch executor")
                })?;
                inner
                    .io
                    .reject(&tx, reason.clone())
                    .await
                    .with_context(|| format!("cannot reject transaction {tx_hash:?}"))?;
            }
        };
        let result = if seal_resolution.should_seal() {
            tracing::debug!(
                "L2 block #{} should be sealed with conditional sealer resolution {seal_resolution:?} after executing transaction {tx_hash}",
<<<<<<< HEAD
                updates_manager.last_pending_l2_block().number
=======
                updates_manager.l2_block.number
>>>>>>> 4401786f
            );
            Some(ProcessBlockIterationOutcome::SealBatch)
        } else {
            None
        };
        latency.observe();
        Ok(result)
    }

    async fn seal_batch(&mut self) -> anyhow::Result<()> {
        let mut state = self.batch_state.finish();
        assert!(!state.updates_manager.has_next_block_params());

        self.inner
            .report_seal_criteria_capacity(&state.updates_manager);

        let (finished_batch, _) = state.batch_executor.finish_batch().await?;
        state.updates_manager.finish_batch(finished_batch);
<<<<<<< HEAD
        let l1_batch_number = state.updates_manager.l1_batch_number();
=======
        let l1_batch_number = state.updates_manager.l1_batch.number;
>>>>>>> 4401786f
        self.inner
            .output_handler
            .handle_l1_batch(Arc::new(state.updates_manager))
            .await
            .with_context(|| format!("failed sealing L1 batch #{l1_batch_number}"))?;

        Ok(())
    }
<<<<<<< HEAD

    async fn seal_last_pending_block_data(&mut self) -> anyhow::Result<()> {
        let state = self.batch_state.unwrap_init_ref();
        let pending_block = state.updates_manager.last_pending_l2_block();
        if !pending_block.executed_transactions.is_empty() {
            self.inner.seal_l2_block(&state.updates_manager).await?;
        }
        Ok(())
    }

    pub async fn commit_pending_block(&mut self) -> anyhow::Result<()> {
        let batch_state = self.batch_state.unwrap_init_mut();
        let pending_block = batch_state.updates_manager.first_pending_l2_block();

        if pending_block.executed_transactions.is_empty() {
            // fictive block -> seal batch.
            self.seal_batch().await?;
        } else {
            if self.inner.leader_rotation {
                // non-fictive block -> finalize block sealing.
                self.inner
                    .output_handler
                    .handle_l2_block_header(
                        &batch_state.updates_manager.header_for_first_pending_block(),
                    )
                    .await?;
                // Important: should come after header is sealed!
                let mut iter = pending_block
                    .executed_transactions
                    .iter()
                    .map(|tx| &tx.transaction);
                self.inner.io.advance_nonces(Box::new(&mut iter)).await;
            }
            batch_state.updates_manager.commit_pending_block();
        }

        Ok(())
    }

    pub async fn rollback(&mut self) -> anyhow::Result<()> {
        let state = self.batch_state.unwrap_init_mut();
        let pending_block = state.updates_manager.last_pending_l2_block();
        tracing::info!("Rolling back block #{}", pending_block.number);

        // Rollback postgres if block is non-fictive.
        // If block is fictive then its data wasn't saved.
        if !pending_block.executed_transactions.is_empty() {
            self.inner
                .output_handler
                .rollback_pending_l2_block_data(pending_block.number)
                .await?;
        }

        // Rollback mempool.
        let txs = pending_block
            .executed_transactions
            .iter()
            .map(|tx| tx.transaction.clone())
            .collect();
        self.inner.io.rollback_l2_block(txs).await?;

        if state.updates_manager.is_in_first_pending_block_state() {
            // Rollback state to `Uninit`.
            state.updates_manager.pop_last_pending_block();
            self.batch_state = BatchState::Uninit(state.updates_manager.io_cursor());
        } else {
            // No need to rollback `state.protocol_upgrade_tx`, since it's only changed in the first block and this is the branch for non-first blocks.
            state.batch_executor.rollback_l2_block().await?;
            // Reset `state.next_block_should_be_fictive` in case non-fictive block is rolled back.
            if !state
                .updates_manager
                .last_pending_l2_block()
                .executed_transactions
                .is_empty()
            {
                state.next_block_should_be_fictive = false;
            }
            state.updates_manager.pop_last_pending_block();
        }

        Ok(())
    }
}

// Test only!!
impl StateKeeper {
    pub async fn run_with_rollback_enabled(
        mut self,
        mut stop_receiver: watch::Receiver<bool>,
        mut block_numbers_to_rollback: VecDeque<L2BlockNumber>,
    ) -> anyhow::Result<()> {
        // Rollback is only enabled for leader rotation mode.
        assert!(self.inner.leader_rotation);

        while !is_canceled(&stop_receiver) {
            try_stoppable!(self.process_block(&mut stop_receiver).await);
            self.seal_last_pending_block_data().await?;

            let block_number = self
                .batch_state
                .unwrap_init_ref()
                .updates_manager
                .last_pending_l2_block()
                .number;
            if block_numbers_to_rollback.front().copied() == Some(block_number) {
                block_numbers_to_rollback.pop_front();
                self.rollback().await?;
            } else {
                self.commit_pending_block().await?;
            }
        }

        Ok(())
    }
=======
>>>>>>> 4401786f
}<|MERGE_RESOLUTION|>--- conflicted
+++ resolved
@@ -1,8 +1,4 @@
-<<<<<<< HEAD
 use std::{collections::VecDeque, convert::Infallible, sync::Arc, time::Duration};
-=======
-use std::{convert::Infallible, sync::Arc, time::Duration};
->>>>>>> 4401786f
 
 use anyhow::Context as _;
 use tokio::sync::watch;
@@ -74,7 +70,6 @@
     /// Changes the state to `Uninit` with the cursor for the next batch.
     /// Returns the old state.
     fn finish(&mut self) -> Box<InitializedBatchState> {
-<<<<<<< HEAD
         let next_cursor = match self {
             Self::Uninit(_) => panic!("Unexpected `BatchState::Uninit`"),
             Self::Init(init) => {
@@ -84,13 +79,6 @@
                 cursor
             }
         };
-=======
-        let mut next_cursor = match self {
-            Self::Uninit(_) => panic!("Unexpected `BatchState::Uninit`"),
-            Self::Init(init) => init.updates_manager.io_cursor(),
-        };
-        next_cursor.l1_batch += 1;
->>>>>>> 4401786f
         let state = std::mem::replace(self, Self::Uninit(next_cursor));
         match state {
             Self::Uninit(_) => unreachable!(),
@@ -104,7 +92,6 @@
             Self::Init(init) => init.as_ref(),
         }
     }
-<<<<<<< HEAD
 
     fn unwrap_init_mut(&mut self) -> &mut InitializedBatchState {
         match self {
@@ -112,8 +99,6 @@
             Self::Init(init) => init.as_mut(),
         }
     }
-=======
->>>>>>> 4401786f
 }
 
 /// State keeper represents a logic layer of L1 batch / L2 block processing flow.
@@ -134,21 +119,6 @@
 
 #[derive(Debug)]
 pub struct StateKeeperBuilder {
-<<<<<<< HEAD
-=======
-    io: Box<dyn StateKeeperIO>,
-    output_handler: OutputHandler,
-    batch_executor_factory: Box<dyn BatchExecutorFactory<OwnedStorage>>,
-    sealer: Arc<dyn ConditionalSealer>,
-    storage_factory: Arc<dyn ReadStorageFactory>,
-    health_updater: HealthUpdater,
-    deployment_tx_filter: Option<DeploymentTxFilter>,
-}
-
-/// Helper struct that encapsulates some private state keeper methods.
-#[derive(Debug)]
-pub(super) struct StateKeeperInner {
->>>>>>> 4401786f
     io: Box<dyn StateKeeperIO>,
     output_handler: OutputHandler,
     batch_executor_factory: Box<dyn BatchExecutorFactory<OwnedStorage>>,
@@ -159,7 +129,6 @@
     leader_rotation: bool,
 }
 
-<<<<<<< HEAD
 /// Helper struct that encapsulates some private state keeper methods.
 #[derive(Debug)]
 pub(super) struct StateKeeperInner {
@@ -173,8 +142,6 @@
     leader_rotation: bool,
 }
 
-=======
->>>>>>> 4401786f
 impl From<StateKeeperBuilder> for StateKeeperInner {
     fn from(b: StateKeeperBuilder) -> Self {
         Self {
@@ -185,10 +152,7 @@
             storage_factory: b.storage_factory,
             health_updater: b.health_updater,
             deployment_tx_filter: b.deployment_tx_filter,
-<<<<<<< HEAD
             leader_rotation: b.leader_rotation,
-=======
->>>>>>> 4401786f
         }
     }
 }
@@ -214,14 +178,11 @@
         }
     }
 
-<<<<<<< HEAD
     pub fn with_leader_rotation(mut self, sync: bool) -> Self {
         self.leader_rotation = sync;
         self
     }
 
-=======
->>>>>>> 4401786f
     pub async fn build(
         self,
         stop_receiver: &watch::Receiver<bool>,
@@ -275,7 +236,6 @@
             .io
             .load_batch_version_id(batch_init_params.l1_batch_env.number - 1)
             .await?;
-<<<<<<< HEAD
         let mut updates_manager = UpdatesManager::new(
             &batch_init_params,
             previous_batch_protocol_version,
@@ -283,10 +243,6 @@
             None,
             !inner.leader_rotation,
         );
-=======
-        let mut updates_manager =
-            UpdatesManager::new(&batch_init_params, previous_batch_protocol_version);
->>>>>>> 4401786f
         let protocol_upgrade_tx: Option<ProtocolUpgradeTx> = inner
             .load_protocol_upgrade_tx(
                 &pending_l2_blocks,
@@ -343,7 +299,6 @@
             .io
             .load_batch_version_id(batch_init_params.l1_batch_env.number - 1)
             .await?;
-<<<<<<< HEAD
         let updates_manager = UpdatesManager::new(
             &batch_init_params,
             previous_batch_protocol_version,
@@ -351,10 +306,6 @@
             Some(cursor.prev_l2_block_timestamp),
             !self.leader_rotation,
         );
-=======
-        let updates_manager =
-            UpdatesManager::new(&batch_init_params, previous_batch_protocol_version);
->>>>>>> 4401786f
         let batch_executor = self
             .create_batch_executor(
                 batch_init_params.l1_batch_env.clone(),
@@ -944,24 +895,8 @@
     ) -> Result<Infallible, OrStopped> {
         while !is_canceled(&stop_receiver) {
             self.process_block(&mut stop_receiver).await?;
-<<<<<<< HEAD
             self.seal_last_pending_block_data().await?;
             self.commit_pending_block().await?;
-=======
-            let state = self.batch_state.unwrap_init_ref();
-            if state
-                .updates_manager
-                .l2_block
-                .executed_transactions
-                .is_empty()
-            {
-                // We've got a fictive L2 block, seal the batch.
-                self.seal_batch().await?;
-            } else {
-                // Seal the L2 block.
-                self.inner.seal_l2_block(&state.updates_manager).await?;
-            }
->>>>>>> 4401786f
         }
 
         Err(OrStopped::Stopped)
@@ -1050,11 +985,7 @@
 
             tracing::debug!(
                 "L2 block #{} should be sealed as per L1 batch unconditional sealing rules",
-<<<<<<< HEAD
                 updates_manager.last_pending_l2_block().number,
-=======
-                updates_manager.l2_block.number,
->>>>>>> 4401786f
             );
             return Ok(Some(ProcessBlockIterationOutcome::SealBatch));
         }
@@ -1064,11 +995,7 @@
         {
             tracing::debug!(
                 "L2 block #{} should be sealed as per L2 block sealing rules",
-<<<<<<< HEAD
                 updates_manager.last_pending_l2_block().number,
-=======
-                updates_manager.l2_block.number,
->>>>>>> 4401786f
             );
             return Ok(Some(ProcessBlockIterationOutcome::SealBlock));
         }
@@ -1085,11 +1012,7 @@
             .io
             .wait_for_next_tx(
                 POLL_WAIT_DURATION,
-<<<<<<< HEAD
                 updates_manager.get_next_or_current_l2_block_timestamp(),
-=======
-                updates_manager.get_next_l2_block_or_batch_timestamp(),
->>>>>>> 4401786f
             )
             .instrument(info_span!("wait_for_next_tx"))
             .await
@@ -1114,8 +1037,7 @@
 
         let latency = KEEPER_METRICS.match_seal_resolution.start();
         match &seal_resolution {
-<<<<<<< HEAD
-            SealResolution::NoSeal => {
+            SealResolution::NoSeal | SealResolution::IncludeAndSeal => {
                 let TxExecutionResult::Success {
                     tx_result,
                     tx_metrics: tx_execution_metrics,
@@ -1134,28 +1056,6 @@
                     call_tracer_result,
                 );
             }
-            SealResolution::IncludeAndSeal => {
-=======
-            SealResolution::NoSeal | SealResolution::IncludeAndSeal => {
->>>>>>> 4401786f
-                let TxExecutionResult::Success {
-                    tx_result,
-                    tx_metrics: tx_execution_metrics,
-                    call_tracer_result,
-                    ..
-                } = exec_result
-                else {
-                    unreachable!(
-                        "Tx inclusion seal resolution must be a result of a successful tx execution",
-                    );
-                };
-                updates_manager.extend_from_executed_transaction(
-                    tx,
-                    *tx_result,
-                    *tx_execution_metrics,
-                    call_tracer_result,
-                );
-            }
             SealResolution::ExcludeAndSeal => {
                 batch_executor.rollback_last_tx().await.with_context(|| {
                     format!("failed rolling back transaction {tx_hash:?} in batch executor")
@@ -1178,11 +1078,7 @@
         let result = if seal_resolution.should_seal() {
             tracing::debug!(
                 "L2 block #{} should be sealed with conditional sealer resolution {seal_resolution:?} after executing transaction {tx_hash}",
-<<<<<<< HEAD
                 updates_manager.last_pending_l2_block().number
-=======
-                updates_manager.l2_block.number
->>>>>>> 4401786f
             );
             Some(ProcessBlockIterationOutcome::SealBatch)
         } else {
@@ -1201,11 +1097,7 @@
 
         let (finished_batch, _) = state.batch_executor.finish_batch().await?;
         state.updates_manager.finish_batch(finished_batch);
-<<<<<<< HEAD
         let l1_batch_number = state.updates_manager.l1_batch_number();
-=======
-        let l1_batch_number = state.updates_manager.l1_batch.number;
->>>>>>> 4401786f
         self.inner
             .output_handler
             .handle_l1_batch(Arc::new(state.updates_manager))
@@ -1214,7 +1106,6 @@
 
         Ok(())
     }
-<<<<<<< HEAD
 
     async fn seal_last_pending_block_data(&mut self) -> anyhow::Result<()> {
         let state = self.batch_state.unwrap_init_ref();
@@ -1329,6 +1220,4 @@
 
         Ok(())
     }
-=======
->>>>>>> 4401786f
 }