--- conflicted
+++ resolved
@@ -15,25 +15,16 @@
 use super::resources::{
     BatchExecutorResource, OutputHandlerResource, StateKeeperIOResource, StateKeeperResource,
 };
-<<<<<<< HEAD
 use crate::{
-    keeper::RunMode, node::ConditionalSealerResource, seal_criteria::ConditionalSealer,
-    AsyncRocksdbCache, StateKeeperBuilder,
+    keeper::RunMode, node::ConditionalSealerResource, AsyncRocksdbCache, StateKeeperBuilder,
 };
-=======
-use crate::{node::ConditionalSealerResource, AsyncRocksdbCache, StateKeeperBuilder};
->>>>>>> e0eb02f5
 
 /// Wiring layer for the state keeper.
 #[derive(Debug)]
 pub struct StateKeeperLayer {
     state_keeper_db_path: PathBuf,
     rocksdb_options: RocksdbStorageOptions,
-<<<<<<< HEAD
     run_mode: Option<RunMode>,
-=======
-    leader_rotation: bool,
->>>>>>> e0eb02f5
 }
 
 #[derive(Debug, FromContext)]
@@ -63,20 +54,12 @@
     pub fn new(
         state_keeper_db_path: PathBuf,
         rocksdb_options: RocksdbStorageOptions,
-<<<<<<< HEAD
         run_mode: Option<RunMode>,
-=======
-        leader_rotation: bool,
->>>>>>> e0eb02f5
     ) -> Self {
         Self {
             state_keeper_db_path,
             rocksdb_options,
-<<<<<<< HEAD
             run_mode,
-=======
-            leader_rotation,
->>>>>>> e0eb02f5
         }
     }
 }
@@ -130,17 +113,12 @@
             Arc::new(storage_factory),
             input.shared_allow_list.map(DeploymentTxFilter::new),
         )
-<<<<<<< HEAD
         .with_leader_rotation(true);
-=======
-        .with_leader_rotation(self.leader_rotation);
->>>>>>> e0eb02f5
 
         input
             .app_health
             .insert_component(state_keeper_builder.health_check())
             .map_err(WiringError::internal)?;
-<<<<<<< HEAD
         let (state_keeper_task, state_keeper_resource) = match self.run_mode {
             Some(run_mode) => (
                 Some(StateKeeperTask {
@@ -150,17 +128,6 @@
                 None,
             ),
             None => (None, Some(state_keeper_builder.into())),
-=======
-        let (state_keeper_task, state_keeper_resource) = if self.leader_rotation {
-            (None, Some(state_keeper_builder.into()))
-        } else {
-            (
-                Some(StateKeeperTask {
-                    state_keeper_builder,
-                }),
-                None,
-            )
->>>>>>> e0eb02f5
         };
 
         let rocksdb_termination_hook = ShutdownHook::new("rocksdb_terminaton", async {
@@ -182,13 +149,6 @@
 pub struct StateKeeperTask {
     state_keeper_builder: StateKeeperBuilder,
     run_mode: RunMode,
-}
-
-impl StateKeeperTask {
-    /// Returns the health check for state keeper.
-    pub fn health_check(&self) -> ReactiveHealthCheck {
-        self.state_keeper_builder.health_check()
-    }
 }
 
 #[async_trait::async_trait]
