--- conflicted
+++ resolved
@@ -141,11 +141,7 @@
             self.pubdata_type,
         )?;
 
-<<<<<<< HEAD
-        // Create sealer.
-=======
         // Create sealers.
->>>>>>> e0eb02f5
         let sealer: Box<dyn ConditionalSealer> =
             Box::new(SequencerSealer::new(self.state_keeper_config.clone()));
         let api_sealer = Arc::new(SequencerSealer::new(self.state_keeper_config));
