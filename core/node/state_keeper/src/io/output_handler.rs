--- conflicted
+++ resolved
@@ -44,19 +44,6 @@
     ) -> anyhow::Result<()> {
         Ok(())
     }
-
-    /// TODO
-    async fn handle_l2_block_header(&mut self, _header: &L2BlockHeader) -> anyhow::Result<()> {
-        Ok(())
-    }
-
-    /// TODO
-    async fn rollback_pending_l2_block(
-        &mut self,
-        _l2_block_to_rollback: L2BlockNumber,
-    ) -> anyhow::Result<()> {
-        Ok(())
-    }
 }
 
 #[async_trait]
@@ -67,9 +54,6 @@
         Ok(())
     }
 
-<<<<<<< HEAD
-    async fn handle_l2_block(&mut self, _updates_manager: &UpdatesManager) -> anyhow::Result<()> {
-=======
     async fn handle_l2_block_data(
         &mut self,
         updates_manager: &UpdatesManager,
@@ -77,7 +61,6 @@
         if updates_manager.sync_block_data_and_header_persistence() {
             self.set_local_block(updates_manager.last_pending_l2_block().number);
         }
->>>>>>> 6aae11ed
         Ok(())
     }
 
@@ -149,9 +132,8 @@
                 .await
                 .with_context(|| {
                     format!(
-<<<<<<< HEAD
-                        "failed handling L2 block {:?} on handler {handler:?}",
-                        updates_manager.last_pending_l2_block().number
+                        "failed handling L2 block data {:?} on handler {handler:?}",
+                        updates_manager.last_pending_l2_block()
                     )
                 })?;
         }
@@ -172,39 +154,6 @@
                 .handle_l2_block_header(header)
                 .await
                 .with_context(|| {
-                    format!(
-                        "failed handling L2 block {:?} on handler {handler:?}",
-                        header.number
-=======
-                        "failed handling L2 block data {:?} on handler {handler:?}",
-                        updates_manager.last_pending_l2_block()
->>>>>>> 6aae11ed
-                    )
-                })?;
-        }
-        Ok(())
-    }
-
-    #[tracing::instrument(
-<<<<<<< HEAD
-        name = "OutputHandler::rollback_pending_l2_block"
-        skip(self)
-    )]
-    pub(crate) async fn rollback_pending_l2_block(
-=======
-        name = "OutputHandler::handle_l2_block_header"
-        skip_all,
-        fields(l2_block = %header.number)
-    )]
-    pub(crate) async fn handle_l2_block_header(
-        &mut self,
-        header: &L2BlockHeader,
-    ) -> anyhow::Result<()> {
-        for handler in &mut self.inner {
-            handler
-                .handle_l2_block_header(header)
-                .await
-                .with_context(|| {
                     format!("failed handling L2 block header {header:?} on handler {handler:?}")
                 })?;
         }
@@ -216,17 +165,12 @@
         skip(self)
     )]
     pub(crate) async fn rollback_pending_l2_block_data(
->>>>>>> 6aae11ed
         &mut self,
         l2_block_to_rollback: L2BlockNumber,
     ) -> anyhow::Result<()> {
         for handler in &mut self.inner {
             handler
-<<<<<<< HEAD
-                .rollback_pending_l2_block(l2_block_to_rollback)
-=======
                 .rollback_pending_l2_block_data(l2_block_to_rollback)
->>>>>>> 6aae11ed
                 .await
                 .with_context(|| {
                     format!("failed handling L2 block rollback {l2_block_to_rollback} on handler {handler:?}")
