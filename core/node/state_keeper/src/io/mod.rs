use std::{fmt, time::Duration};

use async_trait::async_trait;
use zksync_contracts::BaseSystemContracts;
use zksync_multivm::interface::{L1BatchEnv, SystemEnv};
use zksync_types::{
    block::L2BlockExecutionData, commitment::PubdataParams, fee_model::BatchFeeInput,
    protocol_upgrade::ProtocolUpgradeTx, Address, L1BatchNumber, L2ChainId, ProtocolVersionId,
    Transaction, H256,
};
use zksync_vm_executor::storage::l1_batch_params;

pub use self::{
    common::IoCursor,
    output_handler::{OutputHandler, StateKeeperOutputHandler},
    persistence::{L2BlockSealerTask, StateKeeperPersistence, TreeWritesPersistence},
};
use super::seal_criteria::{IoSealCriteria, UnexecutableReason};

pub mod common;
pub(crate) mod mempool;
mod output_handler;
mod persistence;
pub mod seal_logic;
#[cfg(test)]
mod tests;

/// Contains information about the un-synced execution state:
/// Batch data and transactions that were executed before and are marked as so in the DB,
/// but aren't a part of a sealed batch.
///
/// Upon a restart, we must re-execute the pending state to continue progressing from the
/// place where we stopped.
///
/// Invariant is that there may be not more than 1 pending batch, and it's always the latest batch.
#[derive(Debug)]
pub struct PendingBatchData {
    /// Data used to initialize the pending batch. We have to make sure that all the parameters
    /// (e.g. timestamp) are the same, so transaction would have the same result after re-execution.
    pub l1_batch_env: L1BatchEnv,
    pub system_env: SystemEnv,
    pub(crate) pubdata_params: PubdataParams,
    /// List of L2 blocks and corresponding transactions that were executed within batch.
    pub(crate) pending_l2_blocks: Vec<L2BlockExecutionData>,
}

#[derive(Debug, Copy, Clone, Default, PartialEq)]
pub struct L2BlockParams {
    /// The timestamp of the L2 block in ms.
    timestamp_ms: u64,
    /// The maximal number of virtual blocks that can be created within this L2 block.
    /// During the migration from displaying users `batch.number` to L2 block number in Q3 2023
    /// in order to make the process smoother for users, we temporarily display the virtual blocks for users.
    ///
    /// Virtual blocks start their number with batch number and will increase until they reach the L2 block number.
    /// Note that it is the *maximal* number of virtual blocks that can be created within this L2 block since
    /// once the virtual blocks' number reaches the L2 block number, they will never be allowed to exceed those, i.e.
    /// any "excess" created blocks will be ignored.
    virtual_blocks: u32,
}

impl L2BlockParams {
    pub fn new(timestamp_ms: u64) -> Self {
        Self {
            timestamp_ms,
            virtual_blocks: 1,
        }
    }

    pub fn with_custom_virtual_block_count(timestamp_ms: u64, virtual_blocks: u32) -> Self {
        Self {
            timestamp_ms,
            virtual_blocks,
        }
    }

    /// The timestamp of the L2 block in seconds.
    pub fn timestamp(&self) -> u64 {
        self.timestamp_ms / 1000
    }

    /// The timestamp of the L2 block in milliseconds.
    pub fn timestamp_ms(&self) -> u64 {
        self.timestamp_ms
    }

    /// Mutable reference for the timestamp of the L2 block in milliseconds.
    pub fn timestamp_ms_mut(&mut self) -> &mut u64 {
        &mut self.timestamp_ms
    }

    pub fn virtual_blocks(&self) -> u32 {
        self.virtual_blocks
    }
}

/// Parameters for a new L1 batch returned by [`StateKeeperIO::wait_for_new_batch_params()`].
#[derive(Debug, Clone, PartialEq)]
pub struct L1BatchParams {
    /// Protocol version for the new L1 batch.
    pub protocol_version: ProtocolVersionId,
    /// Computational gas limit for the new L1 batch.
    pub validation_computational_gas_limit: u32,
    /// Operator address (aka fee address) for the new L1 batch.
    pub operator_address: Address,
    /// Fee parameters to be used in the new L1 batch.
    pub fee_input: BatchFeeInput,
    /// Parameters of the first L2 block in the batch.
    pub first_l2_block: L2BlockParams,
    /// Params related to how the pubdata should be processed by the bootloader in the batch.
    pub pubdata_params: PubdataParams,
}

#[derive(Debug)]
pub(crate) struct BatchInitParams {
    pub system_env: SystemEnv,
    pub l1_batch_env: L1BatchEnv,
    pub pubdata_params: PubdataParams,
    pub timestamp_ms: u64,
}

impl L1BatchParams {
    pub(crate) fn into_init_params(
        self,
        chain_id: L2ChainId,
        contracts: BaseSystemContracts,
        cursor: &IoCursor,
        previous_batch_hash: H256,
    ) -> BatchInitParams {
        let (system_env, l1_batch_env) = l1_batch_params(
            cursor.l1_batch,
            self.operator_address,
            self.first_l2_block.timestamp(),
            previous_batch_hash,
            self.fee_input,
            cursor.next_l2_block,
            cursor.prev_l2_block_hash,
            contracts,
            self.validation_computational_gas_limit,
            self.protocol_version,
            self.first_l2_block.virtual_blocks,
            chain_id,
        );

        BatchInitParams {
            system_env,
            l1_batch_env,
            pubdata_params: self.pubdata_params,
            timestamp_ms: self.first_l2_block.timestamp_ms(),
        }
    }
}

/// Provides the interactive layer for the state keeper:
/// it's used to receive volatile parameters (such as batch parameters) and sequence transactions
/// providing L2 block and L1 batch boundaries for them.
///
/// Methods with `&self` receiver must be cancel-safe; i.e., they should not use interior mutability
/// to change the I/O state. Methods with `&mut self` receiver don't need to be cancel-safe.
///
/// All errors returned from this method are treated as unrecoverable.
#[async_trait]
pub trait StateKeeperIO: 'static + Send + Sync + fmt::Debug + IoSealCriteria {
    /// Returns the ID of the L2 chain. This ID is supposed to be static.
    fn chain_id(&self) -> L2ChainId;

    /// Returns the data on the batch that was not sealed before the server restart.
    /// See `PendingBatchData` doc-comment for details.
    async fn initialize(&mut self) -> anyhow::Result<(IoCursor, Option<PendingBatchData>)>;

    /// Blocks for up to `max_wait` until the parameters for the next L1 batch are available.
    /// Returns the data required to initialize the VM for the next batch.
    async fn wait_for_new_batch_params(
        &mut self,
        cursor: &IoCursor,
        max_wait: Duration,
    ) -> anyhow::Result<Option<L1BatchParams>>;

    /// Blocks for up to `max_wait` until the parameters for the next L2 block are available.
    async fn wait_for_new_l2_block_params(
        &mut self,
        cursor: &IoCursor,
        max_wait: Duration,
    ) -> anyhow::Result<Option<L2BlockParams>>;

    /// Update the next block params timestamp
    fn update_next_l2_block_timestamp(&mut self, block_timestamp: &mut u64);

    /// Blocks for up to `max_wait` until the next transaction is available for execution.
    /// Returns `None` if no transaction became available until the timeout.
    async fn wait_for_next_tx(
        &mut self,
        max_wait: Duration,
        l2_block_timestamp: u64,
    ) -> anyhow::Result<Option<Transaction>>;

    /// Marks the transaction as "not executed", so it can be retrieved from the IO again.
    async fn rollback(&mut self, tx: Transaction) -> anyhow::Result<()>;
<<<<<<< HEAD
    /// Marks the transactions as "not executed", so they can be retrieved from the IO again.
    async fn rollback_block(&mut self, _txs: Vec<Transaction>) -> anyhow::Result<()>;
=======

    /// Marks block transactions as "not executed", so they can be retrieved from the IO again.
    async fn rollback_l2_block(&mut self, txs: Vec<Transaction>) -> anyhow::Result<()>;

    /// Updates mempool state (mostly nonces) after block is processed.
    async fn advance_nonces(&mut self, txs: Box<&mut (dyn Iterator<Item = &Transaction> + Send)>);

>>>>>>> 6aae11ed
    /// Marks the transaction as "rejected", e.g. one that is not correct and can't be executed.
    async fn reject(&mut self, tx: &Transaction, reason: UnexecutableReason) -> anyhow::Result<()>;
    /// Updates mempool state (mostly nonces) after block is processed.
    async fn advance_nonces(&mut self, txs: Box<&mut (dyn Iterator<Item = &Transaction> + Send)>);

    /// Loads base system contracts with the specified version.
    async fn load_base_system_contracts(
        &self,
        protocol_version: ProtocolVersionId,
        cursor: &IoCursor,
    ) -> anyhow::Result<BaseSystemContracts>;
    /// Loads protocol version of the specified L1 batch, which is guaranteed to exist in the storage.
    async fn load_batch_version_id(
        &self,
        number: L1BatchNumber,
    ) -> anyhow::Result<ProtocolVersionId>;
    /// Loads protocol upgrade tx for given version.
    async fn load_upgrade_tx(
        &self,
        version_id: ProtocolVersionId,
    ) -> anyhow::Result<Option<ProtocolUpgradeTx>>;
    /// Loads state hash for the L1 batch with the specified number. The batch is guaranteed to be present
    /// in the storage.
    async fn load_batch_state_hash(&self, number: L1BatchNumber) -> anyhow::Result<H256>;
    /// TODO
    fn set_is_active_leader(&mut self, _value: bool) {}
}<|MERGE_RESOLUTION|>--- conflicted
+++ resolved
@@ -196,10 +196,6 @@
 
     /// Marks the transaction as "not executed", so it can be retrieved from the IO again.
     async fn rollback(&mut self, tx: Transaction) -> anyhow::Result<()>;
-<<<<<<< HEAD
-    /// Marks the transactions as "not executed", so they can be retrieved from the IO again.
-    async fn rollback_block(&mut self, _txs: Vec<Transaction>) -> anyhow::Result<()>;
-=======
 
     /// Marks block transactions as "not executed", so they can be retrieved from the IO again.
     async fn rollback_l2_block(&mut self, txs: Vec<Transaction>) -> anyhow::Result<()>;
@@ -207,11 +203,8 @@
     /// Updates mempool state (mostly nonces) after block is processed.
     async fn advance_nonces(&mut self, txs: Box<&mut (dyn Iterator<Item = &Transaction> + Send)>);
 
->>>>>>> 6aae11ed
     /// Marks the transaction as "rejected", e.g. one that is not correct and can't be executed.
     async fn reject(&mut self, tx: &Transaction, reason: UnexecutableReason) -> anyhow::Result<()>;
-    /// Updates mempool state (mostly nonces) after block is processed.
-    async fn advance_nonces(&mut self, txs: Box<&mut (dyn Iterator<Item = &Transaction> + Send)>);
 
     /// Loads base system contracts with the specified version.
     async fn load_base_system_contracts(
