--- conflicted
+++ resolved
@@ -37,17 +37,10 @@
 pub struct PendingBatchData {
     /// Data used to initialize the pending batch. We have to make sure that all the parameters
     /// (e.g. timestamp) are the same, so transaction would have the same result after re-execution.
-<<<<<<< HEAD
     pub l1_batch_env: L1BatchEnv,
     pub system_env: SystemEnv,
     pub pubdata_params: PubdataParams,
     pub pubdata_limit: Option<u64>,
-=======
-    pub(crate) l1_batch_env: L1BatchEnv,
-    pub(crate) system_env: SystemEnv,
-    pub(crate) pubdata_params: PubdataParams,
-    pub(crate) pubdata_limit: Option<u64>,
->>>>>>> 99af8fc0
     /// List of L2 blocks and corresponding transactions that were executed within batch.
     pub pending_l2_blocks: Vec<L2BlockExecutionData>,
 }
@@ -216,21 +209,14 @@
     async fn rollback(&mut self, tx: Transaction) -> anyhow::Result<()>;
 
     /// Marks block transactions as "not executed", so they can be retrieved from the IO again.
-<<<<<<< HEAD
     async fn rollback_l2_block(
         &mut self,
         txs: Vec<Transaction>,
         first_block_in_batch: bool,
     ) -> anyhow::Result<()>;
 
-    /// Updates mempool state (mostly nonces) after block is processed.
-    async fn advance_nonces(&mut self, txs: Box<&mut (dyn Iterator<Item = &Transaction> + Send)>);
-=======
-    async fn rollback_l2_block(&mut self, txs: Vec<Transaction>) -> anyhow::Result<()>;
-
     /// Updates mempool state (nonces for L2 txs and next priority op id) after block is processed.
     async fn advance_mempool(&mut self, txs: Box<&mut (dyn Iterator<Item = &Transaction> + Send)>);
->>>>>>> 99af8fc0
 
     /// Marks the transaction as "rejected", e.g. one that is not correct and can't be executed.
     async fn reject(&mut self, tx: &Transaction, reason: UnexecutableReason) -> anyhow::Result<()>;
