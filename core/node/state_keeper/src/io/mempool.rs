--- conflicted
+++ resolved
@@ -13,11 +13,7 @@
 use zksync_mempool::{AdvanceInput, L2TxFilter};
 use zksync_multivm::{
     interface::Halt,
-<<<<<<< HEAD
-    utils::{derive_base_fee_and_gas_per_pubdata, get_bootloader_max_msg_roots_in_batch},
-=======
     utils::{derive_base_fee_and_gas_per_pubdata, get_bootloader_max_interop_roots_in_batch},
->>>>>>> 7746b9c1
 };
 use zksync_node_fee_model::BatchFeeModelInputProvider;
 use zksync_types::{
@@ -230,14 +226,6 @@
             return Ok(None);
         };
 
-<<<<<<< HEAD
-        let limit = get_bootloader_max_msg_roots_in_batch(protocol_version.into());
-        let mut storage = self.pool.connection_tagged("state_keeper").await?;
-        let interop_roots = storage
-            .interop_root_dal()
-            .get_new_interop_roots(limit)
-            .await?;
-=======
         let limit = get_bootloader_max_interop_roots_in_batch(protocol_version.into());
         let mut storage = self.pool.connection_tagged("state_keeper").await?;
 
@@ -254,7 +242,6 @@
             vec![]
         };
 
->>>>>>> 7746b9c1
         Ok(Some(L2BlockParams::new_raw(
             timestamp_ms,
             // This value is effectively ignored by the protocol.
