use std::{
    cmp,
    collections::HashMap,
    sync::Arc,
    time::{Duration, Instant},
};

use anyhow::Context as _;
use async_trait::async_trait;
use zksync_config::configs::chain::StateKeeperConfig;
use zksync_contracts::BaseSystemContracts;
use zksync_dal::{Connection, ConnectionPool, Core, CoreDal};
use zksync_mempool::{AdvanceInput, L2TxFilter};
use zksync_multivm::{
    interface::Halt,
    utils::{derive_base_fee_and_gas_per_pubdata, get_bootloader_max_msg_roots_in_batch},
};
use zksync_node_fee_model::BatchFeeModelInputProvider;
use zksync_types::{
    block::UnsealedL1BatchHeader,
    commitment::{PubdataParams, PubdataType},
    l2::TransactionType,
    protocol_upgrade::ProtocolUpgradeTx,
    server_notification::GatewayMigrationState,
    settlement::SettlementLayer,
    utils::display_timestamp,
    Address, ExecuteTransactionCommon, L1BatchNumber, L2BlockNumber, L2ChainId, ProtocolVersionId,
    Transaction, H256, U256,
};
use zksync_vm_executor::storage::{get_base_system_contracts_by_version_id, L1BatchParamsProvider};

use crate::{
    io::{
        common::{load_pending_batch, poll_iters, IoCursor},
        seal_logic::l2_block_seal_subtasks::L2BlockSealProcess,
        L1BatchParams, L2BlockParams, PendingBatchData, StateKeeperIO,
    },
    mempool_actor::l2_tx_filter,
    metrics::{L2BlockSealReason, AGGREGATION_METRICS, KEEPER_METRICS},
    seal_criteria::{
        io_criteria::{L2BlockMaxPayloadSizeSealer, ProtocolUpgradeSealer, TimeoutSealer},
        IoSealCriteria, UnexecutableReason,
    },
    updates::UpdatesManager,
    utils::millis_since_epoch,
    MempoolGuard,
};

/// Mempool-based sequencer for the state keeper.
///
/// Receives transactions from the database through the mempool filtering logic.
/// Decides which batch parameters should be used for the new batch.
/// This is an IO for the main server application.
#[derive(Debug)]
pub struct MempoolIO {
    mempool: MempoolGuard,
    pool: ConnectionPool<Core>,
    timeout_sealer: TimeoutSealer,
    l2_block_max_payload_size_sealer: L2BlockMaxPayloadSizeSealer,
    protocol_upgrade_sealer: ProtocolUpgradeSealer,
    filter: L2TxFilter,
    l1_batch_params_provider: L1BatchParamsProvider,
    fee_account: Address,
    validation_computational_gas_limit: u32,
    max_allowed_tx_gas_limit: U256,
    delay_interval: Duration,
    // Used to keep track of gas prices to set accepted price per pubdata byte in blocks.
    batch_fee_input_provider: Arc<dyn BatchFeeModelInputProvider>,
    chain_id: L2ChainId,
    l2_da_validator_address: Option<Address>,
    pubdata_type: PubdataType,
    pubdata_limit: u64,
    last_batch_protocol_version: Option<ProtocolVersionId>,
    settlement_layer: Option<SettlementLayer>,
}

#[async_trait]
impl IoSealCriteria for MempoolIO {
    async fn should_seal_l1_batch_unconditionally(
        &mut self,
        manager: &UpdatesManager,
    ) -> anyhow::Result<bool> {
        if self
            .timeout_sealer
            .should_seal_l1_batch_unconditionally(manager)
            .await?
        {
            return Ok(true);
        }

        if self
            .protocol_upgrade_sealer
            .should_seal_l1_batch_unconditionally(manager)
            .await?
        {
            return Ok(true);
        }

        Ok(false)
    }

    fn should_seal_l2_block(&mut self, manager: &UpdatesManager) -> bool {
        if self.timeout_sealer.should_seal_l2_block(manager) {
            AGGREGATION_METRICS.l2_block_reason_inc(&L2BlockSealReason::Timeout);
            return true;
        }

        if self
            .l2_block_max_payload_size_sealer
            .should_seal_l2_block(manager)
        {
            AGGREGATION_METRICS.l2_block_reason_inc(&L2BlockSealReason::PayloadSize);
            return true;
        }

        false
    }
}

#[async_trait]
impl StateKeeperIO for MempoolIO {
    fn chain_id(&self) -> L2ChainId {
        self.chain_id
    }

    async fn initialize(&mut self) -> anyhow::Result<(IoCursor, Option<PendingBatchData>)> {
        let mut storage = self.pool.connection_tagged("state_keeper").await?;
        let cursor = IoCursor::new(&mut storage).await?;
        self.l1_batch_params_provider
            .initialize(&mut storage)
            .await
            .context("failed initializing L1 batch params provider")?;

        L2BlockSealProcess::clear_pending_l2_block(&mut storage, cursor.next_l2_block - 1).await?;

        let Some(restored_l1_batch_env) = self
            .l1_batch_params_provider
            .load_l1_batch_env(
                &mut storage,
                cursor.l1_batch,
                self.validation_computational_gas_limit,
                self.chain_id,
            )
            .await?
        else {
            return Ok((cursor, None));
        };
        let pending_batch_data = load_pending_batch(&mut storage, restored_l1_batch_env)
            .await
            .with_context(|| {
                format!(
                    "failed loading data for re-execution for pending L1 batch #{}",
                    cursor.l1_batch
                )
            })?;

        // Initialize the filter for the transactions that come after the pending batch.
        // We use values from the pending block to match the filter with one used before the restart.
        let (base_fee, gas_per_pubdata) = derive_base_fee_and_gas_per_pubdata(
            pending_batch_data.l1_batch_env.fee_input,
            pending_batch_data.system_env.version.into(),
        );
        self.filter = L2TxFilter {
            fee_input: pending_batch_data.l1_batch_env.fee_input,
            fee_per_gas: base_fee,
            gas_per_pubdata: gas_per_pubdata as u32,
        };

        storage
            .blocks_dal()
            .ensure_unsealed_l1_batch_exists(
                pending_batch_data
                    .l1_batch_env
                    .clone()
                    .into_unsealed_header(
                        Some(pending_batch_data.system_env.version),
                        pending_batch_data.pubdata_limit,
                    ),
            )
            .await?;
        self.last_batch_protocol_version = Some(pending_batch_data.system_env.version);

        Ok((cursor, Some(pending_batch_data)))
    }

    async fn wait_for_new_batch_params(
        &mut self,
        cursor: &IoCursor,
        max_wait: Duration,
    ) -> anyhow::Result<Option<L1BatchParams>> {
        let params = self
            .wait_for_new_batch_params_inner(cursor, max_wait)
            .await?;
        if let Some(v) = params.as_ref().map(|p| p.protocol_version) {
            self.last_batch_protocol_version = Some(v);
        }
        Ok(params)
    }

    async fn wait_for_new_l2_block_params(
        &mut self,
        cursor: &IoCursor,
        max_wait: Duration,
    ) -> anyhow::Result<Option<L2BlockParams>> {
        let protocol_version = self
            .last_batch_protocol_version
            .context("`last_batch_protocol_version` is missing")?;
        // For versions <= v28 timestamps should be increasing for each L2 block.
        // For versions >  v28 timestamps should be non-decreasing for each L2 block.
        // - We sleep past `prev_l2_block_timestamp` for <= v28.
        // - Otherwise, we do sanity sleep past `prev_l2_block_timestamp - 1`,
        //   if clock returns consistent time then it shouldn't actually sleep.
        let timestamp_to_sleep_past = if protocol_version.is_pre_interop_fast_blocks() {
            cursor.prev_l2_block_timestamp
        } else {
            cursor.prev_l2_block_timestamp.saturating_sub(1)
        };
        let timeout_result = tokio::time::timeout(
            max_wait,
            sleep_past(timestamp_to_sleep_past, cursor.next_l2_block),
        )
        .await;
        let Ok(timestamp_ms) = timeout_result else {
            return Ok(None);
        };

        let limit = get_bootloader_max_msg_roots_in_batch(protocol_version.into());
        let mut storage = self.pool.connection_tagged("state_keeper").await?;
<<<<<<< HEAD
        let interop_roots = storage
            .interop_root_dal()
            .get_new_interop_roots(limit)
            .await?;
=======

        let gateway_migration_state = self.gateway_status(&mut storage).await;
        let interop_roots = match gateway_migration_state {
            GatewayMigrationState::InProgress => vec![],
            _ => {
                storage
                    .interop_root_dal()
                    .get_new_interop_roots(limit)
                    .await?
            }
        };

>>>>>>> eee0dd4b
        Ok(Some(L2BlockParams::new_raw(
            timestamp_ms,
            // This value is effectively ignored by the protocol.
            1,
            interop_roots,
        )))
    }

    fn update_next_l2_block_timestamp(&mut self, block_timestamp_ms: &mut u64) {
        let current_timestamp_ms = millis_since_epoch();

        if current_timestamp_ms < *block_timestamp_ms {
            tracing::warn!(
                "Trying to update block timestamp {block_timestamp_ms} with lower value timestamp {current_timestamp_ms}",
            );
        } else {
            *block_timestamp_ms = current_timestamp_ms;
        }
    }

    async fn wait_for_next_tx(
        &mut self,
        max_wait: Duration,
        l2_block_timestamp: u64,
    ) -> anyhow::Result<Option<Transaction>> {
        let started_at = Instant::now();
        while started_at.elapsed() <= max_wait {
            let get_latency = KEEPER_METRICS.get_tx_from_mempool.start();
            let maybe_tx = self.mempool.next_transaction(&self.filter);
            get_latency.observe();

            if let Some((tx, constraint)) = maybe_tx {
                // Reject transactions with too big gas limit. They are also rejected on the API level, but
                // we need to secure ourselves in case some tx will somehow get into mempool.
                if tx.gas_limit() > self.max_allowed_tx_gas_limit {
                    tracing::warn!(
                        "Found tx with too big gas limit in state keeper, hash: {:?}, gas_limit: {}",
                        tx.hash(),
                        tx.gas_limit()
                    );
                    self.reject(&tx, UnexecutableReason::Halt(Halt::TooBigGasLimit))
                        .await?;
                    continue;
                }

                // Reject transactions that violate block.timestamp constraints. Such transactions should be
                // rejected at the API level, but we need to protect ourselves in case if a transaction
                // goes outside of the allowed range while being in the mempool
                let matches_range = constraint
                    .timestamp_asserter_range
                    .is_none_or(|x| x.contains(&l2_block_timestamp));

                if !matches_range {
                    self.reject(
                        &tx,
                        UnexecutableReason::Halt(Halt::FailedBlockTimestampAssertion),
                    )
                    .await?;
                    continue;
                }

                return Ok(Some(tx));
            } else {
                tokio::time::sleep(self.delay_interval).await;
                continue;
            }
        }
        Ok(None)
    }

    async fn rollback(&mut self, tx: Transaction) -> anyhow::Result<()> {
        // Reset nonces in the mempool.
        let constraint = self.mempool.rollback(&tx);
        // Insert the transaction back.
        self.mempool.insert(vec![(tx, constraint)], HashMap::new());
        Ok(())
    }

    async fn rollback_l2_block(&mut self, txs: Vec<Transaction>) -> anyhow::Result<()> {
        let mut to_add = Vec::with_capacity(txs.len());
        for tx in txs
            .into_iter()
            .filter(|tx| tx.tx_format() != TransactionType::ProtocolUpgradeTransaction)
            .rev()
        {
            let constraint = self.mempool.rollback(&tx);
            to_add.push((tx, constraint));
        }

        to_add.reverse();
        self.mempool.insert(to_add, HashMap::new());

        Ok(())
    }

    async fn advance_mempool(&mut self, txs: Box<&mut (dyn Iterator<Item = &Transaction> + Send)>) {
        let mut next_account_nonces = HashMap::new();
        let mut next_priority_id = None;
        for tx in txs.into_iter() {
            match &tx.common_data {
                ExecuteTransactionCommon::L1(data) => {
                    next_priority_id = Some(data.serial_id + 1);
                }
                ExecuteTransactionCommon::L2(_) => {
                    next_account_nonces.insert(tx.initiator_account(), tx.nonce().unwrap() + 1);
                }
                ExecuteTransactionCommon::ProtocolUpgrade(_) => {}
            }
        }

        let _guard = self.mempool.enter_critical().await;
        self.mempool.advance_after_block(AdvanceInput {
            next_priority_id,
            next_account_nonces: next_account_nonces.into_iter().collect(),
        });
    }

    async fn reject(
        &mut self,
        rejected: &Transaction,
        reason: UnexecutableReason,
    ) -> anyhow::Result<()> {
        anyhow::ensure!(
            !rejected.is_l1(),
            "L1 transactions should not be rejected: {reason}"
        );

        // Reset the nonces in the mempool, but don't insert the transaction back.
        self.mempool.rollback(rejected);

        // Mark tx as rejected in the storage.
        let mut storage = self.pool.connection_tagged("state_keeper").await?;

        KEEPER_METRICS.inc_rejected_txs(reason.as_metric_label());

        tracing::warn!(
            "Transaction {} is rejected with error: {reason}",
            rejected.hash()
        );
        storage
            .transactions_dal()
            .mark_tx_as_rejected(rejected.hash(), &format!("rejected: {reason}"))
            .await?;
        Ok(())
    }

    async fn load_base_system_contracts(
        &self,
        protocol_version: ProtocolVersionId,
        _cursor: &IoCursor,
    ) -> anyhow::Result<BaseSystemContracts> {
        get_base_system_contracts_by_version_id(
            &mut self.pool.connection_tagged("state_keeper").await?,
            protocol_version,
        )
        .await
        .context("failed loading base system contracts")?
        .with_context(|| {
            format!("no base system contracts persisted for protocol version {protocol_version:?}")
        })
    }

    async fn load_batch_version_id(
        &self,
        number: L1BatchNumber,
    ) -> anyhow::Result<ProtocolVersionId> {
        let mut storage = self.pool.connection_tagged("state_keeper").await?;
        self.l1_batch_params_provider
            .load_l1_batch_protocol_version(&mut storage, number)
            .await
            .with_context(|| format!("failed loading protocol version for L1 batch #{number}"))?
            .with_context(|| format!("L1 batch #{number} misses protocol version"))
    }

    async fn load_upgrade_tx(
        &self,
        version_id: ProtocolVersionId,
    ) -> anyhow::Result<Option<ProtocolUpgradeTx>> {
        let mut storage = self.pool.connection_tagged("state_keeper").await?;
        storage
            .protocol_versions_dal()
            .get_protocol_upgrade_tx(version_id)
            .await
            .map_err(Into::into)
    }

    async fn load_batch_state_hash(&self, l1_batch_number: L1BatchNumber) -> anyhow::Result<H256> {
        tracing::trace!("Getting L1 batch hash for L1 batch #{l1_batch_number}");
        let wait_latency = KEEPER_METRICS.wait_for_prev_hash_time.start();

        let mut storage = self.pool.connection_tagged("state_keeper").await?;
        let (batch_state_hash, _) = self
            .l1_batch_params_provider
            .wait_for_l1_batch_params(&mut storage, l1_batch_number)
            .await
            .with_context(|| format!("error waiting for params for L1 batch #{l1_batch_number}"))?;

        wait_latency.observe();
        tracing::trace!(
            "Got L1 batch state hash: {batch_state_hash:?} for L1 batch #{l1_batch_number}"
        );
        Ok(batch_state_hash)
    }
}

/// Sleeps until the current timestamp in seconds is larger than the provided `timestamp`.
///
/// Returns the current timestamp in millis after the sleep.
/// If converted to seconds it is guaranteed to be larger than `timestamp`.
async fn sleep_past(timestamp: u64, l2_block: L2BlockNumber) -> u64 {
    let mut current_timestamp_millis = millis_since_epoch();
    let mut current_timestamp = current_timestamp_millis / 1_000;
    match timestamp.cmp(&current_timestamp) {
        cmp::Ordering::Less => return current_timestamp_millis,
        cmp::Ordering::Equal => {
            tracing::info!(
                "Current timestamp {} for L2 block #{l2_block} is equal to previous L2 block timestamp; waiting until \
                 timestamp increases",
                display_timestamp(current_timestamp)
            );
        }
        cmp::Ordering::Greater => {
            // This situation can be triggered if the system keeper is started on a pod with a different
            // system time, or if it is buggy. Thus, a one-time error could require no actions if L1 batches
            // are expected to be generated frequently.
            tracing::error!(
                "Previous L2 block timestamp {} is larger than the current timestamp {} for L2 block #{l2_block}",
                display_timestamp(timestamp),
                display_timestamp(current_timestamp)
            );
        }
    }

    // This loop should normally run once, since `tokio::time::sleep` sleeps *at least* the specified duration.
    // The logic is organized in a loop for marginal cases, such as the system time getting changed during `sleep()`.
    loop {
        // Time to catch up to `timestamp`; panic / underflow on subtraction is never triggered
        // since we've ensured that `timestamp >= current_timestamp`.
        let wait_seconds = timestamp - current_timestamp;
        // Time to wait until the current timestamp increases.
        let wait_millis = 1_001 - (current_timestamp_millis % 1_000);
        let wait = Duration::from_millis(wait_millis + wait_seconds * 1_000);

        tokio::time::sleep(wait).await;
        current_timestamp_millis = millis_since_epoch();
        current_timestamp = current_timestamp_millis / 1_000;

        if current_timestamp > timestamp {
            return current_timestamp_millis;
        }
    }
}

impl MempoolIO {
    #[allow(clippy::too_many_arguments)]
    pub fn new(
        mempool: MempoolGuard,
        batch_fee_input_provider: Arc<dyn BatchFeeModelInputProvider>,
        pool: ConnectionPool<Core>,
        config: &StateKeeperConfig,
        fee_account: Address,
        delay_interval: Duration,
        chain_id: L2ChainId,
        l2_da_validator_address: Option<Address>,
        pubdata_type: PubdataType,
        settlement_layer: Option<SettlementLayer>,
    ) -> anyhow::Result<Self> {
        Ok(Self {
            mempool,
            pool: pool.clone(),
            timeout_sealer: TimeoutSealer::new(config),
            l2_block_max_payload_size_sealer: L2BlockMaxPayloadSizeSealer::new(config),
            protocol_upgrade_sealer: ProtocolUpgradeSealer::new(pool),
            filter: L2TxFilter::default(),
            // ^ Will be initialized properly on the first newly opened batch
            l1_batch_params_provider: L1BatchParamsProvider::uninitialized(),
            fee_account,
            validation_computational_gas_limit: config.validation_computational_gas_limit,
            max_allowed_tx_gas_limit: config.max_allowed_l2_tx_gas_limit.into(),
            delay_interval,
            batch_fee_input_provider,
            chain_id,
            l2_da_validator_address,
            pubdata_type,
            pubdata_limit: config.max_pubdata_per_batch.0,
            last_batch_protocol_version: None,
            settlement_layer,
        })
    }

    fn pubdata_params(&self, protocol_version: ProtocolVersionId) -> anyhow::Result<PubdataParams> {
        let pubdata_params = match (
            protocol_version.is_pre_gateway(),
            self.l2_da_validator_address,
        ) {
            (true, _) => PubdataParams::default(),
            (false, Some(l2_da_validator_address)) => PubdataParams {
                l2_da_validator_address,
                pubdata_type: self.pubdata_type,
            },
            (false, None) => anyhow::bail!("L2 DA validator address not found"),
        };

        Ok(pubdata_params)
    }

    async fn wait_for_new_batch_params_inner(
        &mut self,
        cursor: &IoCursor,
        max_wait: Duration,
    ) -> anyhow::Result<Option<L1BatchParams>> {
        // Check if there is an existing unsealed batch
        if let Some(unsealed_storage_batch) = self
            .pool
            .connection_tagged("state_keeper")
            .await?
            .blocks_dal()
            .get_unsealed_l1_batch()
            .await?
        {
            let protocol_version = unsealed_storage_batch
                .protocol_version
                .context("unsealed batch is missing protocol version")?;
            return Ok(Some(L1BatchParams {
                protocol_version,
                validation_computational_gas_limit: self.validation_computational_gas_limit,
                operator_address: unsealed_storage_batch.fee_address,
                fee_input: unsealed_storage_batch.fee_input,
                // We only persist timestamp in seconds.
                // Unsealed batch is only used upon restart so it's ok to not use exact precise millis here.
                first_l2_block: L2BlockParams::new(unsealed_storage_batch.timestamp * 1000),
                pubdata_params: self.pubdata_params(protocol_version)?,
                pubdata_limit: unsealed_storage_batch.pubdata_limit,
            }));
        }

        let deadline = Instant::now() + max_wait;

        let previous_protocol_version = self
            .pool
            .connection_tagged("state_keeper")
            .await?
            .blocks_dal()
            .pending_protocol_version()
            .await
            .context("Failed loading previous protocol version")?;
        // Block until at least one transaction in the mempool can match the filter (or timeout happens).
        // This is needed to ensure that block timestamp is not too old.
        for _ in 0..poll_iters(self.delay_interval, max_wait) {
            let curr_timestamp = millis_since_epoch() / 1000;
            let mut conn = self.pool.connection_tagged("state_keeper").await?;
            let protocol_version = conn
                .protocol_versions_dal()
                .protocol_version_id_by_timestamp(curr_timestamp)
                .await
                .context("Failed loading protocol version")?;
            drop(conn);
            // We cannot create two L1 batches with the same timestamp regardless of the protocol version.
            // For versions <= v28 timestamps should be increasing for each L2 block.
            // For versions >  v28 timestamps should be non-decreasing for each L2 block.
            // Also, we want to keep the timestamp of the batch to be the same as the timestamp of its first L2 block.
            // - We sleep past `prev_l2_block_timestamp` for <= v28.
            // - Otherwise, we sleep past `max(prev_l1_batch_timestamp, prev_l2_block_timestamp - 1)`
            //      to ensure different timestamp for batches and non-decreasing timestamps for blocks.
            // Note, that when the first v29 batch is starting it should still follow v28 rules since upgrade tx wasn't executed yet.
            let timestamp_to_sleep_past = if previous_protocol_version.is_pre_interop_fast_blocks()
            {
                cursor.prev_l2_block_timestamp
            } else {
                cursor
                    .prev_l1_batch_timestamp
                    .max(cursor.prev_l2_block_timestamp.saturating_sub(1))
            };
            let timestamp_ms = tokio::time::timeout_at(
                deadline.into(),
                sleep_past(timestamp_to_sleep_past, cursor.next_l2_block),
            );
            let Some(timestamp_ms) = timestamp_ms.await.ok() else {
                return Ok(None);
            };
            let timestamp = timestamp_ms / 1000;

            tracing::trace!(
                "Fee input for L1 batch #{} is {:#?}",
                cursor.l1_batch,
                self.filter.fee_input
            );
            let batch_with_upgrade_tx = if previous_protocol_version != protocol_version {
                self.pool
                    .connection_tagged("state_keeper")
                    .await?
                    .protocol_versions_dal()
                    .get_protocol_upgrade_tx(protocol_version)
                    .await
                    .context("Failed loading protocol upgrade tx")?
                    .is_some()
            } else {
                false
            };

            // We create a new filter each time, since parameters may change and a previously
            // ignored transaction in the mempool may be scheduled for the execution.
            self.filter = l2_tx_filter(
                self.batch_fee_input_provider.as_ref(),
                protocol_version.into(),
            )
            .await
            .context("failed creating L2 transaction filter")?;

            // We do not populate mempool with upgrade tx so it should be checked separately.
            if !batch_with_upgrade_tx && !self.mempool.has_next(&self.filter) {
                tokio::time::sleep(self.delay_interval).await;
                continue;
            }

            let pubdata_limit = if protocol_version < ProtocolVersionId::Version29 {
                None
            } else {
                Some(self.pubdata_limit)
            };
            self.pool
                .connection_tagged("state_keeper")
                .await?
                .blocks_dal()
                .insert_l1_batch(UnsealedL1BatchHeader {
                    number: cursor.l1_batch,
                    timestamp,
                    protocol_version: Some(protocol_version),
                    fee_address: self.fee_account,
                    fee_input: self.filter.fee_input,
                    pubdata_limit,
                })
                .await?;

            return Ok(Some(L1BatchParams {
                protocol_version,
                validation_computational_gas_limit: self.validation_computational_gas_limit,
                operator_address: self.fee_account,
                fee_input: self.filter.fee_input,
                first_l2_block: L2BlockParams::new(timestamp_ms),
                pubdata_params: self.pubdata_params(protocol_version)?,
                pubdata_limit,
            }));
        }
        Ok(None)
    }

    async fn gateway_status(&self, storage: &mut Connection<'_, Core>) -> GatewayMigrationState {
        let notification = storage
            .server_notifications_dal()
            .get_latest_gateway_migration_notification()
            .await
            .unwrap();

        GatewayMigrationState::from_sl_and_notification(self.settlement_layer, notification)
    }

    #[cfg(test)]
    pub fn set_last_batch_protocol_version(&mut self, protocol_version: ProtocolVersionId) {
        self.last_batch_protocol_version = Some(protocol_version);
    }
}

/// Getters required for testing the MempoolIO.
#[cfg(test)]
impl MempoolIO {
    pub(super) fn filter(&self) -> &L2TxFilter {
        &self.filter
    }
}

#[cfg(test)]
mod tests {
    use tokio::time::timeout_at;

    use super::*;
    use crate::tests::seconds_since_epoch;

    // This test defensively uses large deadlines in order to account for tests running in parallel etc.
    #[tokio::test]
    async fn sleeping_past_timestamp() {
        let past_timestamps = [0, 1_000, 1_000_000_000, seconds_since_epoch() - 10];
        for timestamp in past_timestamps {
            let deadline = Instant::now() + Duration::from_secs(1);
            timeout_at(deadline.into(), sleep_past(timestamp, L2BlockNumber(1)))
                .await
                .unwrap();
        }

        let current_timestamp = seconds_since_epoch();
        let deadline = Instant::now() + Duration::from_secs(2);
        let ts = timeout_at(
            deadline.into(),
            sleep_past(current_timestamp, L2BlockNumber(1)),
        )
        .await
        .unwrap();
        assert!(ts / 1000 > current_timestamp);

        let future_timestamp = seconds_since_epoch() + 1;
        let deadline = Instant::now() + Duration::from_secs(3);
        let ts = timeout_at(
            deadline.into(),
            sleep_past(future_timestamp, L2BlockNumber(1)),
        )
        .await
        .unwrap();
        assert!(ts / 1000 > future_timestamp);

        let future_timestamp = seconds_since_epoch() + 1;
        let deadline = Instant::now() + Duration::from_millis(100);
        // ^ This deadline is too small (we need at least 1_000ms)
        let result = timeout_at(
            deadline.into(),
            sleep_past(future_timestamp, L2BlockNumber(1)),
        )
        .await;
        assert!(result.is_err());
    }
}<|MERGE_RESOLUTION|>--- conflicted
+++ resolved
@@ -226,12 +226,6 @@
 
         let limit = get_bootloader_max_msg_roots_in_batch(protocol_version.into());
         let mut storage = self.pool.connection_tagged("state_keeper").await?;
-<<<<<<< HEAD
-        let interop_roots = storage
-            .interop_root_dal()
-            .get_new_interop_roots(limit)
-            .await?;
-=======
 
         let gateway_migration_state = self.gateway_status(&mut storage).await;
         let interop_roots = match gateway_migration_state {
@@ -244,7 +238,6 @@
             }
         };
 
->>>>>>> eee0dd4b
         Ok(Some(L2BlockParams::new_raw(
             timestamp_ms,
             // This value is effectively ignored by the protocol.
