--- conflicted
+++ resolved
@@ -439,10 +439,6 @@
             "Got L1 batch state hash: {batch_state_hash:?} for L1 batch #{l1_batch_number}"
         );
         Ok(batch_state_hash)
-    }
-
-    fn set_open_batch(&mut self, open_batch: Option<IOOpenBatch>) {
-        self.open_batch = open_batch;
     }
 }
 
@@ -685,14 +681,8 @@
         Ok(None)
     }
 
-<<<<<<< HEAD
-    #[cfg(test)]
-    pub fn set_open_batch_protocol_version(&mut self, protocol_version: ProtocolVersionId) {
-        self.open_batch.as_mut().unwrap().protocol_version = protocol_version;
-=======
     pub fn set_open_batch(&mut self, open_batch: IOOpenBatch) {
         self.open_batch = Some(open_batch);
->>>>>>> e0eb02f5
     }
 }
 
