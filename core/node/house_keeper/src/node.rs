use zksync_config::configs::house_keeper::HouseKeeperConfig;
use zksync_dal::node::{PoolResource, ReplicaPool};
use zksync_node_framework::{
    service::StopReceiver,
    task::{Task, TaskId},
    wiring_layer::{WiringError, WiringLayer},
    FromContext, IntoContext,
};

use crate::{blocks_state_reporter::BlockMetricsReporter, periodic_job::PeriodicJob};

/// Wiring layer for `HouseKeeper` - a component responsible for managing prover jobs
/// and auxiliary server activities.
#[derive(Debug)]
pub struct HouseKeeperLayer {
    house_keeper_config: HouseKeeperConfig,
}

#[derive(Debug, FromContext)]
pub struct Input {
    replica_pool: PoolResource<ReplicaPool>,
}

#[derive(Debug, IntoContext)]
pub struct Output {
    #[context(task)]
<<<<<<< HEAD
    pub l1_batch_metrics_reporter: BlockMetricsReporter,
=======
    l1_batch_metrics_reporter: L1BatchMetricsReporter,
>>>>>>> 165fc67a
}

impl HouseKeeperLayer {
    pub fn new(house_keeper_config: HouseKeeperConfig) -> Self {
        Self {
            house_keeper_config,
        }
    }
}

#[async_trait::async_trait]
impl WiringLayer for HouseKeeperLayer {
    type Input = Input;
    type Output = Output;

    fn layer_name(&self) -> &'static str {
        "house_keeper_layer"
    }

    async fn wire(self, input: Self::Input) -> Result<Self::Output, WiringError> {
        // Initialize resources
        let replica_pool = input.replica_pool.get().await?;

        // Initialize and add tasks
<<<<<<< HEAD
        let l1_batch_metrics_reporter = BlockMetricsReporter::new(
            self.house_keeper_config
                .l1_batch_metrics_reporting_interval_ms,
=======
        let l1_batch_metrics_reporter = L1BatchMetricsReporter::new(
            self.house_keeper_config.l1_batch_metrics_reporting_interval,
>>>>>>> 165fc67a
            replica_pool,
        );

        Ok(Output {
            l1_batch_metrics_reporter,
        })
    }
}

#[async_trait::async_trait]
impl Task for BlockMetricsReporter {
    fn id(&self) -> TaskId {
        "l1_batch_metrics_reporter".into()
    }

    async fn run(self: Box<Self>, stop_receiver: StopReceiver) -> anyhow::Result<()> {
        (*self).run(stop_receiver.0).await
    }
}<|MERGE_RESOLUTION|>--- conflicted
+++ resolved
@@ -24,11 +24,7 @@
 #[derive(Debug, IntoContext)]
 pub struct Output {
     #[context(task)]
-<<<<<<< HEAD
     pub l1_batch_metrics_reporter: BlockMetricsReporter,
-=======
-    l1_batch_metrics_reporter: L1BatchMetricsReporter,
->>>>>>> 165fc67a
 }
 
 impl HouseKeeperLayer {
@@ -53,14 +49,9 @@
         let replica_pool = input.replica_pool.get().await?;
 
         // Initialize and add tasks
-<<<<<<< HEAD
         let l1_batch_metrics_reporter = BlockMetricsReporter::new(
             self.house_keeper_config
-                .l1_batch_metrics_reporting_interval_ms,
-=======
-        let l1_batch_metrics_reporter = L1BatchMetricsReporter::new(
-            self.house_keeper_config.l1_batch_metrics_reporting_interval,
->>>>>>> 165fc67a
+                .l1_batch_metrics_reporting_interval,
             replica_pool,
         );
 
