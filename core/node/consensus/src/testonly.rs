--- conflicted
+++ resolved
@@ -263,12 +263,8 @@
                     }),
                     first_l2_block: L2BlockParams::new(self.last_timestamp * 1000),
                     pubdata_params: Default::default(),
-<<<<<<< HEAD
-                    pubdata_limit: Some(100_000),
-=======
                     pubdata_limit: (self.protocol_version >= ProtocolVersionId::Version29)
                         .then_some(100_000),
->>>>>>> 09a675d8
                 },
                 number: self.last_batch,
                 first_l2_block_number: self.last_block,
