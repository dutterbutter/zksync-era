use std::time::Duration;

use tokio::sync::watch;
use zksync_eth_client::{CallFunctionArgs, ClientError, ContractCallError, EthInterface};
use zksync_types::{commitment::L1BatchCommitmentMode, Address};

/// Managed task that asynchronously validates that the commitment mode (rollup or validium) from the node config
/// matches the mode in the L1 diamond proxy contract.
#[derive(Debug)]
pub struct L1BatchCommitmentModeValidationTask {
    diamond_proxy_address: Address,
    expected_mode: L1BatchCommitmentMode,
    eth_client: Box<dyn EthInterface>,
    retry_interval: Duration,
    exit_on_success: bool,
}

impl L1BatchCommitmentModeValidationTask {
    const DEFAULT_RETRY_INTERVAL: Duration = Duration::from_secs(5);

    /// Creates a new task with the specified params and Ethereum client.
    pub fn new(
        diamond_proxy_address: Address,
        expected_mode: L1BatchCommitmentMode,
        eth_client: Box<dyn EthInterface>,
    ) -> Self {
        Self {
            diamond_proxy_address,
            expected_mode,
            eth_client,
            retry_interval: Self::DEFAULT_RETRY_INTERVAL,
            exit_on_success: false,
        }
    }

    /// Makes the task exit after the commitment mode was successfully verified. By default, the task
    /// will only exit on error or after getting a stop signal.
    pub fn exit_on_success(mut self) -> Self {
        self.exit_on_success = true;
        self
    }

    async fn validate_commitment_mode(self) -> anyhow::Result<()> {
<<<<<<< HEAD
        Ok(())
=======
        let expected_mode = self.expected_mode;
        let diamond_proxy_address = self.diamond_proxy_address;
        loop {
            let result =
                Self::get_pubdata_pricing_mode(diamond_proxy_address, self.eth_client.as_ref())
                    .await;
            match result {
                Ok(mode) => {
                    anyhow::ensure!(
                        mode == self.expected_mode,
                        "Configured L1 batch commitment mode ({expected_mode:?}) does not match the commitment mode \
                         used on L1 contract {diamond_proxy_address:?} ({mode:?})"
                    );
                    tracing::info!(
                        "Checked that the configured L1 batch commitment mode ({expected_mode:?}) matches the commitment mode \
                         used on L1 contract {diamond_proxy_address:?}"
                    );
                    return Ok(());
                }

                // Getters contract does not support `getPubdataPricingMode` method.
                // This case is accepted for backwards compatibility with older contracts, but emits a
                // warning in case the wrong contract address was passed by the caller.
                Err(ContractCallError::EthereumGateway(err))
                    if matches!(err.as_ref(), ClientError::Call(_)) =>
                {
                    tracing::warn!("Contract {diamond_proxy_address:?} does not support getPubdataPricingMode method: {err}");
                    return Ok(());
                }

                Err(ContractCallError::EthereumGateway(err)) if err.is_retriable() => {
                    tracing::warn!(
                        "Transient error validating commitment mode, will retry after {:?}: {err}",
                        self.retry_interval
                    );
                    tokio::time::sleep(self.retry_interval).await;
                }

                Err(err) => {
                    tracing::error!("Fatal error validating commitment mode: {err}");
                    return Err(err.into());
                }
            }
        }
>>>>>>> 2858ba02
    }
    // async fn validate_commitment_mode(self) -> anyhow::Result<()> {
    //     let expected_mode = self.expected_mode;
    //     let diamond_proxy_address = self.diamond_proxy_address;
    //     loop {
    //         let result =
    //             Self::get_pubdata_pricing_mode(diamond_proxy_address, &self.eth_client).await;
    //         match result {
    //             Ok(mode) => {
    //                 anyhow::ensure!(
    //                     mode == self.expected_mode,
    //                     "Configured L1 batch commitment mode ({expected_mode:?}) does not match the commitment mode \
    //                      used on L1 contract {diamond_proxy_address:?} ({mode:?})"
    //                 );
    //                 tracing::info!(
    //                     "Checked that the configured L1 batch commitment mode ({expected_mode:?}) matches the commitment mode \
    //                      used on L1 contract {diamond_proxy_address:?}"
    //                 );
    //                 return Ok(());
    //             }
    //
    //             // Getters contract does not support `getPubdataPricingMode` method.
    //             // This case is accepted for backwards compatibility with older contracts, but emits a
    //             // warning in case the wrong contract address was passed by the caller.
    //             Err(ContractCallError::EthereumGateway(err))
    //                 if matches!(err.as_ref(), ClientError::Call(_)) =>
    //             {
    //                 tracing::warn!("Contract {diamond_proxy_address:?} does not support getPubdataPricingMode method: {err}");
    //                 return Ok(());
    //             }
    //
    //             Err(ContractCallError::EthereumGateway(err)) if err.is_retriable() => {
    //                 tracing::warn!(
    //                     "Transient error validating commitment mode, will retry after {:?}: {err}",
    //                     self.retry_interval
    //                 );
    //                 tokio::time::sleep(self.retry_interval).await;
    //             }
    //
    //             Err(err) => {
    //                 tracing::error!("Fatal error validating commitment mode: {err}");
    //                 return Err(err.into());
    //             }
    //         }
    //     }
    // }

    async fn get_pubdata_pricing_mode(
        diamond_proxy_address: Address,
        eth_client: &dyn EthInterface,
    ) -> Result<L1BatchCommitmentMode, ContractCallError> {
        CallFunctionArgs::new("getPubdataPricingMode", ())
            .for_contract(
                diamond_proxy_address,
                &zksync_contracts::hyperchain_contract(),
            )
            .call(eth_client)
            .await
    }

    /// Runs this task. The task will exit on error (and on success if `exit_on_success` is set),
    /// or when a stop signal is received.
    pub async fn run(self, mut stop_receiver: watch::Receiver<bool>) -> anyhow::Result<()> {
        let exit_on_success = self.exit_on_success;
        let validation = self.validate_commitment_mode();
        tokio::select! {
            result = validation => {
                if exit_on_success || result.is_err() {
                    return result;
                }
                stop_receiver.changed().await.ok();
                Ok(())
            },
            _ = stop_receiver.changed() => Ok(()),
        }
    }
}

#[cfg(test)]
mod tests {
    use std::{mem, sync::Mutex};

    use zksync_eth_client::clients::MockSettlementLayer;
    use zksync_types::{ethabi, U256};
    use zksync_web3_decl::{
        client::{MockClient, L1},
        jsonrpsee::{core::BoxError, types::ErrorObject},
    };

    use super::*;

    fn mock_ethereum(token: ethabi::Token, err: Option<ClientError>) -> MockClient<L1> {
        let err_mutex = Mutex::new(err);
        MockSettlementLayer::builder()
            .with_fallible_call_handler(move |_, _| {
                let err = mem::take(&mut *err_mutex.lock().unwrap());
                if let Some(err) = err {
                    Err(err)
                } else {
                    Ok(token.clone())
                }
            })
            .build()
            .into_client()
    }

    fn mock_ethereum_with_legacy_contract() -> MockClient<L1> {
        let err = ClientError::Call(ErrorObject::owned(3, "execution reverted: F", None::<()>));
        mock_ethereum(ethabi::Token::Uint(U256::zero()), Some(err))
    }

    fn mock_ethereum_with_transport_error() -> MockClient<L1> {
        let err = ClientError::Transport(BoxError::from(anyhow::anyhow!("unreachable")));
        mock_ethereum(ethabi::Token::Uint(U256::zero()), Some(err))
    }

    fn mock_ethereum_with_rollup_contract() -> MockClient<L1> {
        mock_ethereum(ethabi::Token::Uint(U256::zero()), None)
    }

    fn mock_ethereum_with_validium_contract() -> MockClient<L1> {
        mock_ethereum(ethabi::Token::Uint(U256::one()), None)
    }

    fn commitment_task(
        expected_mode: L1BatchCommitmentMode,
        eth_client: MockClient<L1>,
    ) -> L1BatchCommitmentModeValidationTask {
        let diamond_proxy_address = Address::repeat_byte(0x01);
        L1BatchCommitmentModeValidationTask {
            diamond_proxy_address,
            expected_mode,
            eth_client: Box::new(eth_client),
            exit_on_success: true,
            retry_interval: Duration::ZERO,
        }
    }

    #[tokio::test]
    async fn ensure_l1_batch_commit_data_generation_mode_succeeds_when_both_match() {
        let task = commitment_task(
            L1BatchCommitmentMode::Rollup,
            mock_ethereum_with_rollup_contract(),
        );
        task.validate_commitment_mode().await.unwrap();

        let task = commitment_task(
            L1BatchCommitmentMode::Validium,
            mock_ethereum_with_validium_contract(),
        );
        task.validate_commitment_mode().await.unwrap();
    }

    #[tokio::test]
    async fn ensure_l1_batch_commit_data_generation_mode_succeeds_on_legacy_contracts() {
        let task = commitment_task(
            L1BatchCommitmentMode::Rollup,
            mock_ethereum_with_legacy_contract(),
        );
        task.validate_commitment_mode().await.unwrap();

        let task = commitment_task(
            L1BatchCommitmentMode::Validium,
            mock_ethereum_with_legacy_contract(),
        );
        task.validate_commitment_mode().await.unwrap();
    }

    #[tokio::test]
    async fn ensure_l1_batch_commit_data_generation_mode_fails_on_mismatch() {
        let task = commitment_task(
            L1BatchCommitmentMode::Validium,
            mock_ethereum_with_rollup_contract(),
        );
        let err = task
            .validate_commitment_mode()
            .await
            .unwrap_err()
            .to_string();
        assert!(err.contains("commitment mode"), "{err}");

        let task = commitment_task(
            L1BatchCommitmentMode::Rollup,
            mock_ethereum_with_validium_contract(),
        );
        let err = task
            .validate_commitment_mode()
            .await
            .unwrap_err()
            .to_string();
        assert!(err.contains("commitment mode"), "{err}");
    }

    #[tokio::test]
    async fn ensure_l1_batch_commit_data_generation_mode_recovers_from_request_failure() {
        let task = commitment_task(
            L1BatchCommitmentMode::Rollup,
            mock_ethereum_with_transport_error(),
        );
        task.validate_commitment_mode().await.unwrap();
    }

    #[tokio::test]
    async fn ensure_l1_batch_commit_data_generation_mode_fails_on_parse_error() {
        let task = commitment_task(
            L1BatchCommitmentMode::Rollup,
            mock_ethereum(ethabi::Token::String("what".into()), None),
        );
        let err = task
            .validate_commitment_mode()
            .await
            .unwrap_err()
            .to_string();
        assert!(
            err.contains("L1BatchCommitDataGeneratorMode::from_tokens"),
            "{err}",
        );
    }
}<|MERGE_RESOLUTION|>--- conflicted
+++ resolved
@@ -41,9 +41,6 @@
     }
 
     async fn validate_commitment_mode(self) -> anyhow::Result<()> {
-<<<<<<< HEAD
-        Ok(())
-=======
         let expected_mode = self.expected_mode;
         let diamond_proxy_address = self.diamond_proxy_address;
         loop {
@@ -68,11 +65,11 @@
                 // This case is accepted for backwards compatibility with older contracts, but emits a
                 // warning in case the wrong contract address was passed by the caller.
                 Err(ContractCallError::EthereumGateway(err))
-                    if matches!(err.as_ref(), ClientError::Call(_)) =>
-                {
-                    tracing::warn!("Contract {diamond_proxy_address:?} does not support getPubdataPricingMode method: {err}");
-                    return Ok(());
-                }
+                if matches!(err.as_ref(), ClientError::Call(_)) =>
+                    {
+                        tracing::warn!("Contract {diamond_proxy_address:?} does not support getPubdataPricingMode method: {err}");
+                        return Ok(());
+                    }
 
                 Err(ContractCallError::EthereumGateway(err)) if err.is_retriable() => {
                     tracing::warn!(
@@ -88,53 +85,7 @@
                 }
             }
         }
->>>>>>> 2858ba02
-    }
-    // async fn validate_commitment_mode(self) -> anyhow::Result<()> {
-    //     let expected_mode = self.expected_mode;
-    //     let diamond_proxy_address = self.diamond_proxy_address;
-    //     loop {
-    //         let result =
-    //             Self::get_pubdata_pricing_mode(diamond_proxy_address, &self.eth_client).await;
-    //         match result {
-    //             Ok(mode) => {
-    //                 anyhow::ensure!(
-    //                     mode == self.expected_mode,
-    //                     "Configured L1 batch commitment mode ({expected_mode:?}) does not match the commitment mode \
-    //                      used on L1 contract {diamond_proxy_address:?} ({mode:?})"
-    //                 );
-    //                 tracing::info!(
-    //                     "Checked that the configured L1 batch commitment mode ({expected_mode:?}) matches the commitment mode \
-    //                      used on L1 contract {diamond_proxy_address:?}"
-    //                 );
-    //                 return Ok(());
-    //             }
-    //
-    //             // Getters contract does not support `getPubdataPricingMode` method.
-    //             // This case is accepted for backwards compatibility with older contracts, but emits a
-    //             // warning in case the wrong contract address was passed by the caller.
-    //             Err(ContractCallError::EthereumGateway(err))
-    //                 if matches!(err.as_ref(), ClientError::Call(_)) =>
-    //             {
-    //                 tracing::warn!("Contract {diamond_proxy_address:?} does not support getPubdataPricingMode method: {err}");
-    //                 return Ok(());
-    //             }
-    //
-    //             Err(ContractCallError::EthereumGateway(err)) if err.is_retriable() => {
-    //                 tracing::warn!(
-    //                     "Transient error validating commitment mode, will retry after {:?}: {err}",
-    //                     self.retry_interval
-    //                 );
-    //                 tokio::time::sleep(self.retry_interval).await;
-    //             }
-    //
-    //             Err(err) => {
-    //                 tracing::error!("Fatal error validating commitment mode: {err}");
-    //                 return Err(err.into());
-    //             }
-    //         }
-    //     }
-    // }
+    }
 
     async fn get_pubdata_pricing_mode(
         diamond_proxy_address: Address,
