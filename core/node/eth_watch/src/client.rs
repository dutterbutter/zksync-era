use std::{collections::HashMap, fmt, sync::Arc};

use anyhow::Context;
use zksync_contracts::{
    bytecode_supplier_contract, getters_facet_contract, l1_asset_router_contract, l2_message_root,
    state_transition_manager_contract, verifier_contract, wrapped_base_token_store_contract,
};
use zksync_eth_client::{
    clients::{DynClient, L1},
    CallFunctionArgs, ClientError, ContractCallError, EnrichedClientError, EnrichedClientResult,
    EthInterface,
};
use zksync_system_constants::L2_MESSAGE_ROOT_ADDRESS;
use zksync_types::{
    abi::ZkChainSpecificUpgradeData,
    api::{ChainAggProof, Log},
    ethabi::{decode, Contract, ParamType},
    utils::encode_ntv_asset_id,
    web3::{BlockId, BlockNumber, Filter, FilterBuilder},
    Address, L1BatchNumber, L2ChainId, SLChainId, H256, SHARED_BRIDGE_ETHER_TOKEN_ADDRESS, U256,
    U64,
};
use zksync_web3_decl::{
    client::{Network, L2},
    namespaces::{EthNamespaceClient, UnstableNamespaceClient, ZksNamespaceClient},
};

const FFLONK_VERIFIER_TYPE: i32 = 0;

/// Common L1 and L2 client functionality used by [`EthWatch`](crate::EthWatch) and constituent event processors.
#[async_trait::async_trait]
pub trait EthClient: 'static + fmt::Debug + Send + Sync {
    /// Returns events in a given block range.
    async fn get_events(
        &self,
        from: BlockNumber,
        to: BlockNumber,
        topic1: H256,
        topic2: Option<H256>,
        retries_left: usize,
    ) -> EnrichedClientResult<Vec<Log>>;

    /// Returns either finalized L1 block number or block number that satisfies `self.confirmations_for_eth_event` if it's set.
    async fn confirmed_block_number(&self) -> EnrichedClientResult<u64>;

    /// Returns finalized L1 block number.
    async fn finalized_block_number(&self) -> EnrichedClientResult<u64>;

    async fn get_total_priority_txs(&self) -> Result<u64, ContractCallError>;
    /// Returns scheduler verification key hash by verifier address.
    async fn scheduler_vk_hash(&self, verifier_address: Address)
        -> Result<H256, ContractCallError>;
    async fn fflonk_scheduler_vk_hash(
        &self,
        verifier_address: Address,
    ) -> Result<Option<H256>, ContractCallError>;
    /// Returns upgrade diamond cut by packed protocol version.
    async fn diamond_cut_by_version(
        &self,
        packed_version: H256,
    ) -> EnrichedClientResult<Option<Vec<u8>>>;

    async fn get_published_preimages(
        &self,
        hashes: Vec<H256>,
    ) -> EnrichedClientResult<Vec<Option<Vec<u8>>>>;

    async fn get_settlement_layer(&self) -> Result<Address, ContractCallError>;

    async fn get_chain_gateway_upgrade_info(
        &self,
    ) -> Result<Option<ZkChainSpecificUpgradeData>, ContractCallError>;

    /// Returns ID of the chain.
    async fn chain_id(&self) -> EnrichedClientResult<SLChainId>;

    /// Returns chain root for `l2_chain_id` at the moment right after `block_number`.
    /// `block_number` is block number on SL.
    /// `l2_chain_id` is chain id of L2.
    async fn get_chain_root(
        &self,
        block_number: U64,
        l2_chain_id: L2ChainId,
    ) -> Result<H256, ContractCallError>;
}

// This constant is used for reading auxiliary events
const LOOK_BACK_BLOCK_RANGE: u64 = 1_000_000;
pub const RETRY_LIMIT: usize = 5;
const TOO_MANY_RESULTS_INFURA: &str = "query returned more than";
const TOO_MANY_RESULTS_ALCHEMY: &str = "response size exceeded";
const TOO_MANY_RESULTS_RETH: &str = "length limit exceeded";
const TOO_BIG_RANGE_RETH: &str = "query exceeds max block range";
const TOO_MANY_RESULTS_CHAINSTACK: &str = "range limit exceeded";

/// Implementation of [`EthClient`] based on HTTP JSON-RPC.
#[derive(Debug, Clone)]
pub struct EthHttpQueryClient<Net: Network> {
    client: Box<DynClient<Net>>,
    diamond_proxy_addr: Address,
    new_upgrade_cut_data_signature: H256,
    bytecode_published_signature: H256,
    bytecode_supplier_addr: Option<Address>,
    wrapped_base_token_store: Option<Address>,
    l1_shared_bridge_addr: Option<Address>,
    // Only present for post-shared bridge chains.
    state_transition_manager_address: Option<Address>,
    server_notifier_address: Option<Address>,
    chain_admin_address: Address,
    verifier_contract_abi: Contract,
    getters_facet_contract_abi: Contract,
    message_root_abi: Contract,
    l1_asset_router_abi: Contract,
    wrapped_base_token_store_abi: Contract,
    confirmations_for_eth_event: Option<u64>,
    l2_chain_id: L2ChainId,
}

impl<Net: Network> EthHttpQueryClient<Net>
where
    Box<DynClient<Net>>: GetLogsClient,
{
    #[allow(clippy::too_many_arguments)]
    pub fn new(
        client: Box<DynClient<Net>>,
        diamond_proxy_addr: Address,
        bytecode_supplier_addr: Option<Address>,
        wrapped_base_token_store: Option<Address>,
        l1_shared_bridge_addr: Option<Address>,
        state_transition_manager_address: Option<Address>,
        chain_admin_address: Address,
        server_notifier_address: Option<Address>,
        confirmations_for_eth_event: Option<u64>,
        l2_chain_id: L2ChainId,
    ) -> Self {
        tracing::debug!(
            "New eth client, ZKsync addr: {:x}, chain_admin_address: {:?}",
            diamond_proxy_addr,
            chain_admin_address
        );
        Self {
            client: client.for_component("watch"),
            diamond_proxy_addr,
            state_transition_manager_address,
            server_notifier_address,
            chain_admin_address,
            bytecode_supplier_addr,
            new_upgrade_cut_data_signature: state_transition_manager_contract()
                .event("NewUpgradeCutData")
                .context("NewUpgradeCutData event is missing in ABI")
                .unwrap()
                .signature(),
            bytecode_published_signature: bytecode_supplier_contract()
                .event("BytecodePublished")
                .context("BytecodePublished event is missing in ABI")
                .unwrap()
                .signature(),
            verifier_contract_abi: verifier_contract(),
            getters_facet_contract_abi: getters_facet_contract(),
            message_root_abi: l2_message_root(),
            l1_asset_router_abi: l1_asset_router_contract(),
            wrapped_base_token_store_abi: wrapped_base_token_store_contract(),
            confirmations_for_eth_event,
            wrapped_base_token_store,
            l1_shared_bridge_addr,
            l2_chain_id,
        }
    }

    fn get_default_address_list(&self) -> Vec<Address> {
        [
            Some(self.diamond_proxy_addr),
            self.state_transition_manager_address,
            Some(self.chain_admin_address),
            self.server_notifier_address,
            Some(L2_MESSAGE_ROOT_ADDRESS),
        ]
        .into_iter()
        .flatten()
        .collect()
    }

    #[async_recursion::async_recursion]
    async fn get_events_inner(
        &self,
        from: BlockNumber,
        to: BlockNumber,
        topics1: Option<Vec<H256>>,
        topics2: Option<Vec<H256>>,
        addresses: Option<Vec<Address>>,
        retries_left: usize,
    ) -> EnrichedClientResult<Vec<Log>> {
        let mut builder = FilterBuilder::default()
            .from_block(from)
            .to_block(to)
            .topics(topics1.clone(), topics2.clone(), None, None);
        if let Some(addresses) = addresses.clone() {
            builder = builder.address(addresses);
        }
        let filter = builder.build();
        let mut result = self.client.get_logs(filter).await;

        // This code is compatible with both Infura and Alchemy API providers.
        // Note: we don't handle rate-limits here - assumption is that we're never going to hit them.
        if let Err(err) = &result {
            tracing::warn!("Provider returned error message: {err}");
            let err_message = err.as_ref().to_string();
            let err_code = if let ClientError::Call(err) = err.as_ref() {
                Some(err.code())
            } else {
                None
            };

            let should_retry = |err_code, err_message: String| {
                // All of these can be emitted by either API provider.
                err_code == Some(-32603)             // Internal error
                    || err_message.contains("failed")    // Server error
                    || err_message.contains("timed out") // Time-out error
            };

            // check whether the error is related to having too many results
            if err_message.contains(TOO_MANY_RESULTS_INFURA)
                || err_message.contains(TOO_MANY_RESULTS_ALCHEMY)
                || err_message.contains(TOO_MANY_RESULTS_RETH)
                || err_message.contains(TOO_BIG_RANGE_RETH)
                || err_message.contains(TOO_MANY_RESULTS_CHAINSTACK)
            {
                // get the numeric block ids
                let from_number = match from {
                    BlockNumber::Number(num) => num,
                    _ => {
                        // invalid variant
                        return result;
                    }
                };
                let to_number = match to {
                    BlockNumber::Number(num) => num,
                    BlockNumber::Latest => self.client.block_number().await?,
                    _ => {
                        // invalid variant
                        return result;
                    }
                };

                // divide range into two halves and recursively fetch them
                let mid = (from_number + to_number) / 2;

                // safety check to prevent infinite recursion (quite unlikely)
                if from_number >= mid {
                    tracing::warn!("Infinite recursion detected while getting events: from_number={from_number:?}, mid={mid:?}");
                    return result;
                }

                tracing::warn!("Splitting block range in half: {from:?} - {mid:?} - {to:?}");
                let mut first_half = self
                    .get_events_inner(
                        from,
                        BlockNumber::Number(mid),
                        topics1.clone(),
                        topics2.clone(),
                        addresses.clone(),
                        RETRY_LIMIT,
                    )
                    .await?;
                let mut second_half = self
                    .get_events_inner(
                        BlockNumber::Number(mid + 1u64),
                        to,
                        topics1,
                        topics2,
                        addresses,
                        RETRY_LIMIT,
                    )
                    .await?;

                first_half.append(&mut second_half);
                result = Ok(first_half);
            } else if should_retry(err_code, err_message) && retries_left > 0 {
                tracing::warn!("Retrying. Retries left: {retries_left}");
                result = self
                    .get_events_inner(from, to, topics1, topics2, addresses, retries_left - 1)
                    .await;
            }
        }

        result
    }
}

#[async_trait::async_trait]
impl<Net: Network> EthClient for EthHttpQueryClient<Net>
where
    Box<DynClient<Net>>: EthInterface + GetLogsClient,
{
    async fn scheduler_vk_hash(
        &self,
        verifier_address: Address,
    ) -> Result<H256, ContractCallError> {
        // New verifier returns the hash of the verification key.
        CallFunctionArgs::new("verificationKeyHash", ())
            .for_contract(verifier_address, &self.verifier_contract_abi)
            .call(&self.client)
            .await
    }

    async fn get_published_preimages(
        &self,
        hashes: Vec<H256>,
    ) -> EnrichedClientResult<Vec<Option<Vec<u8>>>> {
        let Some(bytecode_supplier_addr) = self.bytecode_supplier_addr else {
            return Ok(vec![None; hashes.len()]);
        };

        let to_block = self.client.block_number().await?;
        let from_block = to_block.saturating_sub((LOOK_BACK_BLOCK_RANGE - 1).into());

        let logs = self
            .get_events_inner(
                from_block.into(),
                to_block.into(),
                Some(vec![self.bytecode_published_signature]),
                Some(hashes.clone()),
                Some(vec![bytecode_supplier_addr]),
                RETRY_LIMIT,
            )
            .await?;

        let mut preimages = HashMap::new();
        for log in logs {
            let hash = log.topics[1];
            let preimage = decode(&[ParamType::Bytes], &log.data.0).expect("Invalid encoding");
            assert_eq!(preimage.len(), 1);
            let preimage = preimage[0].clone().into_bytes().unwrap();
            preimages.insert(hash, preimage);
        }

        Ok(hashes
            .into_iter()
            .map(|hash| preimages.get(&hash).cloned())
            .collect())
    }

    async fn get_events(
        &self,
        from: BlockNumber,
        to: BlockNumber,
        topic1: H256,
        topic2: Option<H256>,
        retries_left: usize,
    ) -> EnrichedClientResult<Vec<Log>> {
        self.get_events_inner(
            from,
            to,
            Some(vec![topic1]),
            topic2.map(|topic2| vec![topic2]),
            Some(self.get_default_address_list()),
            retries_left,
        )
        .await
    }

    async fn confirmed_block_number(&self) -> EnrichedClientResult<u64> {
        if let Some(confirmations) = self.confirmations_for_eth_event {
            let latest_block_number = self.client.block_number().await?.as_u64();
            Ok(latest_block_number.saturating_sub(confirmations))
        } else {
            self.finalized_block_number().await
        }
    }

    async fn finalized_block_number(&self) -> EnrichedClientResult<u64> {
        let block = self
            .client
            .block(BlockId::Number(BlockNumber::Finalized))
            .await?
            .ok_or_else(|| {
                let err = ClientError::Custom("Finalized block must be present on L1".into());
                EnrichedClientError::new(err, "block")
            })?;
        let block_number = block.number.ok_or_else(|| {
            let err = ClientError::Custom("Finalized block must contain number".into());
            EnrichedClientError::new(err, "block").with_arg("block", &block)
        })?;
        Ok(block_number.as_u64())
    }

    async fn get_total_priority_txs(&self) -> Result<u64, ContractCallError> {
        CallFunctionArgs::new("getTotalPriorityTxs", ())
            .for_contract(self.diamond_proxy_addr, &self.getters_facet_contract_abi)
            .call(&self.client)
            .await
            .map(|x: U256| x.try_into().unwrap())
    }

    async fn fflonk_scheduler_vk_hash(
        &self,
        verifier_address: Address,
    ) -> Result<Option<H256>, ContractCallError> {
        // New verifier returns the hash of the verification key.
        // We are getting function separately to get the second function with the same name, but
        // overriden one
        let function = self
            .verifier_contract_abi
            .functions_by_name("verificationKeyHash")
            .map_err(ContractCallError::Function)?
            .get(1);

        if let Some(function) = function {
            Ok(
                CallFunctionArgs::new("verificationKeyHash", U256::from(FFLONK_VERIFIER_TYPE))
                    .for_contract(verifier_address, &self.verifier_contract_abi)
                    .call_with_function(&self.client, function.clone())
                    .await
                    .ok(),
            )
        } else {
            Ok(None)
        }
    }

    async fn diamond_cut_by_version(
        &self,
        packed_version: H256,
    ) -> EnrichedClientResult<Option<Vec<u8>>> {
        let Some(state_transition_manager_address) = self.state_transition_manager_address else {
            return Ok(None);
        };

        let to_block = self.client.block_number().await?;
        let from_block = to_block.saturating_sub((LOOK_BACK_BLOCK_RANGE - 1).into());

        let logs = self
            .get_events_inner(
                from_block.into(),
                to_block.into(),
                Some(vec![self.new_upgrade_cut_data_signature]),
                Some(vec![packed_version]),
                Some(vec![state_transition_manager_address]),
                RETRY_LIMIT,
            )
            .await?;

        Ok(logs.into_iter().next().map(|log| log.data.0))
    }

    async fn chain_id(&self) -> EnrichedClientResult<SLChainId> {
        self.client.fetch_chain_id().await
    }

    async fn get_chain_root(
        &self,
        block_number: U64,
        l2_chain_id: L2ChainId,
    ) -> Result<H256, ContractCallError> {
        CallFunctionArgs::new("getChainRoot", U256::from(l2_chain_id.as_u64()))
            .with_block(BlockId::Number(block_number.into()))
            .for_contract(L2_MESSAGE_ROOT_ADDRESS, &self.message_root_abi)
            .call(&self.client)
            .await
    }

    async fn get_chain_gateway_upgrade_info(
        &self,
    ) -> Result<Option<ZkChainSpecificUpgradeData>, ContractCallError> {
        let Some(l1_shared_bridge_addr) = self.l1_shared_bridge_addr else {
            tracing::warn!("l1 shared bridge is not provided!");
            return Ok(None);
        };

        let Some(l1_wrapped_base_token_store) = self.wrapped_base_token_store else {
            tracing::warn!("l1 wrapped base token store is not provided!");
            return Ok(None);
        };

        let l2_chain_id = U256::from(self.l2_chain_id.as_u64());

        // It does not matter whether the l1 shared bridge is an L1AssetRouter or L1Nullifier,
        // either way it supports the "l2BridgeAddress" method.
        let l2_legacy_shared_bridge: Address =
            CallFunctionArgs::new("l2BridgeAddress", l2_chain_id)
                .for_contract(l1_shared_bridge_addr, &self.l1_asset_router_abi)
                .call(&self.client)
                .await?;

        if l2_legacy_shared_bridge == Address::zero() {
            // This state is not completely impossible, but somewhat undesirable.
            // Contracts will still allow the upgrade to go through without
            // the shared bridge, so we will allow it here as well.
            tracing::error!("L2 shared bridge from L1 is empty");
        }

        let l2_predeployed_wrapped_base_token: Address =
            CallFunctionArgs::new("l2WBaseTokenAddress", l2_chain_id)
                .for_contract(
                    l1_wrapped_base_token_store,
                    &self.wrapped_base_token_store_abi,
                )
                .call(&self.client)
                .await?;

        if l2_predeployed_wrapped_base_token == Address::zero() {
            // This state is not completely impossible, but somewhat undesirable.
            // Contracts will still allow the upgrade to go through without
            // the l2 predeployed wrapped base token, so we will allow it here as well.
            tracing::error!("L2 predeployed wrapped base token is empty");
        }

        let base_token_l1_address: Address = CallFunctionArgs::new("getBaseToken", ())
            .for_contract(self.diamond_proxy_addr, &self.getters_facet_contract_abi)
            .call(&self.client)
            .await?;

        let (base_token_name, base_token_symbol) =
            if base_token_l1_address == SHARED_BRIDGE_ETHER_TOKEN_ADDRESS {
                (String::from("Ether"), String::from("ETH"))
            } else {
                // Due to an issue in the upgrade process, the automatically
                // deployed wrapped base tokens will contain generic names
                (String::from("Base Token"), String::from("BT"))
            };

        let base_token_asset_id = encode_ntv_asset_id(
            // Note, that this is correct only for tokens that are being upgraded to the gateway protocol version.
            // The chains that were deployed after it may have tokens with non-L1 base tokens.
            U256::from(self.chain_id().await?.0),
            base_token_l1_address,
        );

        Ok(Some(ZkChainSpecificUpgradeData {
            base_token_asset_id,
            l2_legacy_shared_bridge,
            l2_predeployed_wrapped_base_token,
            base_token_l1_address,
            base_token_name,
            base_token_symbol,
        }))
    }

    async fn get_settlement_layer(&self) -> Result<Address, ContractCallError> {
        let settlement_layer: Address = CallFunctionArgs::new("getSettlementLayer", ())
            .for_contract(self.diamond_proxy_addr, &self.getters_facet_contract_abi)
            .call(&self.client)
            .await?;
        Ok(settlement_layer)
    }
}

/// Encapsulates `eth_getLogs` calls.
#[async_trait::async_trait]
pub trait GetLogsClient: 'static + fmt::Debug + Send + Sync {
    /// Returns L2 version of [`Log`] with L2-specific fields, e.g. `l1_batch_number`.
    /// L1 clients fill such fields with `None`.
    async fn get_logs(&self, filter: Filter) -> EnrichedClientResult<Vec<Log>>;
}

#[async_trait::async_trait]
impl GetLogsClient for Box<DynClient<L1>> {
    async fn get_logs(&self, filter: Filter) -> EnrichedClientResult<Vec<Log>> {
        Ok(self
            .logs(&filter)
            .await?
            .into_iter()
            .map(Into::into)
            .collect())
    }
}

#[async_trait::async_trait]
impl GetLogsClient for Box<DynClient<L2>> {
    async fn get_logs(&self, filter: Filter) -> EnrichedClientResult<Vec<Log>> {
        EthNamespaceClient::get_logs(self, filter.into())
            .await
            .map_err(|err| EnrichedClientError::new(err, "eth_getLogs"))
    }
}

/// L2 client functionality used by [`EthWatch`](crate::EthWatch) and constituent event processors.
/// Trait extension for [`EthClient`].
#[async_trait::async_trait]
pub trait ZkSyncExtentionEthClient: EthClient {
    async fn get_chain_log_proof(
        &self,
        l1_batch_number: L1BatchNumber,
        chain_id: L2ChainId,
    ) -> EnrichedClientResult<Option<ChainAggProof>>;

    async fn get_chain_root_l2(
        &self,
        l1_batch_number: L1BatchNumber,
        l2_chain_id: L2ChainId,
    ) -> Result<Option<H256>, ContractCallError>;
}

#[async_trait::async_trait]
impl ZkSyncExtentionEthClient for EthHttpQueryClient<L1> {
    async fn get_chain_log_proof(
        &self,
        _l1_batch_number: L1BatchNumber,
        _chain_id: L2ChainId,
    ) -> EnrichedClientResult<Option<ChainAggProof>> {
        //TODO: Implement it using l1 contracts
        Err(EnrichedClientError::custom(
            "Method is not supported",
            "get_chain_log_proof",
        ))
    }

    async fn get_chain_root_l2(
        &self,
        _l1_batch_number: L1BatchNumber,
        _l2_chain_id: L2ChainId,
    ) -> Result<Option<H256>, ContractCallError> {
        //TODO: Implement it using l1 contracts
        Err(ContractCallError::EthereumGateway(
            EnrichedClientError::custom("Method is not supported", "get_chain_root_l2"),
        ))
    }
}

#[async_trait::async_trait]
impl ZkSyncExtentionEthClient for EthHttpQueryClient<L2> {
    async fn get_chain_log_proof(
        &self,
        l1_batch_number: L1BatchNumber,
        chain_id: L2ChainId,
    ) -> EnrichedClientResult<Option<ChainAggProof>> {
        self.client
            .get_chain_log_proof(l1_batch_number, chain_id)
            .await
            .map_err(|err| EnrichedClientError::new(err, "unstable_getChainLogProof"))
    }

    async fn get_chain_root_l2(
        &self,
        l1_batch_number: L1BatchNumber,
        l2_chain_id: L2ChainId,
    ) -> Result<Option<H256>, ContractCallError> {
        let l2_block_range = self
            .client
            .get_l2_block_range(l1_batch_number)
            .await
            .map_err(|err| EnrichedClientError::new(err, "zks_getL1BatchBlockRange"))?;
        if let Some((_, l2_block_number)) = l2_block_range {
            self.get_chain_root(l2_block_number, l2_chain_id)
                .await
                .map(Some)
        } else {
            Ok(None)
        }
    }
}

/// Wrapper for L2 client object.
/// It is used for L2EthClient -> EthClient dyn upcasting coercion:
///     Arc<dyn L2EthClient> -> L2EthClientW -> Arc<dyn EthClient>
#[derive(Debug, Clone)]
pub struct L2EthClientW(pub Arc<dyn ZkSyncExtentionEthClient>);

#[async_trait::async_trait]
impl EthClient for L2EthClientW {
    async fn get_events(
        &self,
        from: BlockNumber,
        to: BlockNumber,
        topic1: H256,
        topic2: Option<H256>,
        retries_left: usize,
    ) -> EnrichedClientResult<Vec<Log>> {
        self.0
            .get_events(from, to, topic1, topic2, retries_left)
            .await
    }

    async fn confirmed_block_number(&self) -> EnrichedClientResult<u64> {
        self.0.confirmed_block_number().await
    }

    async fn finalized_block_number(&self) -> EnrichedClientResult<u64> {
        self.0.finalized_block_number().await
    }

    async fn get_total_priority_txs(&self) -> Result<u64, ContractCallError> {
        self.0.get_total_priority_txs().await
    }

    async fn scheduler_vk_hash(
        &self,
        verifier_address: Address,
    ) -> Result<H256, ContractCallError> {
        self.0.scheduler_vk_hash(verifier_address).await
    }

    async fn fflonk_scheduler_vk_hash(
        &self,
        verifier_address: Address,
    ) -> Result<Option<H256>, ContractCallError> {
        self.0.fflonk_scheduler_vk_hash(verifier_address).await
    }

    async fn diamond_cut_by_version(
        &self,
        packed_version: H256,
    ) -> EnrichedClientResult<Option<Vec<u8>>> {
        self.0.diamond_cut_by_version(packed_version).await
    }

    async fn chain_id(&self) -> EnrichedClientResult<SLChainId> {
        self.0.chain_id().await
    }

    async fn get_chain_root(
        &self,
        block_number: U64,
        l2_chain_id: L2ChainId,
    ) -> Result<H256, ContractCallError> {
        self.0.get_chain_root(block_number, l2_chain_id).await
    }

    async fn get_chain_gateway_upgrade_info(
        &self,
    ) -> Result<Option<ZkChainSpecificUpgradeData>, ContractCallError> {
        self.0.get_chain_gateway_upgrade_info().await
    }

    async fn get_published_preimages(
        &self,
        hashes: Vec<H256>,
    ) -> EnrichedClientResult<Vec<Option<Vec<u8>>>> {
        self.0.get_published_preimages(hashes).await
    }
<<<<<<< HEAD

    async fn get_settlement_layer(&self) -> Result<Address, ContractCallError> {
        self.0.get_settlement_layer().await
    }
}

pub(crate) fn encode_ntv_asset_id(l1_chain_id: U256, addr: Address) -> H256 {
    let encoded_data = encode(&[
        ethabi::Token::Uint(l1_chain_id),
        ethabi::Token::Address(L2_NATIVE_TOKEN_VAULT_ADDRESS),
        ethabi::Token::Address(addr),
    ]);

    H256(keccak256(&encoded_data))
=======
>>>>>>> c030a44c
}<|MERGE_RESOLUTION|>--- conflicted
+++ resolved
@@ -728,21 +728,8 @@
     ) -> EnrichedClientResult<Vec<Option<Vec<u8>>>> {
         self.0.get_published_preimages(hashes).await
     }
-<<<<<<< HEAD
 
     async fn get_settlement_layer(&self) -> Result<Address, ContractCallError> {
         self.0.get_settlement_layer().await
     }
-}
-
-pub(crate) fn encode_ntv_asset_id(l1_chain_id: U256, addr: Address) -> H256 {
-    let encoded_data = encode(&[
-        ethabi::Token::Uint(l1_chain_id),
-        ethabi::Token::Address(L2_NATIVE_TOKEN_VAULT_ADDRESS),
-        ethabi::Token::Address(addr),
-    ]);
-
-    H256(keccak256(&encoded_data))
-=======
->>>>>>> c030a44c
 }