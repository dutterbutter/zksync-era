--- conflicted
+++ resolved
@@ -202,37 +202,28 @@
                     .get_chain_log_proof_until_msg_root(*sl_block_number, self.l2_chain_id)
                     .await?
                     .context("Missing chain log proof until msg root for finalized batch")?;
-<<<<<<< HEAD
                 println!(
-                    "gw block number for batch {}: {}; local_chain_agg_proof: {:?}",
+                    "gw block number for batch {}: {}; chain_agg_proof_until_msg_root: {:?}",
                     batch_number,
                     sl_block_number,
-                    local_chain_agg_proof.clone()
-                );
-                let local_chain_proof_vector =
-                    Self::chain_proof_vector(sl_block_number.0, local_chain_agg_proof, sl_chain_id);
-
-                println!(
-                    "gw block number for batch {}: {}; local_chain_proof_vector: {:?}",
-                    batch_number,
-                    sl_block_number,
-                    local_chain_proof_vector.clone()
-                );
-
-                let mut gw_chain_proof = base_proof;
-                gw_chain_proof.proof.extend(local_chain_proof_vector);
-=======
+                    chain_agg_proof_until_msg_root.clone()
+                );
                 let chain_proof_vector_until_msg_root = Self::chain_proof_vector(
                     sl_block_number.0,
                     chain_agg_proof_until_msg_root,
                     sl_chain_id,
                 );
+                println!(
+                    "gw block number for batch {}: {}; chain_proof_vector_until_msg_root: {:?}",
+                    batch_number,
+                    sl_block_number,
+                    chain_proof_vector_until_msg_root.clone()
+                );
 
                 let mut batch_chain_proof_until_msg_root = base_proof;
                 batch_chain_proof_until_msg_root
                     .proof
                     .extend(chain_proof_vector_until_msg_root);
->>>>>>> 84bcda56
                 transaction
                     .blocks_dal()
                     .set_batch_chain_merkle_path_until_msg_root(
