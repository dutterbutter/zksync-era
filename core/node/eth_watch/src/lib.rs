--- conflicted
+++ resolved
@@ -16,15 +16,10 @@
 
 pub use self::client::{EthClient, EthHttpQueryClient, GetLogsClient, ZkSyncExtentionEthClient};
 use self::{
-<<<<<<< HEAD
-    client::{L2EthClientW, RETRY_LIMIT},
+    client::RETRY_LIMIT,
     event_processors::{
         EventProcessor, EventProcessorError, MessageRootProcessor, PriorityOpsEventProcessor,
     },
-=======
-    client::RETRY_LIMIT,
-    event_processors::{EventProcessor, EventProcessorError, PriorityOpsEventProcessor},
->>>>>>> 602a9903
     metrics::METRICS,
 };
 use crate::event_processors::{
@@ -83,31 +78,23 @@
             sl_eth_client.clone(),
             l1_client.clone(),
         );
-<<<<<<< HEAD
+        let gateway_migration_processor = GatewayMigrationProcessor::new(chain_id);
+
         let l1_message_root_processor =
-            MessageRootProcessor::new(EventsSource::L1, chain_id, sl_l2_client.clone()).await;
-        // let
+            MessageRootProcessor::new(EventsSource::L1, chain_id, Some(sl_client.clone())).await;
         // let batch_root_processor = L1BatchRootProcessor::new(
         //     state.chain_batch_root_number_lower_bound,
         //     state.batch_merkle_tree,
         //     chain_id,
         //     l1_client,
         // );
-        let mut event_processors: Vec<Box<dyn EventProcessor>> = vec![
-            Box::new(priority_ops_processor),
-            Box::new(decentralized_upgrades_processor),
-            Box::new(l1_message_root_processor),
-            // Box::new(batch_root_processor), // kl todo,
-            // Box::new()
-=======
-
-        let gateway_migration_processor = GatewayMigrationProcessor::new(chain_id);
 
         let mut event_processors: Vec<Box<dyn EventProcessor>> = vec![
             Box::new(priority_ops_processor),
             Box::new(decentralized_upgrades_processor),
             Box::new(gateway_migration_processor),
->>>>>>> 602a9903
+            Box::new(l1_message_root_processor),
+            // Box::new(batch_root_processor), // kl todo,
         ];
 
         if sl_layer.is_gateway() {
@@ -115,14 +102,10 @@
                 state.chain_batch_root_number_lower_bound,
                 state.batch_merkle_tree,
                 chain_id,
-<<<<<<< HEAD
-                sl_l2_client.clone(),
-=======
                 sl_client.clone(),
->>>>>>> 602a9903
             );
             let sl_message_root_processor =
-                MessageRootProcessor::new(EventsSource::SL, chain_id, Some(sl_l2_client)).await;
+                MessageRootProcessor::new(EventsSource::SL, chain_id, Some(sl_client)).await;
             event_processors.push(Box::new(batch_root_processor));
             event_processors.push(Box::new(sl_message_root_processor));
         }
