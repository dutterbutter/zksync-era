[workspace]
members = [
  # Binaries
  "bin/block_reverter",
  "bin/contract-verifier",
  "bin/custom_genesis_export",
  "bin/external_node",
  "bin/merkle_tree_consistency_checker",
  "bin/snapshots_creator",
  "bin/selector_generator",
  "bin/system-constants-generator",
  "bin/verified_sources_fetcher",
  "bin/zksync_server",
  "bin/genesis_generator",
  "bin/zksync_tee_prover",
  # Node services
  "node/proof_data_handler",
  "node/block_reverter",
  "node/commitment_generator",
  "node/house_keeper",
  "node/genesis",
  "node/shared_metrics",
  "node/db_pruner",
  "node/fee_model",
  "node/da_dispatcher",
  "node/eth_sender",
  "node/vm_runner",
  "node/test_utils",
  "node/state_keeper",
  "node/reorg_detector",
  "node/consistency_checker",
  "node/metadata_calculator",
  "node/node_sync",
  "node/node_storage_init",
  "node/consensus",
  "node/contract_verification_server",
  "node/api_server",
  "node/base_token_adjuster",
  "node/external_proof_integration_api",
  "node/logs_bloom_backfill",
  "node/da_clients",
  "node/gateway_migrator",
  "node/zk_os_tree_manager",
  # Libraries
  "lib/db_connection",
  "lib/zksync_core_leftovers",
  "lib/basic_types",
  "lib/config",
  "lib/constants",
  "lib/contract_verifier",
  "lib/contracts",
  "lib/circuit_breaker",
  "lib/dal",
  "lib/da_client",
  "lib/eth_client",
  "lib/eth_signer",
  "lib/l1_contract_interface",
  "lib/mempool",
  "lib/merkle_tree",
  "lib/mini_merkle_tree",
  "lib/node_framework",
  "lib/node_framework_derive",
  "lib/shared_resources",
  "lib/object_store",
  "lib/prover_interface",
  "lib/queued_job_processor",
  "lib/state",
  "lib/storage",
  "lib/tee_prover_interface",
  "lib/tee_verifier",
  "lib/types",
  "lib/utils",
  "lib/vlog",
  "lib/multivm",
  "lib/vm_interface",
  "lib/vm_executor",
  "lib/web3_decl",
  "lib/snapshots_applier",
  "lib/crypto_primitives",
  "lib/external_price_api",
  "lib/task_management",
  "lib/zk_os_merkle_tree",
  "lib/test_contracts",
  # Test infrastructure
  "tests/loadnext",
  "tests/vm-benchmark",
]
resolver = "2"

exclude = []

# for `perf` profiling
[profile.perf]
inherits = "release"
debug = true

[workspace.package]
version = "28.2.1-non-semver-compat"
edition = "2021"
authors = ["The Matter Labs Team <hello@matterlabs.dev>"]
homepage = "https://zksync.io/"
repository = "https://github.com/matter-labs/zksync-era"
license = "MIT OR Apache-2.0"
keywords = ["blockchain", "zksync"]
categories = ["cryptography"]

[workspace.dependencies]
# "External" dependencies
anyhow = "1"
assert_matches = "1.5"
async-trait = "0.1"
async-recursion = "1"
aws-config = { version = "1.1.7", default-features = false, features = [
  "behavior-version-latest",
] }
aws-runtime = "1.5.5"
aws-sdk-s3 = "1.76.0"
axum = "0.7.5"
backon = "0.4.4"
bigdecimal = "0.4.5"
bincode = "1"
bip39 = "2.1.0"
blake2 = "0.10"
bytes = "1"
chrono = { version = "0.4", default-features = false }
clap = "4.2.2"
codegen = "0.2.0"
const-decoder = "0.4.0"
criterion = "0.4.0"
ctrlc = "3.1"
dashmap = "5.5.3"
derive_more = "2.0.1"
envy = "0.4"
ethabi = "18.0.0"
flate2 = "1.0.28"
fraction = "0.15.3"
futures = "0.3"
futures-util = "0.3"
glob = "0.3"
google-cloud-auth = "0.16.0"
google-cloud-storage = "0.20.0"
governor = "0.4.2"
hex = "0.4"
http = "1.1"
http-body-util = "0.1.2"
httpmock = "0.7.0"
hyper = "1.3"
insta = "1.29.0"
itertools = "0.13.0"
jsonrpsee = { version = "0.24", default-features = false }
leb128 = "0.2.5"
lru = { version = "0.12.1", default-features = false }
mini-moka = "0.10.0"
num_cpus = "1.13"
num_enum = "0.7.2"
octocrab = "0.41"
once_cell = "1"
opentelemetry = "0.24.0"
opentelemetry_sdk = "0.24.0"
opentelemetry-otlp = "0.17.0"
opentelemetry-semantic-conventions = "0.16.0"
opentelemetry-appender-tracing = "0.5"
pin-project-lite = "0.2.13"
pretty_assertions = "1"
proptest = "1.6.0"
prost = "0.12.6"
rand = "0.8"
rayon = "1.3.1"
regex = "1"
reqwest = "0.12"
rlp = "0.5"
rocksdb = "0.21"
rustc_version = "0.4.0"
rustls = "0.23"
secp256k1 = { version = "0.27.0", features = ["recovery", "global-context"] }
secrecy = "0.10.3"
semver = "1"
sentry = "0.31"
serde = "1"
serde_json = "1"
serde_with = "1"
serde_yaml = "0.9"
serde_urlencoded = "0.7"
ciborium = "0.2"
sha2 = "0.10.8"
sha3 = "0.10.8"
sqlx = "0.8.1"
static_assertions = "1.1"
structopt = "0.3.20"
strum = "0.26"
tempfile = "3.0.2"
test-casing = "0.1.2"
test-log = "0.2.15"
thiserror = "2.0.12"
thread_local = "1.1"
tikv-jemallocator = "0.5"
tiny-keccak = "2"
tokio = "1"
tower = "0.4.13"
tower-http = "0.5.2"
tracing = "0.1"
tracing-subscriber = "0.3"
tracing-opentelemetry = "0.25.0"
time = "0.3.36" # Has to be same as used by `tracing-subscriber`
url = "2"
web3 = "0.19.0"
yab = "0.1.0"

# Proc-macro
syn = "2.0"
quote = "1.0"
proc-macro2 = "1.0"
trybuild = "1.0"

# "Internal" dependencies
vise = "0.3.0"
vise-exporter = "0.3.0"
smart-config = { version = "0.1.0", git = "https://github.com/matter-labs/smart-config.git", rev = "ae8d1a179731cf131d58d28daa5ae98df2609e8a" }
smart-config-commands = { version = "0.1.0", git = "https://github.com/matter-labs/smart-config.git", rev = "ae8d1a179731cf131d58d28daa5ae98df2609e8a" }
foundry-compilers = { version = "0.11.6", git = "https://github.com/Moonsong-Labs/compilers.git", rev = "7c69695e5c75451f158dd2456bf8c94a7492ea0b" }

# DA clients' dependencies
# Avail
base58 = "0.2.0"
scale-encode = "0.5.0"
blake2b_simd = "1.0.2"
subxt-metadata = "0.39.0"
parity-scale-codec = { version = "3.6.9", default-features = false }
subxt-signer = { version = "0.39.0", default-features = false }

# Celestia
celestia-types = "0.6.1"
bech32 = "0.11.0"
ripemd = "0.1.3"
tonic = { version = "0.11.0", default-features = false }
pbjson-types = "0.6.0"

# Eigen
rust-eigenda-client = "0.1.3"

# Here and below:
# We *always* pin the latest version of protocol to disallow accidental changes in the execution logic.
# However, for the historical version of protocol crates, we have lax requirements. Otherwise,
# Bumping a crypto dependency like `boojum` would require us to republish all the historical packages.

circuit_encodings = "=0.152.3"
circuit_sequencer_api = "=0.152.3"
circuit_definitions = "=0.152.3"
crypto_codegen = { package = "zksync_solidity_vk_codegen", version = "=0.32.1" }

kzg = { package = "zksync_kzg", version = "=0.152.3" }

zk_evm_1_3_1 = { package = "zk_evm", version = "0.131.0-rc.2" }
zk_evm_1_3_3 = { package = "zk_evm", version = "0.133" }
zk_evm_1_4_0 = { package = "zk_evm", version = "0.140" }
zk_evm_1_4_1 = { package = "zk_evm", version = "0.141" }
<<<<<<< HEAD
zk_evm_1_5_0 = { package = "zk_evm", version = "=0.151.7" }
=======
zk_evm_1_5_0 = { package = "zk_evm", version = "=0.151.8" }
>>>>>>> 6e609ecb
zk_evm_1_5_2 = { package = "zk_evm", version = "=0.152.3" }

fflonk = "=0.32.1"

bellman = { package = "zksync_bellman", version = "=0.32.1" }

# New VM
zksync_vm2 = "=0.4.0"

# Consensus dependencies.
zksync_concurrency = "=0.10.0"
zksync_consensus_bft = "=0.10.0"
zksync_consensus_crypto = "=0.10.0"
zksync_consensus_executor = "=0.10.0"
zksync_consensus_network = "=0.10.0"
zksync_consensus_roles = "=0.10.0"
zksync_consensus_storage = "=0.10.0"
zksync_consensus_utils = "=0.10.0"
zksync_protobuf = "=0.10.0"
zksync_protobuf_build = "=0.10.0"

# "Local" dependencies
zksync_multivm = { version = "28.2.1-non-semver-compat", path = "lib/multivm" }
zksync_vlog = { version = "28.2.1-non-semver-compat", path = "lib/vlog" }
zksync_vm_interface = { version = "28.2.1-non-semver-compat", path = "lib/vm_interface" }
zksync_vm_executor = { version = "28.2.1-non-semver-compat", path = "lib/vm_executor" }
zksync_basic_types = { version = "28.2.1-non-semver-compat", path = "lib/basic_types" }
zksync_circuit_breaker = { version = "28.2.1-non-semver-compat", path = "lib/circuit_breaker" }
zksync_config = { version = "28.2.1-non-semver-compat", path = "lib/config" }
zksync_contract_verifier_lib = { version = "28.2.1-non-semver-compat", path = "lib/contract_verifier" }
zksync_contracts = { version = "28.2.1-non-semver-compat", path = "lib/contracts" }
zksync_core_leftovers = { version = "28.2.1-non-semver-compat", path = "lib/zksync_core_leftovers" }
zksync_dal = { version = "28.2.1-non-semver-compat", path = "lib/dal" }
zksync_db_connection = { version = "28.2.1-non-semver-compat", path = "lib/db_connection" }
zksync_eth_client = { version = "28.2.1-non-semver-compat", path = "lib/eth_client" }
zksync_da_client = { version = "28.2.1-non-semver-compat", path = "lib/da_client" }
zksync_eth_signer = { version = "28.2.1-non-semver-compat", path = "lib/eth_signer" }
zksync_health_check = { version = "28.2.1-non-semver-compat", path = "lib/health_check" }
zksync_l1_contract_interface = { version = "28.2.1-non-semver-compat", path = "lib/l1_contract_interface" }
zksync_mempool = { version = "28.2.1-non-semver-compat", path = "lib/mempool" }
zksync_merkle_tree = { version = "28.2.1-non-semver-compat", path = "lib/merkle_tree" }
zksync_mini_merkle_tree = { version = "28.2.1-non-semver-compat", path = "lib/mini_merkle_tree" }
zksync_object_store = { version = "28.2.1-non-semver-compat", path = "lib/object_store" }
zksync_prover_interface = { version = "28.2.1-non-semver-compat", path = "lib/prover_interface" }
zksync_queued_job_processor = { version = "28.2.1-non-semver-compat", path = "lib/queued_job_processor" }
zksync_snapshots_applier = { version = "28.2.1-non-semver-compat", path = "lib/snapshots_applier" }
zksync_state = { version = "28.2.1-non-semver-compat", path = "lib/state" }
zksync_storage = { version = "28.2.1-non-semver-compat", path = "lib/storage" }
zksync_system_constants = { version = "28.2.1-non-semver-compat", path = "lib/constants" }
zksync_tee_prover_interface = { version = "28.2.1-non-semver-compat", path = "lib/tee_prover_interface" }
zksync_tee_verifier = { version = "28.2.1-non-semver-compat", path = "lib/tee_verifier" }
zksync_test_contracts = { version = "28.2.1-non-semver-compat", path = "lib/test_contracts" }
zksync_types = { version = "28.2.1-non-semver-compat", path = "lib/types" }
zksync_utils = { version = "28.2.1-non-semver-compat", path = "lib/utils" }
zksync_web3_decl = { version = "28.2.1-non-semver-compat", path = "lib/web3_decl" }
zksync_crypto_primitives = { version = "28.2.1-non-semver-compat", path = "lib/crypto_primitives" }
zksync_external_price_api = { version = "28.2.1-non-semver-compat", path = "lib/external_price_api" }
zksync_task_management = { version = "28.2.1-non-semver-compat", path = "lib/task_management" }
zk_os_merkle_tree = { version = "28.2.1-non-semver-compat", path = "lib/zk_os_merkle_tree" }

# Framework and components
zksync_node_framework = { version = "28.2.1-non-semver-compat", path = "lib/node_framework" }
zksync_node_framework_derive = { version = "28.2.1-non-semver-compat", path = "lib/node_framework_derive" }
zksync_shared_resources = { version = "28.2.1-non-semver-compat", path = "lib/shared_resources" }
zksync_eth_watch = { version = "28.2.1-non-semver-compat", path = "node/eth_watch" }
zksync_shared_metrics = { version = "28.2.1-non-semver-compat", path = "node/shared_metrics" }
zksync_proof_data_handler = { version = "28.2.1-non-semver-compat", path = "node/proof_data_handler" }
zksync_tee_proof_data_handler = { version = "28.2.1-non-semver-compat", path = "node/tee_proof_data_handler" }
zksync_block_reverter = { version = "28.2.1-non-semver-compat", path = "node/block_reverter" }
zksync_commitment_generator = { version = "28.2.1-non-semver-compat", path = "node/commitment_generator" }
zksync_house_keeper = { version = "28.2.1-non-semver-compat", path = "node/house_keeper" }
zksync_node_genesis = { version = "28.2.1-non-semver-compat", path = "node/genesis" }
zksync_da_dispatcher = { version = "28.2.1-non-semver-compat", path = "node/da_dispatcher" }
zksync_da_clients = { version = "28.2.1-non-semver-compat", path = "node/da_clients" }
zksync_eth_sender = { version = "28.2.1-non-semver-compat", path = "node/eth_sender" }
zksync_node_db_pruner = { version = "28.2.1-non-semver-compat", path = "node/db_pruner" }
zksync_node_fee_model = { version = "28.2.1-non-semver-compat", path = "node/fee_model" }
zksync_vm_runner = { version = "28.2.1-non-semver-compat", path = "node/vm_runner" }
zksync_external_proof_integration_api = { version = "28.2.1-non-semver-compat", path = "node/external_proof_integration_api" }
zksync_node_test_utils = { version = "28.2.1-non-semver-compat", path = "node/test_utils" }
zksync_state_keeper = { version = "28.2.1-non-semver-compat", path = "node/state_keeper" }
zksync_reorg_detector = { version = "28.2.1-non-semver-compat", path = "node/reorg_detector" }
zksync_consistency_checker = { version = "28.2.1-non-semver-compat", path = "node/consistency_checker" }
zksync_metadata_calculator = { version = "28.2.1-non-semver-compat", path = "node/metadata_calculator" }
zksync_node_sync = { version = "28.2.1-non-semver-compat", path = "node/node_sync" }
zksync_node_storage_init = { version = "28.2.1-non-semver-compat", path = "node/node_storage_init" }
zksync_node_consensus = { version = "28.2.1-non-semver-compat", path = "node/consensus" }
zksync_contract_verification_server = { version = "28.2.1-non-semver-compat", path = "node/contract_verification_server" }
zksync_node_api_server = { version = "28.2.1-non-semver-compat", path = "node/api_server" }
zksync_base_token_adjuster = { version = "28.2.1-non-semver-compat", path = "node/base_token_adjuster" }
zksync_logs_bloom_backfill = { version = "28.2.1-non-semver-compat", path = "node/logs_bloom_backfill" }
zksync_gateway_migrator = { version = "28.2.1-non-semver-compat", path = "node/gateway_migrator" }<|MERGE_RESOLUTION|>--- conflicted
+++ resolved
@@ -254,11 +254,7 @@
 zk_evm_1_3_3 = { package = "zk_evm", version = "0.133" }
 zk_evm_1_4_0 = { package = "zk_evm", version = "0.140" }
 zk_evm_1_4_1 = { package = "zk_evm", version = "0.141" }
-<<<<<<< HEAD
-zk_evm_1_5_0 = { package = "zk_evm", version = "=0.151.7" }
-=======
 zk_evm_1_5_0 = { package = "zk_evm", version = "=0.151.8" }
->>>>>>> 6e609ecb
 zk_evm_1_5_2 = { package = "zk_evm", version = "=0.152.3" }
 
 fflonk = "=0.32.1"
