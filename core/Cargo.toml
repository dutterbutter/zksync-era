[workspace]
members = [
  # Binaries
  "bin/block_reverter",
  "bin/contract-verifier",
  "bin/custom_genesis_export",
  "bin/external_node",
  "bin/merkle_tree_consistency_checker",
  "bin/snapshots_creator",
  "bin/selector_generator",
  "bin/system-constants-generator",
  "bin/verified_sources_fetcher",
  "bin/zksync_server",
  "bin/genesis_generator",
  "bin/zksync_tee_prover",
  # Node services
  "node/jemalloc",
  "node/proof_data_handler",
  "node/block_reverter",
  "node/commitment_generator",
  "node/house_keeper",
  "node/genesis",
  "node/shared_metrics",
  "node/db_pruner",
  "node/fee_model",
  "node/da_dispatcher",
  "node/eth_sender",
  "node/vm_runner",
  "node/test_utils",
  "node/state_keeper",
  "node/reorg_detector",
  "node/consistency_checker",
  "node/metadata_calculator",
  "node/node_sync",
  "node/node_storage_init",
  "node/consensus",
  "node/contract_verification_server",
  "node/api_server",
  "node/base_token_adjuster",
  "node/external_proof_integration_api",
  "node/logs_bloom_backfill",
  "node/da_clients",
  "node/gateway_migrator",
  "node/zk_os_tree_manager",
  # Libraries
  "lib/db_connection",
  "lib/basic_types",
  "lib/config",
  "lib/constants",
  "lib/contract_verifier",
  "lib/contracts",
  "lib/circuit_breaker",
  "lib/dal",
  "lib/da_client",
  "lib/eth_client",
  "lib/eth_signer",
  "lib/l1_contract_interface",
  "lib/mempool",
  "lib/merkle_tree",
  "lib/mini_merkle_tree",
  "lib/node_framework",
  "lib/node_framework_derive",
  "lib/shared_resources",
  "lib/object_store",
  "lib/prover_interface",
  "lib/queued_job_processor",
  "lib/state",
  "lib/storage",
  "lib/tee_prover_interface",
  "lib/tee_verifier",
  "lib/types",
  "lib/utils",
  "lib/vlog",
  "lib/multivm",
  "lib/instrument",
  "lib/vm_interface",
  "lib/vm_executor",
  "lib/web3_decl",
  "lib/snapshots_applier",
  "lib/crypto_primitives",
  "lib/external_price_api",
  "lib/task_management",
  "lib/zk_os_merkle_tree",
  "lib/test_contracts",
  # Test infrastructure
  "tests/loadnext",
  "tests/vm-benchmark",
]
resolver = "2"

exclude = []

# for `perf` profiling
[profile.perf]
inherits = "release"
debug = true

[workspace.package]
version = "28.6.0-non-semver-compat"
edition = "2021"
authors = ["The Matter Labs Team <hello@matterlabs.dev>"]
homepage = "https://zksync.io/"
repository = "https://github.com/matter-labs/zksync-era"
license = "MIT OR Apache-2.0"
keywords = ["blockchain", "zksync"]
categories = ["cryptography"]

[workspace.dependencies]
# "External" dependencies
anyhow = "1"
assert_matches = "1.5"
async-trait = "0.1"
async-recursion = "1"
aws-config = { version = "1.1.7", default-features = false, features = [
  "behavior-version-latest",
] }
aws-runtime = "1.5.5"
aws-sdk-s3 = "1.76.0"
axum = "0.7.5"
backon = "0.4.4"
bigdecimal = "0.4.5"
bincode = "1"
bip39 = "2.1.0"
blake2 = "0.10"
bytes = "1"
chrono = { version = "0.4", default-features = false }
clap = "4.2.2"
codegen = "0.2.0"
const-decoder = "0.4.0"
criterion = "0.4.0"
ctrlc = "3.1"
dashmap = "5.5.3"
derive_more = "2.0.1"
envy = "0.4"
ethabi = "18.0.0"
flate2 = "1.0.28"
fraction = "0.15.3"
futures = "0.3"
futures-util = "0.3"
glob = "0.3"
google-cloud-auth = "0.16.0"
google-cloud-storage = "0.20.0"
governor = "0.4.2"
hex = "0.4"
http = "1.1"
http-body-util = "0.1.2"
httpmock = "0.7.0"
hyper = "1.3"
insta = "1.29.0"
itertools = "0.13.0"
jsonrpsee = { version = "0.24", default-features = false }
leb128 = "0.2.5"
lru = { version = "0.12.1", default-features = false }
mini-moka = "0.10.0"
num_cpus = "1.13"
num_enum = "0.7.2"
octocrab = "0.41"
once_cell = "1"
opentelemetry = "0.24.0"
opentelemetry_sdk = "0.24.0"
opentelemetry-otlp = "0.17.0"
opentelemetry-semantic-conventions = "0.16.0"
opentelemetry-appender-tracing = "0.5"
pin-project-lite = "0.2.13"
pretty_assertions = "1"
proptest = "1.6.0"
prost = "0.12.6"
rand = "0.8"
rayon = "1.3.1"
regex = "1"
reqwest = "0.12"
rlp = "0.5"
rocksdb = "0.21"
rustc_version = "0.4.0"
rustls = "0.23"
secp256k1 = { version = "0.27.0", features = ["recovery", "global-context"] }
secrecy = "0.10.3"
semver = "1"
sentry = "0.31"
serde = "1"
serde_json = "1"
serde_with = "1"
serde_yaml = "0.9"
serde_urlencoded = "0.7"
ciborium = "0.2"
sha2 = "0.10.8"
sha3 = "0.10.8"
sqlx = "0.8.1"
static_assertions = "1.1"
structopt = "0.3.20"
strum = "0.26"
tempfile = "3.0.2"
test-casing = "0.1.2"
test-log = "0.2.15"
thiserror = "2.0.12"
thread_local = "1.1"
tikv-jemallocator = "0.5"
tikv-jemalloc-ctl = "0.5"
tiny-keccak = "2"
tokio = "1"
tower = "0.4.13"
tower-http = "0.5.2"
tracing = "0.1"
tracing-subscriber = "0.3"
tracing-opentelemetry = "0.25.0"
time = "0.3.36" # Has to be same as used by `tracing-subscriber`
url = "2"
web3 = "0.19.0"
yab = "0.1.0"

# Proc-macro
syn = "2.0"
quote = "1.0"
proc-macro2 = "1.0"
trybuild = "1.0"

# "Internal" dependencies
vise = "0.3.1"
vise-exporter = "0.3.1"
smart-config = "=0.2.0-pre"
smart-config-commands = "=0.2.0-pre"
foundry-compilers = { version = "0.11.6", git = "https://github.com/Moonsong-Labs/compilers.git", rev = "7c69695e5c75451f158dd2456bf8c94a7492ea0b" }

# DA clients' dependencies
# Avail
base58 = "0.2.0"
scale-encode = "0.5.0"
blake2b_simd = "1.0.2"
subxt-metadata = "0.39.0"
parity-scale-codec = { version = "3.6.9", default-features = false }
subxt-signer = { version = "0.39.0", default-features = false }

# Celestia
celestia-types = "0.6.1"
bech32 = "0.11.0"
ripemd = "0.1.3"
tonic = { version = "0.11.0", default-features = false }
pbjson-types = "0.6.0"

# Eigen
rust-eigenda-client = "0.1.6"

# Here and below:
# We *always* pin the latest version of protocol to disallow accidental changes in the execution logic.
# However, for the historical version of protocol crates, we have lax requirements. Otherwise,
# Bumping a crypto dependency like `boojum` would require us to republish all the historical packages.

<<<<<<< HEAD
circuit_encodings = { git = "https://github.com/matter-labs/zksync-protocol", branch = "popzxc-7702" }
circuit_sequencer_api = { git = "https://github.com/matter-labs/zksync-protocol", branch = "popzxc-7702" }
circuit_definitions = { git = "https://github.com/matter-labs/zksync-protocol", branch = "popzxc-7702" }
crypto_codegen = { package = "zksync_solidity_vk_codegen", version = "=0.32.1" }

kzg = { package = "zksync_kzg", git = "https://github.com/matter-labs/zksync-protocol", branch = "popzxc-7702" }
=======
circuit_encodings = "=0.152.3"
circuit_sequencer_api = "=0.152.3"
circuit_definitions = "=0.152.3"
crypto_codegen = { package = "zksync_solidity_vk_codegen", version = "=0.32.1" }

kzg = { package = "zksync_kzg", version = "=0.152.3" }
>>>>>>> 20c7913b

zk_evm_1_3_1 = { package = "zk_evm", version = "0.131.0-rc.2" }
zk_evm_1_3_3 = { package = "zk_evm", version = "0.133" }
zk_evm_1_4_0 = { package = "zk_evm", version = "0.140" }
zk_evm_1_4_1 = { package = "zk_evm", version = "0.141" }
<<<<<<< HEAD
zk_evm_1_5_0 = { package = "zk_evm", version = "=0.151.5" }
zk_evm_1_5_2 = { package = "zk_evm", git = "https://github.com/matter-labs/zksync-protocol", branch = "popzxc-7702" }
=======
zk_evm_1_5_0 = { package = "zk_evm", version = "=0.151.8" }
zk_evm_1_5_2 = { package = "zk_evm", version = "=0.152.3" }
>>>>>>> 20c7913b

fflonk = "=0.32.1"

bellman = { package = "zksync_bellman", version = "=0.32.1" }

# New VM
zksync_vm2 = "=0.4.0"

# Consensus dependencies.
zksync_concurrency = "=0.11.4"
zksync_consensus_bft = "=0.11.4"
zksync_consensus_crypto = "=0.11.4"
zksync_consensus_engine = "=0.11.4"
zksync_consensus_executor = "=0.11.4"
zksync_consensus_network = "=0.11.4"
zksync_consensus_roles = "=0.11.4"
zksync_consensus_utils = "=0.11.4"
zksync_protobuf = "=0.11.4"
zksync_protobuf_build = "=0.11.4"

# "Local" dependencies
zksync_multivm = { version = "28.6.0-non-semver-compat", path = "lib/multivm" }
zksync_vlog = { version = "28.6.0-non-semver-compat", path = "lib/vlog" }
zksync_vm_interface = { version = "28.6.0-non-semver-compat", path = "lib/vm_interface" }
zksync_vm_executor = { version = "28.6.0-non-semver-compat", path = "lib/vm_executor" }
zksync_basic_types = { version = "28.6.0-non-semver-compat", path = "lib/basic_types" }
zksync_circuit_breaker = { version = "28.6.0-non-semver-compat", path = "lib/circuit_breaker" }
zksync_config = { version = "28.6.0-non-semver-compat", path = "lib/config" }
zksync_contract_verifier_lib = { version = "28.6.0-non-semver-compat", path = "lib/contract_verifier" }
zksync_contracts = { version = "28.6.0-non-semver-compat", path = "lib/contracts" }
zksync_dal = { version = "28.6.0-non-semver-compat", path = "lib/dal" }
zksync_db_connection = { version = "28.6.0-non-semver-compat", path = "lib/db_connection" }
zksync_eth_client = { version = "28.6.0-non-semver-compat", path = "lib/eth_client" }
zksync_da_client = { version = "28.6.0-non-semver-compat", path = "lib/da_client" }
zksync_eth_signer = { version = "28.6.0-non-semver-compat", path = "lib/eth_signer" }
zksync_health_check = { version = "28.6.0-non-semver-compat", path = "lib/health_check" }
zksync_instrument = { version = "28.6.0-non-semver-compat", path = "lib/instrument" }
zksync_l1_contract_interface = { version = "28.6.0-non-semver-compat", path = "lib/l1_contract_interface" }
zksync_mempool = { version = "28.6.0-non-semver-compat", path = "lib/mempool" }
zksync_merkle_tree = { version = "28.6.0-non-semver-compat", path = "lib/merkle_tree" }
zksync_mini_merkle_tree = { version = "28.6.0-non-semver-compat", path = "lib/mini_merkle_tree" }
zksync_object_store = { version = "28.6.0-non-semver-compat", path = "lib/object_store" }
zksync_prover_interface = { version = "28.6.0-non-semver-compat", path = "lib/prover_interface" }
zksync_queued_job_processor = { version = "28.6.0-non-semver-compat", path = "lib/queued_job_processor" }
zksync_snapshots_applier = { version = "28.6.0-non-semver-compat", path = "lib/snapshots_applier" }
zksync_state = { version = "28.6.0-non-semver-compat", path = "lib/state" }
zksync_storage = { version = "28.6.0-non-semver-compat", path = "lib/storage" }
zksync_system_constants = { version = "28.6.0-non-semver-compat", path = "lib/constants" }
zksync_tee_prover_interface = { version = "28.6.0-non-semver-compat", path = "lib/tee_prover_interface" }
zksync_tee_verifier = { version = "28.6.0-non-semver-compat", path = "lib/tee_verifier" }
zksync_test_contracts = { version = "28.6.0-non-semver-compat", path = "lib/test_contracts" }
zksync_types = { version = "28.6.0-non-semver-compat", path = "lib/types" }
zksync_utils = { version = "28.6.0-non-semver-compat", path = "lib/utils" }
zksync_web3_decl = { version = "28.6.0-non-semver-compat", path = "lib/web3_decl" }
zksync_crypto_primitives = { version = "28.6.0-non-semver-compat", path = "lib/crypto_primitives" }
zksync_external_price_api = { version = "28.6.0-non-semver-compat", path = "lib/external_price_api" }
zksync_task_management = { version = "28.6.0-non-semver-compat", path = "lib/task_management" }
zk_os_merkle_tree = { version = "28.6.0-non-semver-compat", path = "lib/zk_os_merkle_tree" }

# Framework and components
zksync_node_framework = { version = "28.6.0-non-semver-compat", path = "lib/node_framework" }
zksync_node_framework_derive = { version = "28.6.0-non-semver-compat", path = "lib/node_framework_derive" }
zksync_shared_resources = { version = "28.6.0-non-semver-compat", path = "lib/shared_resources" }
zksync_node_jemalloc = { version = "28.6.0-non-semver-compat", path = "node/jemalloc" }
zksync_eth_watch = { version = "28.6.0-non-semver-compat", path = "node/eth_watch" }
zksync_shared_metrics = { version = "28.6.0-non-semver-compat", path = "node/shared_metrics" }
zksync_proof_data_handler = { version = "28.6.0-non-semver-compat", path = "node/proof_data_handler" }
zksync_tee_proof_data_handler = { version = "28.6.0-non-semver-compat", path = "node/tee_proof_data_handler" }
zksync_block_reverter = { version = "28.6.0-non-semver-compat", path = "node/block_reverter" }
zksync_commitment_generator = { version = "28.6.0-non-semver-compat", path = "node/commitment_generator" }
zksync_house_keeper = { version = "28.6.0-non-semver-compat", path = "node/house_keeper" }
zksync_node_genesis = { version = "28.6.0-non-semver-compat", path = "node/genesis" }
zksync_da_dispatcher = { version = "28.6.0-non-semver-compat", path = "node/da_dispatcher" }
zksync_da_clients = { version = "28.6.0-non-semver-compat", path = "node/da_clients" }
zksync_eth_sender = { version = "28.6.0-non-semver-compat", path = "node/eth_sender" }
zksync_node_db_pruner = { version = "28.6.0-non-semver-compat", path = "node/db_pruner" }
zksync_node_fee_model = { version = "28.6.0-non-semver-compat", path = "node/fee_model" }
zksync_vm_runner = { version = "28.6.0-non-semver-compat", path = "node/vm_runner" }
zksync_external_proof_integration_api = { version = "28.6.0-non-semver-compat", path = "node/external_proof_integration_api" }
zksync_node_test_utils = { version = "28.6.0-non-semver-compat", path = "node/test_utils" }
zksync_state_keeper = { version = "28.6.0-non-semver-compat", path = "node/state_keeper" }
zksync_reorg_detector = { version = "28.6.0-non-semver-compat", path = "node/reorg_detector" }
zksync_consistency_checker = { version = "28.6.0-non-semver-compat", path = "node/consistency_checker" }
zksync_metadata_calculator = { version = "28.6.0-non-semver-compat", path = "node/metadata_calculator" }
zksync_node_sync = { version = "28.6.0-non-semver-compat", path = "node/node_sync" }
zksync_node_storage_init = { version = "28.6.0-non-semver-compat", path = "node/node_storage_init" }
zksync_node_consensus = { version = "28.6.0-non-semver-compat", path = "node/consensus" }
zksync_contract_verification_server = { version = "28.6.0-non-semver-compat", path = "node/contract_verification_server" }
zksync_node_api_server = { version = "28.6.0-non-semver-compat", path = "node/api_server" }
zksync_base_token_adjuster = { version = "28.6.0-non-semver-compat", path = "node/base_token_adjuster" }
zksync_logs_bloom_backfill = { version = "28.6.0-non-semver-compat", path = "node/logs_bloom_backfill" }
zksync_gateway_migrator = { version = "28.6.0-non-semver-compat", path = "node/gateway_migrator" }<|MERGE_RESOLUTION|>--- conflicted
+++ resolved
@@ -245,33 +245,19 @@
 # However, for the historical version of protocol crates, we have lax requirements. Otherwise,
 # Bumping a crypto dependency like `boojum` would require us to republish all the historical packages.
 
-<<<<<<< HEAD
 circuit_encodings = { git = "https://github.com/matter-labs/zksync-protocol", branch = "popzxc-7702" }
 circuit_sequencer_api = { git = "https://github.com/matter-labs/zksync-protocol", branch = "popzxc-7702" }
 circuit_definitions = { git = "https://github.com/matter-labs/zksync-protocol", branch = "popzxc-7702" }
 crypto_codegen = { package = "zksync_solidity_vk_codegen", version = "=0.32.1" }
 
 kzg = { package = "zksync_kzg", git = "https://github.com/matter-labs/zksync-protocol", branch = "popzxc-7702" }
-=======
-circuit_encodings = "=0.152.3"
-circuit_sequencer_api = "=0.152.3"
-circuit_definitions = "=0.152.3"
-crypto_codegen = { package = "zksync_solidity_vk_codegen", version = "=0.32.1" }
-
-kzg = { package = "zksync_kzg", version = "=0.152.3" }
->>>>>>> 20c7913b
 
 zk_evm_1_3_1 = { package = "zk_evm", version = "0.131.0-rc.2" }
 zk_evm_1_3_3 = { package = "zk_evm", version = "0.133" }
 zk_evm_1_4_0 = { package = "zk_evm", version = "0.140" }
 zk_evm_1_4_1 = { package = "zk_evm", version = "0.141" }
-<<<<<<< HEAD
-zk_evm_1_5_0 = { package = "zk_evm", version = "=0.151.5" }
+zk_evm_1_5_0 = { package = "zk_evm", version = "=0.151.8" }
 zk_evm_1_5_2 = { package = "zk_evm", git = "https://github.com/matter-labs/zksync-protocol", branch = "popzxc-7702" }
-=======
-zk_evm_1_5_0 = { package = "zk_evm", version = "=0.151.8" }
-zk_evm_1_5_2 = { package = "zk_evm", version = "=0.152.3" }
->>>>>>> 20c7913b
 
 fflonk = "=0.32.1"
 
