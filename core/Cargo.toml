[workspace]
members = [
  # Binaries
  "bin/block_reverter",
  "bin/contract-verifier",
  "bin/custom_genesis_export",
  "bin/external_node",
  "bin/merkle_tree_consistency_checker",
  "bin/snapshots_creator",
  "bin/selector_generator",
  "bin/system-constants-generator",
  "bin/verified_sources_fetcher",
  "bin/zksync_server",
  "bin/genesis_generator",
  "bin/zksync_tee_prover",
  # Node services
  "node/node_framework",
  "node/proof_data_handler",
  "node/block_reverter",
  "node/commitment_generator",
  "node/house_keeper",
  "node/genesis",
  "node/shared_metrics",
  "node/db_pruner",
  "node/fee_model",
  "node/da_dispatcher",
  "node/eth_sender",
  "node/vm_runner",
  "node/test_utils",
  "node/state_keeper",
  "node/reorg_detector",
  "node/consistency_checker",
  "node/metadata_calculator",
  "node/node_sync",
  "node/node_storage_init",
  "node/consensus",
  "node/contract_verification_server",
  "node/api_server",
  "node/base_token_adjuster",
  "node/external_proof_integration_api",
  "node/logs_bloom_backfill",
  "node/da_clients",
  "node/zk_os_tree_manager",
  # Libraries
  "lib/db_connection",
  "lib/zksync_core_leftovers",
  "lib/basic_types",
  "lib/config",
  "lib/constants",
  "lib/contract_verifier",
  "lib/contracts",
  "lib/circuit_breaker",
  "lib/dal",
  "lib/env_config",
  "lib/da_client",
  "lib/eth_client",
  "lib/eth_signer",
  "lib/l1_contract_interface",
  "lib/mempool",
  "lib/merkle_tree",
  "lib/mini_merkle_tree",
  "lib/node_framework_derive",
  "lib/object_store",
  "lib/prover_interface",
  "lib/queued_job_processor",
  "lib/state",
  "lib/storage",
  "lib/tee_verifier",
  "lib/types",
  "lib/protobuf_config",
  "lib/utils",
  "lib/vlog",
  "lib/multivm",
  "lib/vm_interface",
  "lib/vm_executor",
  "lib/web3_decl",
  "lib/snapshots_applier",
  "lib/crypto_primitives",
  "lib/external_price_api",
  "lib/task_management",
  "lib/zk_os_merkle_tree",
  "lib/test_contracts",
  # Test infrastructure
  "tests/loadnext",
  "tests/vm-benchmark",
  # zk os
  "node/zkos_state_keeper",
  "node/zkos_vm_runner",
]
resolver = "2"

exclude = []

# for `perf` profiling
[profile.perf]
inherits = "release"
debug = true

[workspace.package]
version = "27.0.0-non-semver-compat"
edition = "2021"
authors = ["The Matter Labs Team <hello@matterlabs.dev>"]
homepage = "https://zksync.io/"
repository = "https://github.com/matter-labs/zksync-era"
license = "MIT OR Apache-2.0"
keywords = ["blockchain", "zksync"]
categories = ["cryptography"]

[workspace.dependencies]
# "External" dependencies
anyhow = "1"
assert_matches = "1.5"
async-trait = "0.1"
async-recursion = "1"
aws-config = { version = "1.1.7", default-features = false, features = [
  "behavior-version-latest",
] }
aws-runtime = "1.5.5"
aws-sdk-s3 = "1.76.0"
axum = "0.7.5"
backon = "0.4.4"
bigdecimal = "0.4.5"
bincode = "1"
bip39 = "2.1.0"
blake2 = "0.10"
bytes = "1"
chrono = { version = "0.4", default-features = false }
clap = "4.2.2"
codegen = "0.2.0"
const-decoder = "0.4.0"
criterion = "0.4.0"
ctrlc = "3.1"
dashmap = "5.5.3"
derive_more = "1.0.0"
envy = "0.4"
ethabi = "18.0.0"
flate2 = "1.0.28"
fraction = "0.15.3"
futures = "0.3"
futures-util = "0.3"
glob = "0.3"
google-cloud-auth = "0.16.0"
google-cloud-storage = "0.20.0"
governor = "0.4.2"
hex = "0.4"
http = "1.1"
http-body-util = "0.1.2"
httpmock = "0.7.0"
hyper = "1.3"
insta = "1.29.0"
itertools = "0.10"
jsonrpsee = { version = "0.24", default-features = false }
leb128 = "0.2.5"
lru = { version = "0.12.1", default-features = false }
mini-moka = "0.10.0"
num_cpus = "1.13"
num_enum = "0.7.2"
octocrab = "0.41"
once_cell = "1"
opentelemetry = "0.24.0"
opentelemetry_sdk = "0.24.0"
opentelemetry-otlp = "0.17.0"
opentelemetry-semantic-conventions = "0.16.0"
opentelemetry-appender-tracing = "0.5"
pin-project-lite = "0.2.13"
pretty_assertions = "1"
prost = "0.12.6"
rand = "0.8"
rayon = "1.3.1"
regex = "1"
reqwest = "0.12"
rlp = "0.5"
rocksdb = "0.21"
ruint = { version = "1.12", default-features = false }
rustc_version = "0.4.0"
rustls = "0.23"
secp256k1 = { version = "0.27.0", features = ["recovery", "global-context"] }
secrecy = "0.10.3"
semver = "1"
sentry = "0.31"
serde = "1"
serde_json = "1"
serde_with = "1"
serde_yaml = "0.9"
ciborium = "0.2"
sha2 = "0.10.8"
sha3 = "0.10.8"
sqlx = "0.8.1"
static_assertions = "1.1"
structopt = "0.3.20"
strum = "0.26"
tempfile = "3.0.2"
test-casing = "0.1.2"
test-log = "0.2.15"
thiserror = "1"
thread_local = "1.1"
tikv-jemallocator = "0.5"
tiny-keccak = "2"
tokio = "1"
tower = "0.4.13"
tower-http = "0.5.2"
tracing = "0.1"
tracing-subscriber = "0.3"
tracing-opentelemetry = "0.25.0"
time = "0.3.36" # Has to be same as used by `tracing-subscriber`
url = "2"
web3 = "0.19.0"
yab = "0.1.0"

# Proc-macro
syn = "2.0"
quote = "1.0"
proc-macro2 = "1.0"
trybuild = "1.0"

# "Internal" dependencies
vise = "0.2.0"
vise-exporter = "0.2.0"
foundry-compilers = { version = "0.11.6", git = "https://github.com/Moonsong-Labs/compilers.git", rev = "7c69695e5c75451f158dd2456bf8c94a7492ea0b" }

# DA clients' dependencies
# Avail
base58 = "0.2.0"
scale-encode = "0.5.0"
blake2b_simd = "1.0.2"
subxt-metadata = "0.39.0"
parity-scale-codec = { version = "3.6.9", default-features = false }
subxt-signer = { version = "0.39.0", default-features = false }

# Celestia
celestia-types = "0.6.1"
bech32 = "0.11.0"
ripemd = "0.1.3"
tonic = { version = "0.11.0", default-features = false }
pbjson-types = "0.6.0"

# Eigen
rust-eigenda-client = "0.1.1"

# Here and below:
# We *always* pin the latest version of protocol to disallow accidental changes in the execution logic.
# However, for the historical version of protocol crates, we have lax requirements. Otherwise,
# Bumping a crypto dependency like `boojum` would require us to republish all the historical packages.
circuit_encodings = "=0.151.3"
circuit_sequencer_api = "=0.151.3"
circuit_definitions = "=0.151.3"
crypto_codegen = { package = "zksync_solidity_vk_codegen", version = "=0.31.0" }
kzg = { package = "zksync_kzg", version = "=0.151.3" }
zk_evm_1_3_1 = { package = "zk_evm", version = "0.131.0-rc.2" }
zk_evm_1_3_3 = { package = "zk_evm", version = "0.133" }
zk_evm_1_4_0 = { package = "zk_evm", version = "0.140" }
zk_evm_1_4_1 = { package = "zk_evm", version = "0.141" }
zk_evm_1_5_0 = { package = "zk_evm", version = "=0.151.3" }
fflonk = "=0.31.0"
bellman = { package = "zksync_bellman", version = "=0.31.0" }

<<<<<<< HEAD
zk_os_forward_system = { package = "forward_system", git = "https://github.com/matter-labs/zk_ee", branch = "forward-system-tx-result-callback", features = ["no_print"] }
zk_ee = { package = "zk_ee", git = "https://github.com/matter-labs/zk_ee", branch = "forward-system-tx-result-callback" }
zk_os_basic_system = { package = "basic_system", git = "https://github.com/matter-labs/zk_ee", branch = "forward-system-tx-result-callback" }
zk_os_evm_interpreter = { package = "evm_interpreter", git = "https://github.com/matter-labs/zk_ee", branch = "forward-system-tx-result-callback", features = ["evm-compatibility"] }
#zk_os_forward_system = { package = "forward_system", path = "../../zk_ee/forward_system", features = ["no_print"] }
#zk_ee = { package = "zk_ee", path = "../../zk_ee/zk_ee" }
#zk_os_basic_system = { package = "basic_system", path = "../../zk_ee/basic_system" }
#zk_os_evm_interpreter = { package = "evm_interpreter", path = "../../zk_ee/evm_interpreter", features = ["evm-compatibility"] }
# New VM; pinned to a specific commit because of instability
zksync_vm2 = { git = "https://github.com/matter-labs/vm2.git", rev = "3841f5a430288a63c8207853eca11560bf7a5712" }
=======
# New VM; pinned to a specific version because of instability
zksync_vm2 = "=0.3.0"
>>>>>>> efc00076

# Consensus dependencies.
zksync_concurrency = "=0.8.0"
zksync_consensus_bft = "=0.8.0"
zksync_consensus_crypto = "=0.8.0"
zksync_consensus_executor = "=0.8.0"
zksync_consensus_network = "=0.8.0"
zksync_consensus_roles = "=0.8.0"
zksync_consensus_storage = "=0.8.0"
zksync_consensus_utils = "=0.8.0"
zksync_protobuf = "=0.8.0"
zksync_protobuf_build = "=0.8.0"

# "Local" dependencies
zksync_multivm = { version = "27.0.0-non-semver-compat", path = "lib/multivm" }
zksync_vlog = { version = "27.0.0-non-semver-compat", path = "lib/vlog" }
zksync_vm_interface = { version = "27.0.0-non-semver-compat", path = "lib/vm_interface" }
zksync_vm_executor = { version = "27.0.0-non-semver-compat", path = "lib/vm_executor" }
zksync_basic_types = { version = "27.0.0-non-semver-compat", path = "lib/basic_types" }
zksync_circuit_breaker = { version = "27.0.0-non-semver-compat", path = "lib/circuit_breaker" }
zksync_config = { version = "27.0.0-non-semver-compat", path = "lib/config" }
zksync_contract_verifier_lib = { version = "27.0.0-non-semver-compat", path = "lib/contract_verifier" }
zksync_contracts = { version = "27.0.0-non-semver-compat", path = "lib/contracts" }
zksync_core_leftovers = { version = "27.0.0-non-semver-compat", path = "lib/zksync_core_leftovers" }
zksync_dal = { version = "27.0.0-non-semver-compat", path = "lib/dal" }
zksync_db_connection = { version = "27.0.0-non-semver-compat", path = "lib/db_connection" }
zksync_env_config = { version = "27.0.0-non-semver-compat", path = "lib/env_config" }
zksync_eth_client = { version = "27.0.0-non-semver-compat", path = "lib/eth_client" }
zksync_da_client = { version = "27.0.0-non-semver-compat", path = "lib/da_client" }
zksync_eth_signer = { version = "27.0.0-non-semver-compat", path = "lib/eth_signer" }
zksync_health_check = { version = "27.0.0-non-semver-compat", path = "lib/health_check" }
zksync_l1_contract_interface = { version = "27.0.0-non-semver-compat", path = "lib/l1_contract_interface" }
zksync_mempool = { version = "27.0.0-non-semver-compat", path = "lib/mempool" }
zksync_merkle_tree = { version = "27.0.0-non-semver-compat", path = "lib/merkle_tree" }
zksync_bin_metadata = { version = "=26.1.0-non-semver-compat", path = "lib/bin_metadata" }
zksync_mini_merkle_tree = { version = "27.0.0-non-semver-compat", path = "lib/mini_merkle_tree" }
zksync_object_store = { version = "27.0.0-non-semver-compat", path = "lib/object_store" }
zksync_protobuf_config = { version = "27.0.0-non-semver-compat", path = "lib/protobuf_config" }
zksync_prover_interface = { version = "27.0.0-non-semver-compat", path = "lib/prover_interface" }
zksync_queued_job_processor = { version = "27.0.0-non-semver-compat", path = "lib/queued_job_processor" }
zksync_snapshots_applier = { version = "27.0.0-non-semver-compat", path = "lib/snapshots_applier" }
zksync_state = { version = "27.0.0-non-semver-compat", path = "lib/state" }
zksync_storage = { version = "27.0.0-non-semver-compat", path = "lib/storage" }
zksync_system_constants = { version = "27.0.0-non-semver-compat", path = "lib/constants" }
zksync_tee_verifier = { version = "27.0.0-non-semver-compat", path = "lib/tee_verifier" }
zksync_test_contracts = { version = "27.0.0-non-semver-compat", path = "lib/test_contracts" }
zksync_types = { version = "27.0.0-non-semver-compat", path = "lib/types" }
zksync_utils = { version = "27.0.0-non-semver-compat", path = "lib/utils" }
zksync_web3_decl = { version = "27.0.0-non-semver-compat", path = "lib/web3_decl" }
zksync_crypto_primitives = { version = "27.0.0-non-semver-compat", path = "lib/crypto_primitives" }
zksync_external_price_api = { version = "27.0.0-non-semver-compat", path = "lib/external_price_api" }
zksync_task_management = { version = "27.0.0-non-semver-compat", path = "lib/task_management" }
zk_os_merkle_tree = { version = "27.0.0-non-semver-compat", path = "lib/zk_os_merkle_tree" }

# Framework and components
<<<<<<< HEAD
zksync_node_framework = { version = "26.2.1-non-semver-compat", path = "node/node_framework" }
zksync_node_framework_derive = { version = "26.2.1-non-semver-compat", path = "lib/node_framework_derive" }
zksync_eth_watch = { version = "26.2.1-non-semver-compat", path = "node/eth_watch" }
zksync_shared_metrics = { version = "26.2.1-non-semver-compat", path = "node/shared_metrics" }
zksync_proof_data_handler = { version = "26.2.1-non-semver-compat", path = "node/proof_data_handler" }
zksync_block_reverter = { version = "26.2.1-non-semver-compat", path = "node/block_reverter" }
zksync_commitment_generator = { version = "26.2.1-non-semver-compat", path = "node/commitment_generator" }
zksync_house_keeper = { version = "26.2.1-non-semver-compat", path = "node/house_keeper" }
zksync_node_genesis = { version = "26.2.1-non-semver-compat", path = "node/genesis" }
zksync_da_dispatcher = { version = "26.2.1-non-semver-compat", path = "node/da_dispatcher" }
zksync_da_clients = { version = "26.2.1-non-semver-compat", path = "node/da_clients" }
zksync_eth_sender = { version = "26.2.1-non-semver-compat", path = "node/eth_sender" }
zksync_node_db_pruner = { version = "26.2.1-non-semver-compat", path = "node/db_pruner" }
zksync_node_fee_model = { version = "26.2.1-non-semver-compat", path = "node/fee_model" }
zksync_vm_runner = { version = "26.2.1-non-semver-compat", path = "node/vm_runner" }
zksync_external_proof_integration_api = { version = "26.2.1-non-semver-compat", path = "node/external_proof_integration_api" }
zksync_node_test_utils = { version = "26.2.1-non-semver-compat", path = "node/test_utils" }
zksync_state_keeper = { version = "26.2.1-non-semver-compat", path = "node/state_keeper" }
zksync_zkos_state_keeper = { version = "26.2.1-non-semver-compat", path = "node/zkos_state_keeper" }
zksync_zkos_vm_runner = { version = "26.2.1-non-semver-compat", path = "node/zkos_vm_runner" }
zksync_reorg_detector = { version = "26.2.1-non-semver-compat", path = "node/reorg_detector" }
zksync_consistency_checker = { version = "26.2.1-non-semver-compat", path = "node/consistency_checker" }
zksync_metadata_calculator = { version = "26.2.1-non-semver-compat", path = "node/metadata_calculator" }
zksync_node_sync = { version = "26.2.1-non-semver-compat", path = "node/node_sync" }
zksync_node_storage_init = { version = "26.2.1-non-semver-compat", path = "node/node_storage_init" }
zksync_node_consensus = { version = "26.2.1-non-semver-compat", path = "node/consensus" }
zksync_contract_verification_server = { version = "26.2.1-non-semver-compat", path = "node/contract_verification_server" }
zksync_node_api_server = { version = "26.2.1-non-semver-compat", path = "node/api_server" }
zksync_base_token_adjuster = { version = "26.2.1-non-semver-compat", path = "node/base_token_adjuster" }
zksync_logs_bloom_backfill = { version = "26.2.1-non-semver-compat", path = "node/logs_bloom_backfill" }

[patch.crates-io]
ark-ff = { git = "https://github.com/arkworks-rs/algebra.git" }
ark-ec = { git = "https://github.com/arkworks-rs/algebra.git" }
ark-serialize = { git = "https://github.com/arkworks-rs/algebra.git" }
ark-bn254 = { git = "https://github.com/arkworks-rs/algebra.git" }
ark-std = { git = "https://github.com/arkworks-rs/std/" }
=======
zksync_node_framework = { version = "27.0.0-non-semver-compat", path = "node/node_framework" }
zksync_node_framework_derive = { version = "27.0.0-non-semver-compat", path = "lib/node_framework_derive" }
zksync_eth_watch = { version = "27.0.0-non-semver-compat", path = "node/eth_watch" }
zksync_shared_metrics = { version = "27.0.0-non-semver-compat", path = "node/shared_metrics" }
zksync_proof_data_handler = { version = "27.0.0-non-semver-compat", path = "node/proof_data_handler" }
zksync_block_reverter = { version = "27.0.0-non-semver-compat", path = "node/block_reverter" }
zksync_commitment_generator = { version = "27.0.0-non-semver-compat", path = "node/commitment_generator" }
zksync_house_keeper = { version = "27.0.0-non-semver-compat", path = "node/house_keeper" }
zksync_node_genesis = { version = "27.0.0-non-semver-compat", path = "node/genesis" }
zksync_da_dispatcher = { version = "27.0.0-non-semver-compat", path = "node/da_dispatcher" }
zksync_da_clients = { version = "27.0.0-non-semver-compat", path = "node/da_clients" }
zksync_eth_sender = { version = "27.0.0-non-semver-compat", path = "node/eth_sender" }
zksync_node_db_pruner = { version = "27.0.0-non-semver-compat", path = "node/db_pruner" }
zksync_node_fee_model = { version = "27.0.0-non-semver-compat", path = "node/fee_model" }
zksync_vm_runner = { version = "27.0.0-non-semver-compat", path = "node/vm_runner" }
zksync_external_proof_integration_api = { version = "27.0.0-non-semver-compat", path = "node/external_proof_integration_api" }
zksync_node_test_utils = { version = "27.0.0-non-semver-compat", path = "node/test_utils" }
zksync_state_keeper = { version = "27.0.0-non-semver-compat", path = "node/state_keeper" }
zksync_reorg_detector = { version = "27.0.0-non-semver-compat", path = "node/reorg_detector" }
zksync_consistency_checker = { version = "27.0.0-non-semver-compat", path = "node/consistency_checker" }
zksync_metadata_calculator = { version = "27.0.0-non-semver-compat", path = "node/metadata_calculator" }
zksync_node_sync = { version = "27.0.0-non-semver-compat", path = "node/node_sync" }
zksync_node_storage_init = { version = "27.0.0-non-semver-compat", path = "node/node_storage_init" }
zksync_node_consensus = { version = "27.0.0-non-semver-compat", path = "node/consensus" }
zksync_contract_verification_server = { version = "27.0.0-non-semver-compat", path = "node/contract_verification_server" }
zksync_node_api_server = { version = "27.0.0-non-semver-compat", path = "node/api_server" }
zksync_base_token_adjuster = { version = "27.0.0-non-semver-compat", path = "node/base_token_adjuster" }
zksync_logs_bloom_backfill = { version = "27.0.0-non-semver-compat", path = "node/logs_bloom_backfill" }
>>>>>>> efc00076
<|MERGE_RESOLUTION|>--- conflicted
+++ resolved
@@ -254,7 +254,6 @@
 fflonk = "=0.31.0"
 bellman = { package = "zksync_bellman", version = "=0.31.0" }
 
-<<<<<<< HEAD
 zk_os_forward_system = { package = "forward_system", git = "https://github.com/matter-labs/zk_ee", branch = "forward-system-tx-result-callback", features = ["no_print"] }
 zk_ee = { package = "zk_ee", git = "https://github.com/matter-labs/zk_ee", branch = "forward-system-tx-result-callback" }
 zk_os_basic_system = { package = "basic_system", git = "https://github.com/matter-labs/zk_ee", branch = "forward-system-tx-result-callback" }
@@ -263,12 +262,9 @@
 #zk_ee = { package = "zk_ee", path = "../../zk_ee/zk_ee" }
 #zk_os_basic_system = { package = "basic_system", path = "../../zk_ee/basic_system" }
 #zk_os_evm_interpreter = { package = "evm_interpreter", path = "../../zk_ee/evm_interpreter", features = ["evm-compatibility"] }
-# New VM; pinned to a specific commit because of instability
-zksync_vm2 = { git = "https://github.com/matter-labs/vm2.git", rev = "3841f5a430288a63c8207853eca11560bf7a5712" }
-=======
+
 # New VM; pinned to a specific version because of instability
 zksync_vm2 = "=0.3.0"
->>>>>>> efc00076
 
 # Consensus dependencies.
 zksync_concurrency = "=0.8.0"
@@ -324,45 +320,6 @@
 zk_os_merkle_tree = { version = "27.0.0-non-semver-compat", path = "lib/zk_os_merkle_tree" }
 
 # Framework and components
-<<<<<<< HEAD
-zksync_node_framework = { version = "26.2.1-non-semver-compat", path = "node/node_framework" }
-zksync_node_framework_derive = { version = "26.2.1-non-semver-compat", path = "lib/node_framework_derive" }
-zksync_eth_watch = { version = "26.2.1-non-semver-compat", path = "node/eth_watch" }
-zksync_shared_metrics = { version = "26.2.1-non-semver-compat", path = "node/shared_metrics" }
-zksync_proof_data_handler = { version = "26.2.1-non-semver-compat", path = "node/proof_data_handler" }
-zksync_block_reverter = { version = "26.2.1-non-semver-compat", path = "node/block_reverter" }
-zksync_commitment_generator = { version = "26.2.1-non-semver-compat", path = "node/commitment_generator" }
-zksync_house_keeper = { version = "26.2.1-non-semver-compat", path = "node/house_keeper" }
-zksync_node_genesis = { version = "26.2.1-non-semver-compat", path = "node/genesis" }
-zksync_da_dispatcher = { version = "26.2.1-non-semver-compat", path = "node/da_dispatcher" }
-zksync_da_clients = { version = "26.2.1-non-semver-compat", path = "node/da_clients" }
-zksync_eth_sender = { version = "26.2.1-non-semver-compat", path = "node/eth_sender" }
-zksync_node_db_pruner = { version = "26.2.1-non-semver-compat", path = "node/db_pruner" }
-zksync_node_fee_model = { version = "26.2.1-non-semver-compat", path = "node/fee_model" }
-zksync_vm_runner = { version = "26.2.1-non-semver-compat", path = "node/vm_runner" }
-zksync_external_proof_integration_api = { version = "26.2.1-non-semver-compat", path = "node/external_proof_integration_api" }
-zksync_node_test_utils = { version = "26.2.1-non-semver-compat", path = "node/test_utils" }
-zksync_state_keeper = { version = "26.2.1-non-semver-compat", path = "node/state_keeper" }
-zksync_zkos_state_keeper = { version = "26.2.1-non-semver-compat", path = "node/zkos_state_keeper" }
-zksync_zkos_vm_runner = { version = "26.2.1-non-semver-compat", path = "node/zkos_vm_runner" }
-zksync_reorg_detector = { version = "26.2.1-non-semver-compat", path = "node/reorg_detector" }
-zksync_consistency_checker = { version = "26.2.1-non-semver-compat", path = "node/consistency_checker" }
-zksync_metadata_calculator = { version = "26.2.1-non-semver-compat", path = "node/metadata_calculator" }
-zksync_node_sync = { version = "26.2.1-non-semver-compat", path = "node/node_sync" }
-zksync_node_storage_init = { version = "26.2.1-non-semver-compat", path = "node/node_storage_init" }
-zksync_node_consensus = { version = "26.2.1-non-semver-compat", path = "node/consensus" }
-zksync_contract_verification_server = { version = "26.2.1-non-semver-compat", path = "node/contract_verification_server" }
-zksync_node_api_server = { version = "26.2.1-non-semver-compat", path = "node/api_server" }
-zksync_base_token_adjuster = { version = "26.2.1-non-semver-compat", path = "node/base_token_adjuster" }
-zksync_logs_bloom_backfill = { version = "26.2.1-non-semver-compat", path = "node/logs_bloom_backfill" }
-
-[patch.crates-io]
-ark-ff = { git = "https://github.com/arkworks-rs/algebra.git" }
-ark-ec = { git = "https://github.com/arkworks-rs/algebra.git" }
-ark-serialize = { git = "https://github.com/arkworks-rs/algebra.git" }
-ark-bn254 = { git = "https://github.com/arkworks-rs/algebra.git" }
-ark-std = { git = "https://github.com/arkworks-rs/std/" }
-=======
 zksync_node_framework = { version = "27.0.0-non-semver-compat", path = "node/node_framework" }
 zksync_node_framework_derive = { version = "27.0.0-non-semver-compat", path = "lib/node_framework_derive" }
 zksync_eth_watch = { version = "27.0.0-non-semver-compat", path = "node/eth_watch" }
@@ -391,4 +348,12 @@
 zksync_node_api_server = { version = "27.0.0-non-semver-compat", path = "node/api_server" }
 zksync_base_token_adjuster = { version = "27.0.0-non-semver-compat", path = "node/base_token_adjuster" }
 zksync_logs_bloom_backfill = { version = "27.0.0-non-semver-compat", path = "node/logs_bloom_backfill" }
->>>>>>> efc00076
+zksync_zkos_state_keeper = { version = "27.0.0-non-semver-compat", path = "node/zkos_state_keeper" }
+zksync_zkos_vm_runner = { version = "27.0.0-non-semver-compat", path = "node/zkos_vm_runner" }
+
+[patch.crates-io]
+ark-ff = { git = "https://github.com/arkworks-rs/algebra.git" }
+ark-ec = { git = "https://github.com/arkworks-rs/algebra.git" }
+ark-serialize = { git = "https://github.com/arkworks-rs/algebra.git" }
+ark-bn254 = { git = "https://github.com/arkworks-rs/algebra.git" }
+ark-std = { git = "https://github.com/arkworks-rs/std/" }