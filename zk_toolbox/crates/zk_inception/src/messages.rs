use std::path::Path;

use ethers::{
    types::{H160, U256},
    utils::format_ether,
};

pub(super) const MSG_SETUP_KEYS_DOWNLOAD_SELECTION_PROMPT: &str =
    "Do you want to download the setup keys or generate them?";
pub(super) const MSG_SETUP_KEYS_REGION_PROMPT: &str =
    "From which region you want setup keys to be downloaded?";
/// Common messages
pub(super) const MSG_SELECTED_CONFIG: &str = "Selected config";
pub(super) const MSG_CHAIN_NOT_INITIALIZED: &str =
    "Chain not initialized. Please create a chain first";
pub(super) const MSG_ARGS_VALIDATOR_ERR: &str = "Invalid arguments";

/// Ecosystem create related messages
pub(super) const MSG_L1_NETWORK_HELP: &str = "L1 Network";
pub(super) const MSG_LINK_TO_CODE_HELP: &str = "Code link";
pub(super) const MSG_START_CONTAINERS_HELP: &str =
    "Start reth and postgres containers after creation";
pub(super) const MSG_ECOSYSTEM_NAME_PROMPT: &str = "What do you want to name the ecosystem?";
pub(super) const MSG_REPOSITORY_ORIGIN_PROMPT: &str = "Select the origin of zksync-era repository";
pub(super) const MSG_LINK_TO_CODE_PROMPT: &str = "Where's the code located?";
pub(super) const MSG_L1_NETWORK_PROMPT: &str = "Select the L1 network";
pub(super) const MSG_START_CONTAINERS_PROMPT: &str =
    "Do you want to start containers after creating the ecosystem?";
pub(super) const MSG_CREATING_ECOSYSTEM: &str = "Creating ecosystem";

pub fn msg_created_ecosystem(name: &str) -> String {
    format!("Ecosystem {name} created successfully (All subsequent commands should be executed from ecosystem folder `cd {name}`)")
}

pub(super) const MSG_CLONING_ERA_REPO_SPINNER: &str = "Cloning zksync-era repository...";
pub(super) const MSG_CREATING_INITIAL_CONFIGURATIONS_SPINNER: &str =
    "Creating initial configurations...";
pub(super) const MSG_CREATING_DEFAULT_CHAIN_SPINNER: &str = "Creating default chain...";
pub(super) const MSG_STARTING_CONTAINERS_SPINNER: &str = "Starting containers...";
pub(super) const MSG_ECOSYSTEM_ALREADY_EXISTS_ERR: &str = "Ecosystem already exists";
pub(super) const MSG_ECOSYSTEM_CONFIG_INVALID_ERR: &str = "Invalid ecosystem configuration";
pub(super) const MSG_LINK_TO_CODE_SELECTION_CLONE: &str = "Clone for me (recommended)";
pub(super) const MSG_LINK_TO_CODE_SELECTION_PATH: &str = "I have the code already";
pub(super) const MSG_NOT_MAIN_REPO_OR_FORK_ERR: &str =
    "It's not a ZKsync Era main repository or fork";
pub(super) const MSG_CONFIRM_STILL_USE_FOLDER: &str = "Do you still want to use this folder?";

pub(super) fn msg_path_to_zksync_does_not_exist_err(path: &str) -> String {
    format!("Path to ZKsync Era repo does not exist: {path:?}")
}

/// Ecosystem and chain init related messages
pub(super) const MSG_L1_RPC_URL_HELP: &str = "L1 RPC URL";
pub(super) const MSG_PORT_OFFSET_HELP: &str = "Add a costant offset to the ports exposed by the components. Useful when running multiple chains on the same machine";
pub(super) const MSG_GENESIS_ARGS_HELP: &str = "Genesis options";
pub(super) const MSG_DEV_ARG_HELP: &str =
    "Deploy ecosystem  using all defaults. Suitable for local development";
pub(super) const MSG_OBSERVABILITY_HELP: &str = "Enable Grafana";
pub(super) const MSG_OBSERVABILITY_PROMPT: &str = "Do you want to setup observability? (Grafana)";
pub(super) const MSG_DEPLOY_ECOSYSTEM_PROMPT: &str =
    "Do you want to deploy ecosystem contracts? (Not needed if you already have an existing one)";
pub(super) const MSG_L1_RPC_URL_PROMPT: &str = "What is the RPC URL of the L1 network?";
pub(super) const MSG_DEPLOY_PAYMASTER_PROMPT: &str = "Do you want to deploy Paymaster contract?";
pub(super) const MSG_DEPLOY_ERC20_PROMPT: &str = "Do you want to deploy some test ERC20s?";
pub(super) const MSG_ECOSYSTEM_CONTRACTS_PATH_PROMPT: &str = "Provide the path to the ecosystem contracts or keep it empty and you will use ZKsync ecosystem config. \
For using this config, you need to have governance wallet";
pub(super) const MSG_L1_RPC_URL_INVALID_ERR: &str = "Invalid RPC URL";
pub(super) const MSG_ECOSYSTEM_CONTRACTS_PATH_INVALID_ERR: &str = "Invalid path";
pub(super) const MSG_GENESIS_DATABASE_ERR: &str = "Unable to perform genesis on the database";
pub(super) const MSG_CHAIN_NOT_FOUND_ERR: &str = "Chain not found";
pub(super) const MSG_INITIALIZING_ECOSYSTEM: &str = "Initializing ecosystem";
pub(super) const MSG_DEPLOYING_ERC20: &str = "Deploying ERC20 contracts";
pub(super) const MSG_CHAIN_INITIALIZED: &str = "Chain initialized successfully";
pub(super) const MSG_DISTRIBUTING_ETH_SPINNER: &str = "Distributing eth...";
pub(super) const MSG_MINT_BASE_TOKEN_SPINNER: &str =
    "Minting base token to the governance addresses...";
pub(super) const MSG_INTALLING_DEPS_SPINNER: &str = "Installing and building dependencies...";
pub(super) const MSG_DEPLOYING_ERC20_SPINNER: &str = "Deploying ERC20 contracts...";
pub(super) const MSG_DEPLOYING_ECOSYSTEM_CONTRACTS_SPINNER: &str =
    "Deploying ecosystem contracts...";
pub(super) const MSG_REGISTERING_CHAIN_SPINNER: &str = "Registering chain...";
pub(super) const MSG_ACCEPTING_ADMIN_SPINNER: &str = "Accepting admin...";
<<<<<<< HEAD
pub(super) const MSG_DA_PAIR_REGISTRATION_SPINNER: &str = "Registering DA pair...";
=======
pub(super) const MSG_UPDATING_TOKEN_MULTIPLIER_SETTER_SPINNER: &str =
    "Updating token multiplier setter...";
pub(super) const MSG_TOKEN_MULTIPLIER_SETTER_UPDATED_TO: &str =
    "Token multiplier setter updated to";
>>>>>>> f2d72102
pub(super) const MSG_RECREATE_ROCKS_DB_ERRROR: &str = "Failed to create rocks db path";
pub(super) const MSG_ERA_OBSERVABILITY_ALREADY_SETUP: &str = "Era observability already setup";
pub(super) const MSG_DOWNLOADING_ERA_OBSERVABILITY_SPINNER: &str =
    "Downloading era observability...";

pub(super) fn msg_ecosystem_no_found_preexisting_contract(chains: &str) -> String {
    format!("Not found preexisting ecosystem Contracts with chains {chains}")
}

pub(super) fn msg_initializing_chain(chain_name: &str) -> String {
    format!("Initializing chain {chain_name}")
}

pub(super) fn msg_ecosystem_initialized(chains: &str) -> String {
    format!("Ecosystem initialized successfully with chains {chains}")
}

/// Ecosystem default related messages
pub(super) const MSG_DEFAULT_CHAIN_PROMPT: &str = "What chain do you want to set as default?";

/// Ecosystem config related messages
pub(super) const MSG_SAVE_INITIAL_CONFIG_ATTENTION: &str =
    "ATTENTION: This file contains sensible placeholders. Please check them and update with the desired values.";
pub(super) const MSG_SAVE_ERC20_CONFIG_ATTENTION: &str =
    "ATTENTION: This file should be filled with the desired ERC20 tokens to deploy.";

/// Ecosystem change default related messages
pub(super) fn msg_chain_doesnt_exist_err(chain_name: &str, chains: &Vec<String>) -> String {
    format!(
        "Chain with name {} doesnt exist, please choose one of {:?}",
        chain_name, chains
    )
}
pub(super) fn msg_chain_load_err(chain_name: &str) -> String {
    format!("Failed to load chain config for {chain_name}")
}

/// Chain create related messages
pub(super) const MSG_PROVER_MODE_HELP: &str = "Prover options";
pub(super) const MSG_CHAIN_ID_HELP: &str = "Chain ID";
pub(super) const MSG_WALLET_CREATION_HELP: &str = "Wallet options";
pub(super) const MSG_WALLET_PATH_HELP: &str = "Wallet path";
pub(super) const MSG_L1_COMMIT_DATA_GENERATOR_MODE_HELP: &str = "Commit data generation mode";
pub(super) const MSG_BASE_TOKEN_ADDRESS_HELP: &str = "Base token address";
pub(super) const MSG_BASE_TOKEN_PRICE_NOMINATOR_HELP: &str = "Base token nominator";
pub(super) const MSG_BASE_TOKEN_PRICE_DENOMINATOR_HELP: &str = "Base token denominator";
pub(super) const MSG_SET_AS_DEFAULT_HELP: &str = "Set as default chain";
pub(super) const MSG_CHAIN_NAME_PROMPT: &str = "What do you want to name the chain?";
pub(super) const MSG_CHAIN_ID_PROMPT: &str = "What's the chain id?";
pub(super) const MSG_WALLET_CREATION_PROMPT: &str = "Select how do you want to create the wallet";
pub(super) const MSG_PROVER_VERSION_PROMPT: &str = "Select the prover mode";
pub(super) const MSG_L1_BATCH_COMMIT_DATA_GENERATOR_MODE_PROMPT: &str =
    "Select the commit data generator mode";
pub(super) const MSG_WALLET_PATH_PROMPT: &str = "What is the wallet path?";
pub(super) const MSG_BASE_TOKEN_SELECTION_PROMPT: &str = "Select the base token to use";
pub(super) const MSG_BASE_TOKEN_ADDRESS_PROMPT: &str = "What is the token address?";
pub(super) const MSG_BASE_TOKEN_PRICE_NOMINATOR_PROMPT: &str =
    "What is the base token price nominator?";
pub(super) const MSG_BASE_TOKEN_PRICE_DENOMINATOR_PROMPT: &str =
    "What is the base token price denominator?";
pub(super) const MSG_SET_AS_DEFAULT_PROMPT: &str = "Set this chain as default?";
pub(super) const MSG_WALLET_PATH_INVALID_ERR: &str = "Invalid path";
pub(super) const MSG_NUMBER_VALIDATOR_NOT_ZERO_ERR: &str = "Number is not zero";
pub(super) const MSG_NUMBER_VALIDATOR_GREATHER_THAN_ZERO_ERR: &str =
    "Number should be greater than zero";
pub(super) const MSG_CREATING_CHAIN: &str = "Creating chain";
pub(super) const MSG_CHAIN_CREATED: &str = "Chain created successfully";
pub(super) const MSG_CREATING_CHAIN_CONFIGURATIONS_SPINNER: &str =
    "Creating chain configurations...";
pub(super) const MSG_CHAIN_ID_VALIDATOR_ERR: &str = "Invalid chain id";
pub(super) const MSG_BASE_TOKEN_ADDRESS_VALIDATOR_ERR: &str = "Invalid base token address";
pub(super) const MSG_WALLET_CREATION_VALIDATOR_ERR: &str =
    "Localhost wallet is not supported for external networks";

/// Chain genesis related messages
pub(super) const MSG_L1_SECRETS_MUST_BE_PRESENTED: &str = "L1 secret must be presented";
pub(super) const MSG_DATABASE_MUST_BE_PRESENTED: &str = "Database secret must be presented";
pub(super) const MSG_SERVER_DB_URL_HELP: &str = "Server database url without database name";
pub(super) const MSG_SERVER_DB_NAME_HELP: &str = "Server database name";
pub(super) const MSG_PROVER_DB_URL_HELP: &str = "Prover database url without database name";
pub(super) const MSG_PROVER_DB_NAME_HELP: &str = "Prover database name";
pub(super) const MSG_USE_DEFAULT_DATABASES_HELP: &str = "Use default database urls and names";
pub(super) const MSG_GENESIS_COMPLETED: &str = "Genesis completed successfully";
pub(super) const MSG_STARTING_GENESIS: &str = "Starting genesis process";
pub(super) const MSG_INITIALIZING_DATABASES_SPINNER: &str = "Initializing databases...";
pub(super) const MSG_STARTING_GENESIS_SPINNER: &str =
    "Starting the genesis of the server. Building the entire server may take a lot of time...";
pub(super) const MSG_INITIALIZING_SERVER_DATABASE: &str = "Initializing server database";
pub(super) const MSG_FAILED_TO_DROP_SERVER_DATABASE_ERR: &str = "Failed to drop server database";
pub(super) const MSG_INITIALIZING_PROVER_DATABASE: &str = "Initializing prover database";
pub(super) const MSG_FAILED_TO_DROP_PROVER_DATABASE_ERR: &str = "Failed to drop prover database";
/// Chain update related messages
pub(super) const MSG_WALLETS_CONFIG_MUST_BE_PRESENT: &str = "Wallets configuration must be present";

pub(super) fn msg_server_db_url_prompt(chain_name: &str) -> String {
    format!("Please provide server database url for chain {chain_name}")
}

pub(super) fn msg_external_node_db_url_prompt(chain_name: &str) -> String {
    format!("Please provide external_node database url for chain {chain_name}")
}

pub(super) fn msg_prover_db_url_prompt(chain_name: &str) -> String {
    format!("Please provide prover database url for chain {chain_name}")
}

pub(super) fn msg_prover_db_name_prompt(chain_name: &str) -> String {
    format!("Please provide prover database name for chain {chain_name}")
}

pub(super) fn msg_external_node_db_name_prompt(chain_name: &str) -> String {
    format!("Please provide external_node database name for chain {chain_name}")
}

pub(super) fn msg_server_db_name_prompt(chain_name: &str) -> String {
    format!("Please provide server database name for chain {chain_name}")
}

pub(super) fn msg_explorer_db_url_prompt(chain_name: &str) -> String {
    format!("Please provide explorer database url for chain {chain_name}")
}

pub(super) fn msg_explorer_db_name_prompt(chain_name: &str) -> String {
    format!("Please provide explorer database name for chain {chain_name}")
}

/// Chain initialize bridges related messages
pub(super) const MSG_DEPLOYING_L2_CONTRACT_SPINNER: &str = "Deploying l2 contracts";

/// Chain deploy paymaster related messages
pub(super) const MSG_DEPLOYING_PAYMASTER: &str = "Deploying paymaster";

/// Run server related messages
pub(super) const MSG_SERVER_COMPONENTS_HELP: &str = "Components of server to run";
pub(super) const MSG_SERVER_GENESIS_HELP: &str = "Run server in genesis mode";
pub(super) const MSG_SERVER_ADDITIONAL_ARGS_HELP: &str =
    "Additional arguments that can be passed through the CLI";
pub(super) const MSG_SERVER_BUILD_HELP: &str = "Build server but don't run it";

/// Accept ownership related messages
pub(super) const MSG_ACCEPTING_GOVERNANCE_SPINNER: &str = "Accepting governance...";

/// Containers related messages
pub(super) const MSG_STARTING_CONTAINERS: &str = "Starting containers";
pub(super) const MSG_STARTING_DOCKER_CONTAINERS_SPINNER: &str =
    "Starting containers using docker...";
pub(super) const MSG_CONTAINERS_STARTED: &str = "Containers started successfully";
pub(super) const MSG_RETRY_START_CONTAINERS_PROMPT: &str =
    "Failed to start containers. Make sure there is nothing running on default ports for Ethereum node l1 and postgres. Want to try again?";
pub(super) const MSG_FAILED_TO_FIND_ECOSYSTEM_ERR: &str = "Failed to find ecosystem folder.";
pub(super) const MSG_OBSERVABILITY_RUN_PROMPT: &str = "Do you want to run observability?";

/// Server related messages
pub(super) const MSG_STARTING_SERVER: &str = "Starting server";
pub(super) const MSG_FAILED_TO_RUN_SERVER_ERR: &str = "Failed to start server";
pub(super) const MSG_PREPARING_EN_CONFIGS: &str = "Preparing External Node config";

/// Portal related messages
pub(super) const MSG_PORTAL_FAILED_TO_FIND_ANY_CHAIN_ERR: &str =
    "Failed to find any valid chain to run portal for";
pub(super) const MSG_PORTAL_FAILED_TO_CREATE_CONFIG_ERR: &str = "Failed to create portal config";
pub(super) const MSG_PORTAL_FAILED_TO_RUN_DOCKER_ERR: &str =
    "Failed to run portal docker container";
pub(super) fn msg_portal_running_with_config(path: &Path) -> String {
    format!("Running portal with configuration from: {}", path.display())
}
pub(super) fn msg_portal_starting_on(host: &str, port: u16) -> String {
    format!("Starting portal on http://{host}:{port}")
}

/// Explorer related messages
pub(super) const MSG_EXPLORER_FAILED_TO_DROP_DATABASE_ERR: &str =
    "Failed to drop explorer database";
pub(super) const MSG_EXPLORER_FAILED_TO_RUN_DOCKER_SERVICES_ERR: &str =
    "Failed to run docker compose with explorer services";
pub(super) const MSG_EXPLORER_FAILED_TO_RUN_DOCKER_ERR: &str =
    "Failed to run explorer docker container";
pub(super) const MSG_EXPLORER_FAILED_TO_CREATE_CONFIG_ERR: &str =
    "Failed to create explorer config";
pub(super) const MSG_EXPLORER_FAILED_TO_FIND_ANY_CHAIN_ERR: &str =
    "Failed to find any valid chain to run explorer for. Did you run `zk_inception explorer init`?";
pub(super) const MSG_EXPLORER_INITIALIZED: &str = "Explorer has been initialized successfully";
pub(super) fn msg_explorer_initializing_database_for(chain: &str) -> String {
    format!("Initializing explorer database for {chain} chain")
}
pub(super) fn msg_explorer_running_with_config(path: &Path) -> String {
    format!(
        "Running explorer with configuration from: {}",
        path.display()
    )
}
pub(super) fn msg_explorer_starting_on(host: &str, port: u16) -> String {
    format!("Starting explorer on http://{host}:{port}")
}
pub(super) fn msg_explorer_chain_not_initialized(chain: &str) -> String {
    format!("Chain {chain} is not initialized for explorer: run `zk_inception explorer init --chain {chain}` first")
}

/// Forge utils related messages
pub(super) const MSG_DEPLOYER_PK_NOT_SET_ERR: &str = "Deployer private key is not set";

pub(super) fn msg_address_doesnt_have_enough_money_prompt(
    address: &H160,
    actual: U256,
    expected: U256,
) -> String {
    let actual = format_ether(actual);
    let expected = format_ether(expected);
    format!(
        "Address {address:?} doesn't have enough money to deploy contracts only {actual} ETH but expected: {expected} ETH do you want to try again?"
    )
}

pub(super) fn msg_preparing_en_config_is_done(path: &Path) -> String {
    format!("External nodes configs could be found in: {path:?}")
}

pub(super) const MSG_EXTERNAL_NODE_CONFIG_NOT_INITIALIZED: &str =
    "External node is not initialized";

pub(super) const MSG_STARTING_EN: &str = "Starting external node";

/// Prover related messages
pub(super) const MSG_GENERATING_SK_SPINNER: &str = "Generating setup keys...";
pub(super) const MSG_SK_GENERATED: &str = "Setup keys generated successfully";
pub(super) const MSG_MISSING_COMPONENT_ERR: &str = "Missing component";
pub(super) const MSG_RUNNING_PROVER_GATEWAY: &str = "Running gateway";
pub(super) const MSG_RUNNING_PROVER_JOB_MONITOR_ERR: &str = "Failed to run prover job monitor";
pub(super) const MSG_RUNNING_PROVER_JOB_MONITOR: &str = "Running prover job monitor";
pub(super) const MSG_RUNNING_WITNESS_GENERATOR: &str = "Running witness generator";
pub(super) const MSG_RUNNING_WITNESS_VECTOR_GENERATOR: &str = "Running witness vector generator";
pub(super) const MSG_RUNNING_PROVER: &str = "Running prover";
pub(super) const MSG_RUNNING_COMPRESSOR: &str = "Running compressor";
pub(super) const MSG_RUN_COMPONENT_PROMPT: &str = "What component do you want to run?";
pub(super) const MSG_RUNNING_PROVER_GATEWAY_ERR: &str = "Failed to run prover gateway";
pub(super) const MSG_RUNNING_WITNESS_GENERATOR_ERR: &str = "Failed to run witness generator";
pub(super) const MSG_RUNNING_WITNESS_VECTOR_GENERATOR_ERR: &str =
    "Failed to run witness vector generator";
pub(super) const MSG_RUNNING_COMPRESSOR_ERR: &str = "Failed to run compressor";
pub(super) const MSG_RUNNING_PROVER_ERR: &str = "Failed to run prover";
pub(super) const MSG_PROOF_STORE_CONFIG_PROMPT: &str =
    "Select where you would like to store the proofs";
pub(super) const MSG_PROOF_STORE_DIR_PROMPT: &str =
    "Provide the path where you would like to store the proofs:";
pub(super) const MSG_PROOF_STORE_GCS_BUCKET_BASE_URL_PROMPT: &str =
    "Provide the base URL of the GCS bucket (e.g., gs://bucket-name):";
pub(super) const MSG_PROOF_STORE_GCS_BUCKET_BASE_URL_ERR: &str =
    "Bucket base URL should start with gs://";
pub(super) const MSG_PROOF_STORE_GCS_CREDENTIALS_FILE_PROMPT: &str =
    "Provide the path to the GCS credentials file:";
pub(super) const MSG_GENERAL_CONFIG_NOT_FOUND_ERR: &str = "General config not found";
pub(super) const MSG_PROVER_CONFIG_NOT_FOUND_ERR: &str = "Prover config not found";
pub(super) const MSG_PROVER_INITIALIZED: &str = "Prover has been initialized successfully";
pub(super) const MSG_CREATE_GCS_BUCKET_PROMPT: &str = "Do you want to create a new GCS bucket?";
pub(super) const MSG_CREATE_GCS_BUCKET_PROJECT_ID_PROMPT: &str = "Select the project ID:";
pub(super) const MSG_CREATE_GCS_BUCKET_PROJECT_ID_NO_PROJECTS_PROMPT: &str =
    "Provide a project ID:";
pub(super) const MSG_CREATE_GCS_BUCKET_NAME_PROMTP: &str = "What do you want to name the bucket?";
pub(super) const MSG_CREATE_GCS_BUCKET_LOCATION_PROMPT: &str = "What location do you want to use? Find available locations at https://cloud.google.com/storage/docs/locations";
pub(super) const MSG_PROOF_COMPRESSOR_CONFIG_NOT_FOUND_ERR: &str =
    "Proof compressor config not found";
pub(super) const MSG_DOWNLOADING_SETUP_COMPRESSOR_KEY_SPINNER: &str =
    "Downloading compressor setup key...";
pub(super) const MSG_DOWNLOAD_SETUP_COMPRESSOR_KEY_PROMPT: &str =
    "Do you want to download the setup key for compressor?";
pub(super) const MSG_INITIALIZE_BELLMAN_CUDA_PROMPT: &str =
    "Do you want to initialize bellman-cuda?";
pub(super) const MSG_SETUP_COMPRESSOR_KEY_PATH_PROMPT: &str = "Provide the path to the setup key:";
pub(super) const MSG_GETTING_GCP_PROJECTS_SPINNER: &str = "Getting GCP projects...";
pub(super) const MSG_GETTING_PROOF_STORE_CONFIG: &str = "Getting proof store configuration...";
pub(super) const MSG_GETTING_PUBLIC_STORE_CONFIG: &str = "Getting public store configuration...";
pub(super) const MSG_CREATING_GCS_BUCKET_SPINNER: &str = "Creating GCS bucket...";
pub(super) const MSG_SAVE_TO_PUBLIC_BUCKET_PROMPT: &str = "Do you want to save to public bucket?";
pub(super) const MSG_ROUND_SELECT_PROMPT: &str = "Select the round to run";
pub(super) const MSG_WITNESS_GENERATOR_ROUND_ERR: &str = "Witness generator round not found";
pub(super) const MSG_SETUP_KEY_PATH_ERROR: &str = "Failed to get setup key path";
pub(super) const MSG_CLONING_BELLMAN_CUDA_SPINNER: &str = "Cloning bellman-cuda...";
pub(super) const MSG_BUILDING_BELLMAN_CUDA_SPINNER: &str = "Building bellman-cuda...";
pub(super) const MSG_BELLMAN_CUDA_DIR_ERR: &str = "Failed to get bellman-cuda directory";
pub(super) const MSG_BELLMAN_CUDA_DIR_PROMPT: &str =
    "Provide the path to the bellman-cuda directory:";
pub(super) const MSG_BELLMAN_CUDA_INITIALIZED: &str =
    "bellman-cuda has been initialized successfully";
pub(super) const MSG_BELLMAN_CUDA_ORIGIN_SELECT: &str =
    "Select the origin of bellman-cuda repository";
pub(super) const MSG_BELLMAN_CUDA_SELECTION_CLONE: &str = "Clone for me (recommended)";
pub(super) const MSG_BELLMAN_CUDA_SELECTION_PATH: &str = "I have the code already";
pub(super) const MSG_CLOUD_TYPE_PROMPT: &str = "Select the cloud connection mode:";
pub(super) const MSG_THREADS_PROMPT: &str = "Provide the number of threads:";
pub(super) const MSG_SETUP_KEYS_PROMPT: &str = "Do you want to setup keys?";

pub(super) fn msg_bucket_created(bucket_name: &str) -> String {
    format!("Bucket created successfully with url: gs://{bucket_name}")
}

/// Contract verifier related messages
pub(super) const MSG_RUNNING_CONTRACT_VERIFIER: &str = "Running contract verifier";
pub(super) const MSG_FAILED_TO_RUN_CONTRACT_VERIFIER_ERR: &str = "Failed to run contract verifier";
pub(super) const MSG_INVALID_ARCH_ERR: &str = "Invalid arch";
pub(super) const MSG_GET_ZKSOLC_RELEASES_ERR: &str = "Failed to get zksolc releases";
pub(super) const MSG_FETCHING_ZKSOLC_RELEASES_SPINNER: &str = "Fetching zksolc releases...";
pub(super) const MSG_FETCHING_ZKVYPER_RELEASES_SPINNER: &str = "Fetching zkvyper releases...";
pub(super) const MSG_FETCH_SOLC_RELEASES_SPINNER: &str = "Fetching solc releases...";
pub(super) const MSG_FETCHING_VYPER_RELEASES_SPINNER: &str = "Fetching vyper releases...";
pub(super) const MSG_ZKSOLC_VERSION_PROMPT: &str = "Select the minimal zksolc version:";
pub(super) const MSG_ZKVYPER_VERSION_PROMPT: &str = "Select the minimal zkvyper version:";
pub(super) const MSG_SOLC_VERSION_PROMPT: &str = "Select the minimal solc version:";
pub(super) const MSG_VYPER_VERSION_PROMPT: &str = "Select the minimal vyper version:";
pub(super) const MSG_NO_RELEASES_FOUND_ERR: &str = "No releases found for current architecture";
pub(super) const MSG_NO_VERSION_FOUND_ERR: &str = "No version found";
pub(super) const MSG_ARCH_NOT_SUPPORTED_ERR: &str = "Architecture not supported";
pub(super) const MSG_OS_NOT_SUPPORTED_ERR: &str = "OS not supported";
pub(super) const MSG_GET_VYPER_RELEASES_ERR: &str = "Failed to get vyper releases";
pub(super) const MSG_GET_SOLC_RELEASES_ERR: &str = "Failed to get solc releases";
pub(super) const MSG_GET_ZKVYPER_RELEASES_ERR: &str = "Failed to get zkvyper releases";

pub(super) fn msg_binary_already_exists(name: &str, version: &str) -> String {
    format!(
        "{} {} binary already exists. Skipping download.",
        name, version
    )
}

pub(super) fn msg_downloading_binary_spinner(name: &str, version: &str) -> String {
    format!("Downloading {} {} binary", name, version)
}

/// Update related messages

pub(super) const MSG_UPDATE_ONLY_CONFIG_HELP: &str = "Update only the config files";
pub(super) const MSG_UPDATING_ZKSYNC: &str = "Updating ZKsync";
pub(super) const MSG_ZKSYNC_UPDATED: &str = "ZKsync updated successfully";
pub(super) const MSG_PULLING_ZKSYNC_CODE_SPINNER: &str = "Pulling zksync-era repo...";
pub(super) const MSG_UPDATING_SUBMODULES_SPINNER: &str = "Updating submodules...";
pub(super) const MSG_DIFF_GENERAL_CONFIG: &str =
    "Added the following fields to the general config:";
pub(super) const MSG_DIFF_EN_CONFIG: &str =
    "Added the following fields to the external node config:";
pub(super) const MSG_DIFF_EN_GENERAL_CONFIG: &str =
    "Added the following fields to the external node generalconfig:";
pub(super) const MSG_INVALID_KEY_TYPE_ERR: &str = "Invalid key type";
pub(super) const MSG_UPDATING_ERA_OBSERVABILITY_SPINNER: &str = "Updating era observability...";

pub(super) fn msg_diff_genesis_config(chain: &str) -> String {
    format!(
        "Found differences between chain {chain} and era genesis configs. Consider updating the chain {chain} genesis config and re-running genesis. Diff:"
    )
}

pub(super) fn msg_diff_contracts_config(chain: &str) -> String {
    format!(
        "Found differences between chain {chain} and era contracts configs. Consider updating the chain {chain} contracts config and re-running genesis. Diff:"
    )
}

pub(super) fn msg_diff_secrets(
    chain: &str,
    current_secrets_path: &Path,
    era_secret_path: &Path,
) -> String {
    format!(
        "Found differences between chain {chain} and era secrets configs. Consider updating the chain {chain} secrets config at {current_secrets_path:?} using the file {era_secret_path:?} as reference. Diff:"
    )
}

pub(super) fn msg_updating_chain(chain: &str) -> String {
    format!("Updating chain: {}", chain)
}<|MERGE_RESOLUTION|>--- conflicted
+++ resolved
@@ -80,14 +80,11 @@
     "Deploying ecosystem contracts...";
 pub(super) const MSG_REGISTERING_CHAIN_SPINNER: &str = "Registering chain...";
 pub(super) const MSG_ACCEPTING_ADMIN_SPINNER: &str = "Accepting admin...";
-<<<<<<< HEAD
 pub(super) const MSG_DA_PAIR_REGISTRATION_SPINNER: &str = "Registering DA pair...";
-=======
 pub(super) const MSG_UPDATING_TOKEN_MULTIPLIER_SETTER_SPINNER: &str =
     "Updating token multiplier setter...";
 pub(super) const MSG_TOKEN_MULTIPLIER_SETTER_UPDATED_TO: &str =
     "Token multiplier setter updated to";
->>>>>>> f2d72102
 pub(super) const MSG_RECREATE_ROCKS_DB_ERRROR: &str = "Failed to create rocks db path";
 pub(super) const MSG_ERA_OBSERVABILITY_ALREADY_SETUP: &str = "Era observability already setup";
 pub(super) const MSG_DOWNLOADING_ERA_OBSERVABILITY_SPINNER: &str =
