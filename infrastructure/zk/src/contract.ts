import { Command } from 'commander';
import * as utils from './utils';
import * as env from './env';
import fs from 'fs';

export async function build() {
    await utils.spawn('yarn l1-contracts build');
    await utils.spawn('yarn l2-contracts build');
}

export async function verifyL1Contracts() {
    // Spawning a new script is expensive, so if we know that publishing is disabled, it's better to not launch
    // it at all (even though `verify` checks the network as well).
    if (process.env.CHAIN_ETH_NETWORK == 'localhost') {
        console.log('Skip contract verification on localhost');
        return;
    }
    await utils.spawn('yarn l1-contracts verify');
}

function updateContractsEnv(initEnv: string, deployLog: String, envVars: Array<string>) {
    let updatedContracts = '';
    for (const envVar of envVars) {
        const pattern = new RegExp(`${envVar}=.*`, 'g');
        const matches = deployLog.match(pattern);
        if (matches !== null) {
            const varContents = matches[0];
            env.modify(envVar, varContents, initEnv);
            updatedContracts += `${varContents}\n`;
        }
    }

    return updatedContracts;
}

export async function initializeValidator(args: any[] = []) {
    await utils.confirmAction();

    const isLocalSetup = process.env.ZKSYNC_LOCAL_SETUP;
    const baseCommandL1 = isLocalSetup ? `yarn --cwd /contracts/ethereum` : `yarn l1-contracts`;

    const governorPrivateKey = process.env.GOVERNOR_PRIVATE_KEY;
    if (governorPrivateKey) {
        args.push('--private-key', governorPrivateKey);
    }

    await utils.spawn(`${baseCommandL1} initialize-validator ${args.join(' ')} | tee initializeValidator.log`);
}

export async function initializeGovernance(args: any[] = []) {
    await utils.confirmAction();

    const isLocalSetup = process.env.ZKSYNC_LOCAL_SETUP;
    const baseCommandL1 = isLocalSetup ? `yarn --cwd /contracts/ethereum` : `yarn l1-contracts`;

    await utils.spawn(`${baseCommandL1} initialize-governance ${args.join(' ')} | tee initializeGovernance.log`);
}

<<<<<<< HEAD
export async function initializeGovernanceChain(args: any[] = []) {
    await utils.confirmAction();

    const isLocalSetup = process.env.ZKSYNC_LOCAL_SETUP;
    const baseCommandL1 = isLocalSetup ? `yarn --cwd /contracts/ethereum` : `yarn l1-contracts`;

    await utils.spawn(`${baseCommandL1} initialize-governance-chain ${args.join(' ')} | tee initializeGovernance.log`);
}

=======
>>>>>>> 7c137b72
export async function initializeL1AllowList(args: any[] = []) {
    await utils.confirmAction();

    const isLocalSetup = process.env.ZKSYNC_LOCAL_SETUP;
    const baseCommandL1 = isLocalSetup ? `yarn --cwd /contracts/ethereum` : `yarn l1-contracts`;

    const governorPrivateKey = process.env.GOVERNOR_PRIVATE_KEY;
    if (governorPrivateKey) {
        args.push('--private-key', governorPrivateKey);
    }

    await utils.spawn(`${baseCommandL1} initialize-allow-list ${args.join(' ')} | tee initializeL1AllowList.log`);
}

export async function initializeWethToken(args: any[] = []) {
    await utils.confirmAction();

    const isLocalSetup = process.env.ZKSYNC_LOCAL_SETUP;
    const baseCommandL1 = isLocalSetup ? `yarn --cwd /contracts/ethereum` : `yarn l1-contracts`;

    await utils.spawn(
        `${baseCommandL1} initialize-l2-weth-token instant-call ${args.join(' ')} | tee initializeWeth.log`
    );
}

export async function initializeBridges(args: any[] = []) {
    await utils.confirmAction();

    const isLocalSetup = process.env.ZKSYNC_LOCAL_SETUP;
    const baseCommandL1 = isLocalSetup ? `yarn --cwd /contracts/ethereum` : `yarn l1-contracts`;

    await utils.spawn(`${baseCommandL1} initialize-bridges ${args.join(' ')} | tee deployL1.log`);
    const l2DeploymentEnvVars: string[] = [
        'CONTRACTS_L2_WETH_BRIDGE_ADDR',
        'CONTRACTS_L2_WETH_TOKEN_IMPL_ADDR',
        'CONTRACTS_L2_WETH_TOKEN_PROXY_ADDR'
    ];
    const l1DeployLog = fs.readFileSync('deployL1.log').toString();
    updateContractsEnv(`etc/env/l1-inits/${process.env.ZKSYNC_ENV!}.init.env`, l1DeployLog, l2DeploymentEnvVars);
}

export async function deployL2(args: any[] = [], includePaymaster?: boolean, includeWETH?: boolean) {
    await utils.confirmAction();

    const isLocalSetup = process.env.ZKSYNC_LOCAL_SETUP;

    const deployerPrivateKey = process.env.DEPLOYER_PRIVATE_KEY;
    if (deployerPrivateKey) {
        args.push('--private-key', deployerPrivateKey);
    }

    // In the localhost setup scenario we don't have the workspace,
    // so we have to `--cwd` into the required directory.
    const baseCommandL2 = isLocalSetup ? `yarn --cwd /contracts/zksync` : `yarn l2-contracts`;
    const baseCommandL1 = isLocalSetup ? `yarn --cwd /contracts/ethereum` : `yarn l1-contracts`;

    // Skip compilation for local setup, since we already copied artifacts into the container.
    await utils.spawn(`${baseCommandL2} build`);

    await utils.spawn(`${baseCommandL1} initialize-erc20-bridge-chain ${args.join(' ')} | tee deployL2.log`);

    if (includePaymaster) {
        await utils.spawn(`${baseCommandL2} deploy-testnet-paymaster ${args.join(' ')} | tee -a deployL2.log`);
    }

    if (includeWETH) {
        await utils.spawn(`${baseCommandL1} initialize-weth-bridge-chain ${args.join(' ')} | tee -a deployL2.log`);
    }

    await utils.spawn(`${baseCommandL2} deploy-force-deploy-upgrader ${args.join(' ')} | tee -a deployL2.log`);

    let l2DeployLog = fs.readFileSync('deployL2.log').toString();
    const l2DeploymentEnvVars = [
        'CONTRACTS_L2_ERC20_BRIDGE_ADDR',
        'CONTRACTS_L2_WETH_BRIDGE_ADDR',
        'CONTRACTS_L2_TESTNET_PAYMASTER_ADDR',
        'CONTRACTS_L2_WETH_TOKEN_IMPL_ADDR',
        'CONTRACTS_L2_WETH_TOKEN_PROXY_ADDR',
        'CONTRACTS_L2_DEFAULT_UPGRADE_ADDR'
    ];
    updateContractsEnv(`etc/env/l2-inits/${process.env.ZKSYNC_ENV!}.init.env`, l2DeployLog, l2DeploymentEnvVars);
}

export async function deployL1(args: any[]) {
    await utils.confirmAction();

    // In the localhost setup scenario we don't have the workspace,
    // so we have to `--cwd` into the required directory.
    const baseCommand = process.env.ZKSYNC_LOCAL_SETUP ? `yarn --cwd /contracts/ethereum` : `yarn l1-contracts`;

    await utils.spawn(`${baseCommand} deploy-no-build ${args.join(' ')} | tee deployL1.log`);
    const deployLog = fs.readFileSync('deployL1.log').toString();
    const l1EnvVars = [
        'CONTRACTS_CREATE2_FACTORY_ADDR',
<<<<<<< HEAD

        'CONTRACTS_BRIDGEHUB_DIAMOND_PROXY_ADDR',
        'CONTRACTS_BRIDGEHUB_ADMIN_FACET_ADDR',
        'CONTRACTS_BRIDGEHUB_MAILBOX_FACET_ADDR',
        'CONTRACTS_BRIDGEHUB_GETTERS_FACET_ADDR',
        'CONTRACTS_BRIDGEHUB_DIAMOND_INIT_ADDR',

        'CONTRACTS_STATE_TRANSITION_PROXY_ADDR',
        'CONTRACTS_STATE_TRANSITION_IMPL_ADDR',
        'CONTRACTS_STATE_TRANSITION_PROXY_ADMIN_ADDR',
        'CONTRACTS_GOVERNANCE_ADDR',

        'CONTRACTS_VERIFIER_ADDR',

        'CONTRACTS_DIAMOND_UPGRADE_INIT_ADDR',
        'CONTRACTS_GOVERNANCE_FACET_ADDR',
=======
        'CONTRACTS_ADMIN_FACET_ADDR',
        'CONTRACTS_DIAMOND_UPGRADE_INIT_ADDR',
        'CONTRACTS_DEFAULT_UPGRADE_ADDR',
        'CONTRACTS_GOVERNANCE_ADDR',
        'CONTRACTS_MAILBOX_FACET_ADDR',
>>>>>>> 7c137b72
        'CONTRACTS_EXECUTOR_FACET_ADDR',
        'CONTRACTS_MAILBOX_FACET_ADDR',
        'CONTRACTS_ADMIN_FACET_ADDR',
        'CONTRACTS_GETTERS_FACET_ADDR',
        'CONTRACTS_DIAMOND_INIT_ADDR',
        'CONTRACTS_DEFAULT_UPGRADE_ADDR',

        'CONTRACTS_GENESIS_TX_HASH',
        'CONTRACTS_L1_ERC20_BRIDGE_PROXY_ADDR',
        'CONTRACTS_L1_ERC20_BRIDGE_IMPL_ADDR',
        'CONTRACTS_L1_WETH_BRIDGE_IMPL_ADDR',
        'CONTRACTS_L1_WETH_BRIDGE_PROXY_ADDR',
        'CONTRACTS_L1_ALLOW_LIST_ADDR',
        'CONTRACTS_L1_MULTICALL3_ADDR'
    ];

    console.log('Writing to', 'etc/env/l1-inits/.init.env');
    const updatedContracts = updateContractsEnv('etc/env/l1-inits/.init.env', deployLog, l1EnvVars);

    // Write updated contract addresses and tx hashes to the separate file
    // Currently it's used by loadtest github action to update deployment configmap.
    fs.writeFileSync('deployed_contracts.log', updatedContracts);
}

export async function redeployL1(args: any[]) {
    const deployerPrivateKey = process.env.DEPLOYER_PRIVATE_KEY;
    const governorAddress = process.env.GOVERNOR_ADDRESS;

    if (deployerPrivateKey && governorAddress) {
        args.concat(['--private-key', deployerPrivateKey, '--governor-address', governorAddress]);
    }

    await deployL1(args);
    await verifyL1Contracts();
}

export async function registerHyperchain(args: any[]) {
    const deployerPrivateKey = process.env.DEPLOYER_PRIVATE_KEY;
    const governorAddress = process.env.GOVERNOR_ADDRESS;

    if (deployerPrivateKey && governorAddress) {
        args.concat(['--private-key', deployerPrivateKey, '--governor-address', governorAddress]);
    }

    await utils.confirmAction();

    // In the localhost setup scenario we don't have the workspace,
    // so we have to `--cwd` into the required directory.
    const baseCommand = process.env.ZKSYNC_LOCAL_SETUP ? `yarn --cwd /contracts/ethereum` : `yarn l1-contracts`;

    await utils.spawn(`${baseCommand} register-hyperchain ${args.join(' ')} | tee registerHyperchain.log`);
    const deployLog = fs.readFileSync('registerHyperchain.log').toString();

    const l2EnvVars = [
        'CHAIN_ETH_ZKSYNC_NETWORK_ID',
        'CONTRACTS_DIAMOND_PROXY_ADDR',
        'CONTRACTS_VALIDATOR_TIMELOCK_ADDR'
    ];
    console.log('Writing to', `etc/env/l2-inits/${process.env.ZKSYNC_ENV!}.init.env`);

    const updatedContracts = updateContractsEnv(
        `etc/env/l2-inits/${process.env.ZKSYNC_ENV!}.init.env`,
        deployLog,
        l2EnvVars
    );

    // Write updated contract addresses and tx hashes to the separate file
    // Currently it's used by loadtest github action to update deployment configmap.
    fs.writeFileSync('register_hyperchain.log', updatedContracts);
}

export async function deployVerifier(args: any[]) {
    await deployL1([...args, '--only-verifier']);
}

export const command = new Command('contract').description('contract management');

command
    .command('redeploy [deploy-opts...]')
    .allowUnknownOption(true)
    .description('redeploy contracts')
    .action(redeployL1);
command.command('deploy [deploy-opts...]').allowUnknownOption(true).description('deploy contracts').action(deployL1);
command.command('build').description('build contracts').action(build);
command.command('initialize-validator').description('initialize validator').action(initializeValidator);
command
    .command('initialize-l1-allow-list-contract')
    .description('initialize L1 allow list contract')
    .action(initializeL1AllowList);
command.command('verify').description('verify L1 contracts').action(verifyL1Contracts);<|MERGE_RESOLUTION|>--- conflicted
+++ resolved
@@ -56,7 +56,6 @@
     await utils.spawn(`${baseCommandL1} initialize-governance ${args.join(' ')} | tee initializeGovernance.log`);
 }
 
-<<<<<<< HEAD
 export async function initializeGovernanceChain(args: any[] = []) {
     await utils.confirmAction();
 
@@ -66,8 +65,6 @@
     await utils.spawn(`${baseCommandL1} initialize-governance-chain ${args.join(' ')} | tee initializeGovernance.log`);
 }
 
-=======
->>>>>>> 7c137b72
 export async function initializeL1AllowList(args: any[] = []) {
     await utils.confirmAction();
 
@@ -162,7 +159,6 @@
     const deployLog = fs.readFileSync('deployL1.log').toString();
     const l1EnvVars = [
         'CONTRACTS_CREATE2_FACTORY_ADDR',
-<<<<<<< HEAD
 
         'CONTRACTS_BRIDGEHUB_DIAMOND_PROXY_ADDR',
         'CONTRACTS_BRIDGEHUB_ADMIN_FACET_ADDR',
@@ -173,25 +169,16 @@
         'CONTRACTS_STATE_TRANSITION_PROXY_ADDR',
         'CONTRACTS_STATE_TRANSITION_IMPL_ADDR',
         'CONTRACTS_STATE_TRANSITION_PROXY_ADMIN_ADDR',
-        'CONTRACTS_GOVERNANCE_ADDR',
-
-        'CONTRACTS_VERIFIER_ADDR',
-
-        'CONTRACTS_DIAMOND_UPGRADE_INIT_ADDR',
-        'CONTRACTS_GOVERNANCE_FACET_ADDR',
-=======
+
         'CONTRACTS_ADMIN_FACET_ADDR',
         'CONTRACTS_DIAMOND_UPGRADE_INIT_ADDR',
         'CONTRACTS_DEFAULT_UPGRADE_ADDR',
         'CONTRACTS_GOVERNANCE_ADDR',
         'CONTRACTS_MAILBOX_FACET_ADDR',
->>>>>>> 7c137b72
         'CONTRACTS_EXECUTOR_FACET_ADDR',
-        'CONTRACTS_MAILBOX_FACET_ADDR',
-        'CONTRACTS_ADMIN_FACET_ADDR',
         'CONTRACTS_GETTERS_FACET_ADDR',
-        'CONTRACTS_DIAMOND_INIT_ADDR',
-        'CONTRACTS_DEFAULT_UPGRADE_ADDR',
+
+        'CONTRACTS_VERIFIER_ADDR',
 
         'CONTRACTS_GENESIS_TX_HASH',
         'CONTRACTS_L1_ERC20_BRIDGE_PROXY_ADDR',
