#![doc = include_str!("../doc/FriProverDal.md")]
use std::{collections::HashMap, convert::TryFrom, time::Duration};

use zksync_basic_types::{
    basic_fri_types::{AggregationRound, CircuitIdRoundTuple},
    protocol_version::ProtocolVersionId,
    prover_dal::{FriProverJobMetadata, JobCountStatistics, StuckJobs},
    L1BatchNumber,
};
use zksync_db_connection::{
    connection::Connection, instrument::InstrumentExt, metrics::MethodLatency,
};

use crate::{duration_to_naive_time, pg_interval_from_duration, Prover};

#[derive(Debug)]
pub struct FriProverDal<'a, 'c> {
    pub(crate) storage: &'a mut Connection<'c, Prover>,
}

impl FriProverDal<'_, '_> {
    pub async fn insert_prover_jobs(
        &mut self,
        l1_batch_number: L1BatchNumber,
        circuit_ids_and_urls: Vec<(u8, String)>,
        aggregation_round: AggregationRound,
        depth: u16,
        protocol_version_id: ProtocolVersionId,
    ) {
        let latency = MethodLatency::new("save_fri_prover_jobs");
        for (sequence_number, (circuit_id, circuit_blob_url)) in
            circuit_ids_and_urls.iter().enumerate()
        {
            self.insert_prover_job(
                l1_batch_number,
                *circuit_id,
                depth,
                sequence_number,
                aggregation_round,
                circuit_blob_url,
                false,
                protocol_version_id,
            )
            .await;
        }
        drop(latency);
    }

    pub async fn get_next_job(
        &mut self,
        protocol_versions: &[ProtocolVersionId],
        picked_by: &str,
    ) -> Option<FriProverJobMetadata> {
        let protocol_versions: Vec<i32> = protocol_versions.iter().map(|&id| id as i32).collect();
        sqlx::query!(
            r#"
            UPDATE prover_jobs_fri
            SET
                status = 'in_progress',
                attempts = attempts + 1,
                updated_at = NOW(),
                processing_started_at = NOW(),
                picked_by = $2
            WHERE
                id = (
                    SELECT
                        id
                    FROM
                        prover_jobs_fri
                    WHERE
                        status = 'queued'
                        AND protocol_version = ANY ($1)
                    ORDER BY
                        aggregation_round DESC,
                        l1_batch_number ASC,
                        id ASC
                    LIMIT
                        1
                    FOR UPDATE
                        SKIP LOCKED
                )
            RETURNING
                prover_jobs_fri.id,
                prover_jobs_fri.l1_batch_number,
                prover_jobs_fri.circuit_id,
                prover_jobs_fri.aggregation_round,
                prover_jobs_fri.sequence_number,
                prover_jobs_fri.depth,
                prover_jobs_fri.is_node_final_proof
            "#,
            &protocol_versions[..],
            picked_by,
        )
        .fetch_optional(self.storage.conn())
        .await
        .unwrap()
        .map(|row| FriProverJobMetadata {
            id: row.id as u32,
            block_number: L1BatchNumber(row.l1_batch_number as u32),
            circuit_id: row.circuit_id as u8,
            aggregation_round: AggregationRound::try_from(i32::from(row.aggregation_round))
                .unwrap(),
            sequence_number: row.sequence_number as usize,
            depth: row.depth as u16,
            is_node_final_proof: row.is_node_final_proof,
        })
    }

    pub async fn get_next_job_for_circuit_id_round(
        &mut self,
        circuits_to_pick: &[CircuitIdRoundTuple],
        protocol_versions: &[ProtocolVersionId],
        picked_by: &str,
    ) -> Option<FriProverJobMetadata> {
        let circuit_ids: Vec<_> = circuits_to_pick
            .iter()
            .map(|tuple| i16::from(tuple.circuit_id))
            .collect();
        let protocol_versions: Vec<i32> = protocol_versions.iter().map(|&id| id as i32).collect();
        let aggregation_rounds: Vec<_> = circuits_to_pick
            .iter()
            .map(|tuple| i16::from(tuple.aggregation_round))
            .collect();
        sqlx::query!(
            r#"
            UPDATE prover_jobs_fri
            SET
                status = 'in_progress',
                attempts = attempts + 1,
                processing_started_at = NOW(),
                updated_at = NOW(),
                picked_by = $4
            WHERE
                id = (
                    SELECT
                        pj.id
                    FROM
                        (
                            SELECT
                                *
                            FROM
                                UNNEST($1::SMALLINT[], $2::SMALLINT[])
                        ) AS tuple (circuit_id, ROUND)
                        JOIN LATERAL (
                            SELECT
                                *
                            FROM
                                prover_jobs_fri AS pj
                            WHERE
                                pj.status = 'queued'
                                AND pj.protocol_version = ANY ($3)
                                AND pj.circuit_id = tuple.circuit_id
                                AND pj.aggregation_round = tuple.round
                            ORDER BY
                                pj.l1_batch_number ASC,
                                pj.id ASC
                            LIMIT
                                1
                        ) AS pj ON TRUE
                    ORDER BY
                        pj.l1_batch_number ASC,
                        pj.aggregation_round DESC,
                        pj.id ASC
                    LIMIT
                        1
                    FOR UPDATE
                        SKIP LOCKED
                )
            RETURNING
                prover_jobs_fri.id,
                prover_jobs_fri.l1_batch_number,
                prover_jobs_fri.circuit_id,
                prover_jobs_fri.aggregation_round,
                prover_jobs_fri.sequence_number,
                prover_jobs_fri.depth,
                prover_jobs_fri.is_node_final_proof
            "#,
            &circuit_ids[..],
            &aggregation_rounds[..],
            &protocol_versions[..],
            picked_by,
        )
        .fetch_optional(self.storage.conn())
        .await
        .unwrap()
        .map(|row| FriProverJobMetadata {
            id: row.id as u32,
            block_number: L1BatchNumber(row.l1_batch_number as u32),
            circuit_id: row.circuit_id as u8,
            aggregation_round: AggregationRound::try_from(i32::from(row.aggregation_round))
                .unwrap(),
            sequence_number: row.sequence_number as usize,
            depth: row.depth as u16,
            is_node_final_proof: row.is_node_final_proof,
        })
    }

    pub async fn save_proof_error(&mut self, id: u32, error: String) {
        {
            sqlx::query!(
                r#"
                UPDATE prover_jobs_fri
                SET
                    status = 'failed',
                    error = $1,
                    updated_at = NOW()
                WHERE
                    id = $2
                "#,
                error,
                i64::from(id)
            )
            .execute(self.storage.conn())
            .await
            .unwrap();
        }
    }

    pub async fn get_prover_job_attempts(&mut self, id: u32) -> sqlx::Result<Option<u32>> {
        let attempts = sqlx::query!(
            r#"
            SELECT
                attempts
            FROM
                prover_jobs_fri
            WHERE
                id = $1
            "#,
            i64::from(id)
        )
        .fetch_optional(self.storage.conn())
        .await?
        .map(|row| row.attempts as u32);

        Ok(attempts)
    }

    pub async fn save_proof(
        &mut self,
        id: u32,
        time_taken: Duration,
        blob_url: &str,
    ) -> FriProverJobMetadata {
        sqlx::query!(
            r#"
            UPDATE prover_jobs_fri
            SET
                status = 'successful',
                updated_at = NOW(),
                time_taken = $1,
                proof_blob_url = $2
            WHERE
                id = $3
            RETURNING
                prover_jobs_fri.id,
                prover_jobs_fri.l1_batch_number,
                prover_jobs_fri.circuit_id,
                prover_jobs_fri.aggregation_round,
                prover_jobs_fri.sequence_number,
                prover_jobs_fri.depth,
                prover_jobs_fri.is_node_final_proof
            "#,
            duration_to_naive_time(time_taken),
            blob_url,
            i64::from(id)
        )
        .instrument("save_fri_proof")
        .report_latency()
        .with_arg("id", &id)
        .fetch_optional(self.storage)
        .await
        .unwrap()
        .map(|row| FriProverJobMetadata {
            id: row.id as u32,
            block_number: L1BatchNumber(row.l1_batch_number as u32),
            circuit_id: row.circuit_id as u8,
            aggregation_round: AggregationRound::try_from(i32::from(row.aggregation_round))
                .unwrap(),
            sequence_number: row.sequence_number as usize,
            depth: row.depth as u16,
            is_node_final_proof: row.is_node_final_proof,
        })
        .unwrap()
    }

    pub async fn requeue_stuck_jobs(
        &mut self,
        processing_timeout: Duration,
        max_attempts: u32,
    ) -> Vec<StuckJobs> {
        let processing_timeout = pg_interval_from_duration(processing_timeout);
        {
            sqlx::query!(
                r#"
                UPDATE prover_jobs_fri
                SET
                    status = 'queued',
                    updated_at = NOW(),
                    processing_started_at = NOW()
                WHERE
                    id IN (
                        SELECT
                            id
                        FROM
                            prover_jobs_fri
                        WHERE
                            (
                                status = 'in_progress'
                                AND processing_started_at <= NOW() - $1::INTERVAL
                                AND attempts < $2
                            )
                            OR (
                                status = 'in_gpu_proof'
                                AND processing_started_at <= NOW() - $1::INTERVAL
                                AND attempts < $2
                            )
                            OR (
                                status = 'failed'
                                AND attempts < $2
                            )
                        FOR UPDATE
                            SKIP LOCKED
                    )
                RETURNING
                    id,
                    status,
                    attempts
                "#,
                &processing_timeout,
                max_attempts as i32,
            )
            .fetch_all(self.storage.conn())
            .await
            .unwrap()
            .into_iter()
            .map(|row| StuckJobs {
                id: row.id as u64,
                status: row.status,
                attempts: row.attempts as u64,
            })
            .collect()
        }
    }

    #[allow(clippy::too_many_arguments)]
    pub async fn insert_prover_job(
        &mut self,
        l1_batch_number: L1BatchNumber,
        circuit_id: u8,
        depth: u16,
        sequence_number: usize,
        aggregation_round: AggregationRound,
        circuit_blob_url: &str,
        is_node_final_proof: bool,
        protocol_version_id: ProtocolVersionId,
    ) {
        sqlx::query!(
                    r#"
                    INSERT INTO
                        prover_jobs_fri (
                            l1_batch_number,
                            circuit_id,
                            circuit_blob_url,
                            aggregation_round,
                            sequence_number,
                            depth,
                            is_node_final_proof,
                            protocol_version,
                            status,
                            created_at,
                            updated_at
                        )
                    VALUES
                        ($1, $2, $3, $4, $5, $6, $7, $8, 'queued', NOW(), NOW())
                    ON CONFLICT (l1_batch_number, aggregation_round, circuit_id, depth, sequence_number) DO
                    UPDATE
                    SET
                        updated_at = NOW()
                    "#,
            i64::from(l1_batch_number.0),
            i16::from(circuit_id),
            circuit_blob_url,
            aggregation_round as i64,
            sequence_number as i64,
            i32::from(depth),
            is_node_final_proof,
            protocol_version_id as i32,
        )
            .execute(self.storage.conn())
            .await
            .unwrap();
    }

    pub async fn get_prover_jobs_stats(&mut self) -> HashMap<(u8, u8), JobCountStatistics> {
        {
            sqlx::query!(
                r#"
                SELECT
                    COUNT(*) AS "count!",
                    circuit_id AS "circuit_id!",
                    aggregation_round AS "aggregation_round!",
                    status AS "status!"
                FROM
                    prover_jobs_fri
                WHERE
                    status <> 'skipped'
                    AND status <> 'successful'
                GROUP BY
                    circuit_id,
                    aggregation_round,
                    status
                "#
            )
            .fetch_all(self.storage.conn())
            .await
            .unwrap()
            .into_iter()
            .map(|row| {
                (
                    row.circuit_id,
                    row.aggregation_round,
                    row.status,
                    row.count as usize,
                )
            })
            .fold(
                HashMap::new(),
                |mut acc, (circuit_id, aggregation_round, status, value)| {
                    let stats = acc
                        .entry((circuit_id as u8, aggregation_round as u8))
                        .or_insert(JobCountStatistics {
                            queued: 0,
                            in_progress: 0,
                            failed: 0,
                            successful: 0,
                        });
                    match status.as_ref() {
                        "queued" => stats.queued = value,
                        "in_progress" => stats.in_progress = value,
                        "failed" => stats.failed = value,
                        "successful" => stats.successful = value,
                        _ => (),
                    }
                    acc
                },
            )
        }
    }

    pub async fn min_unproved_l1_batch_number(&mut self) -> HashMap<(u8, u8), L1BatchNumber> {
        {
            sqlx::query!(
                r#"
                SELECT
                    MIN(l1_batch_number) AS "l1_batch_number!",
                    circuit_id,
                    aggregation_round
                FROM
                    prover_jobs_fri
                WHERE
                    status IN ('queued', 'in_gpu_proof', 'in_progress', 'failed')
                GROUP BY
                    circuit_id,
                    aggregation_round
                "#
            )
            .fetch_all(self.storage.conn())
            .await
            .unwrap()
            .into_iter()
            .map(|row| {
                (
                    (row.circuit_id as u8, row.aggregation_round as u8),
                    L1BatchNumber(row.l1_batch_number as u32),
                )
            })
            .collect()
        }
    }

    pub async fn min_unproved_l1_batch_number_for_aggregation_round(
        &mut self,
        aggregation_round: AggregationRound,
    ) -> Option<L1BatchNumber> {
        sqlx::query!(
            r#"
            SELECT
                l1_batch_number
            FROM
                prover_jobs_fri
            WHERE
                status <> 'skipped'
                AND status <> 'successful'
                AND aggregation_round = $1
            ORDER BY
                l1_batch_number ASC
            LIMIT
                1
            "#,
            aggregation_round as i16
        )
        .fetch_optional(self.storage.conn())
        .await
        .unwrap()
        .map(|row| L1BatchNumber(row.l1_batch_number as u32))
    }

    pub async fn update_status(&mut self, id: u32, status: &str) {
        sqlx::query!(
            r#"
            UPDATE prover_jobs_fri
            SET
                status = $1,
                updated_at = NOW()
            WHERE
                id = $2
            "#,
            status,
            i64::from(id)
        )
        .execute(self.storage.conn())
        .await
        .unwrap();
    }

    pub async fn save_successful_sent_proof(&mut self, l1_batch_number: L1BatchNumber) {
        sqlx::query!(
            r#"
            UPDATE prover_jobs_fri
            SET
                status = 'sent_to_server',
                updated_at = NOW()
            WHERE
                l1_batch_number = $1
            "#,
            i64::from(l1_batch_number.0)
        )
        .execute(self.storage.conn())
        .await
        .unwrap();
    }

    pub async fn get_scheduler_proof_job_id(
        &mut self,
        l1_batch_number: L1BatchNumber,
    ) -> Option<u32> {
        sqlx::query!(
            r#"
            SELECT
                id
            FROM
                prover_jobs_fri
            WHERE
                l1_batch_number = $1
                AND status = 'successful'
                AND aggregation_round = $2
            "#,
            i64::from(l1_batch_number.0),
            AggregationRound::Scheduler as i16,
        )
        .fetch_optional(self.storage.conn())
        .await
        .ok()?
        .map(|row| row.id as u32)
    }

    pub async fn get_recursion_tip_proof_job_id(
        &mut self,
        l1_batch_number: L1BatchNumber,
    ) -> Option<u32> {
        sqlx::query!(
            r#"
            SELECT
                id
            FROM
                prover_jobs_fri
            WHERE
                l1_batch_number = $1
                AND status = 'successful'
                AND aggregation_round = $2
            "#,
            l1_batch_number.0 as i64,
            AggregationRound::RecursionTip as i16,
        )
        .fetch_optional(self.storage.conn())
        .await
        .ok()?
        .map(|row| row.id as u32)
    }

    pub async fn archive_old_jobs(&mut self, archiving_interval_secs: u64) -> usize {
        let archiving_interval_secs =
            pg_interval_from_duration(Duration::from_secs(archiving_interval_secs));

        sqlx::query_scalar!(
            r#"
            WITH deleted AS (
                DELETE FROM prover_jobs_fri
                WHERE
                    status NOT IN ('queued', 'in_progress', 'in_gpu_proof', 'failed')
                    AND updated_at < NOW() - $1::INTERVAL
                RETURNING *
            ),
            inserted_count AS (
                INSERT INTO prover_jobs_fri_archive
                SELECT * FROM deleted
            )
            SELECT COUNT(*) FROM deleted
            "#,
            &archiving_interval_secs,
        )
        .fetch_one(self.storage.conn())
        .await
        .unwrap()
        .unwrap_or(0) as usize
    }

<<<<<<< HEAD
    pub async fn requeue_stuck_jobs_for_batch(
        &mut self,
        block_number: L1BatchNumber,
        max_attempts: u32,
    ) -> Vec<StuckJobs> {
        {
            sqlx::query!(
                r#"
                UPDATE prover_jobs_fri
                SET
                    status = 'queued',
                    error = 'Manually requeued',
                    attempts = 2,
                    updated_at = NOW(),
                    processing_started_at = NOW()
                WHERE
                    l1_batch_number = $1
                    AND attempts >= $2
                    AND NOT (
                        status = 'successful'
                    )
                RETURNING
                    id,
                    status,
                    attempts
                "#,
                i64::from(block_number.0),
                max_attempts as i32,
            )
            .fetch_all(self.storage.conn())
            .await
            .unwrap()
            .into_iter()
            .map(|row| StuckJobs {
                id: row.id as u64,
                status: row.status,
                attempts: row.attempts as u64,
            })
            .collect()
        }
=======
    pub async fn get_final_node_proof_job_ids_for(
        &mut self,
        l1_batch_number: L1BatchNumber,
    ) -> Vec<(u8, u32)> {
        sqlx::query!(
            r#"
            SELECT
                circuit_id,
                id
            FROM
                prover_jobs_fri
            WHERE
                l1_batch_number = $1
                AND is_node_final_proof = true
                AND status = 'successful'
            ORDER BY
                circuit_id ASC
            "#,
            l1_batch_number.0 as i64
        )
        .fetch_all(self.storage.conn())
        .await
        .unwrap()
        .into_iter()
        .map(|row| (row.circuit_id as u8, row.id as u32))
        .collect()
>>>>>>> 33b39bdb
    }
}<|MERGE_RESOLUTION|>--- conflicted
+++ resolved
@@ -615,7 +615,34 @@
         .unwrap_or(0) as usize
     }
 
-<<<<<<< HEAD
+    pub async fn get_final_node_proof_job_ids_for(
+        &mut self,
+        l1_batch_number: L1BatchNumber,
+    ) -> Vec<(u8, u32)> {
+        sqlx::query!(
+            r#"
+            SELECT
+                circuit_id,
+                id
+            FROM
+                prover_jobs_fri
+            WHERE
+                l1_batch_number = $1
+                AND is_node_final_proof = true
+                AND status = 'successful'
+            ORDER BY
+                circuit_id ASC
+            "#,
+            l1_batch_number.0 as i64
+        )
+        .fetch_all(self.storage.conn())
+        .await
+        .unwrap()
+        .into_iter()
+        .map(|row| (row.circuit_id as u8, row.id as u32))
+        .collect()
+    }
+
     pub async fn requeue_stuck_jobs_for_batch(
         &mut self,
         block_number: L1BatchNumber,
@@ -656,33 +683,5 @@
             })
             .collect()
         }
-=======
-    pub async fn get_final_node_proof_job_ids_for(
-        &mut self,
-        l1_batch_number: L1BatchNumber,
-    ) -> Vec<(u8, u32)> {
-        sqlx::query!(
-            r#"
-            SELECT
-                circuit_id,
-                id
-            FROM
-                prover_jobs_fri
-            WHERE
-                l1_batch_number = $1
-                AND is_node_final_proof = true
-                AND status = 'successful'
-            ORDER BY
-                circuit_id ASC
-            "#,
-            l1_batch_number.0 as i64
-        )
-        .fetch_all(self.storage.conn())
-        .await
-        .unwrap()
-        .into_iter()
-        .map(|row| (row.circuit_id as u8, row.id as u32))
-        .collect()
->>>>>>> 33b39bdb
     }
 }