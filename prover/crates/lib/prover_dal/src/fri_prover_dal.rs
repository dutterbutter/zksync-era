--- conflicted
+++ resolved
@@ -271,171 +271,7 @@
         })
     }
 
-<<<<<<< HEAD
-    pub async fn get_next_job(
-        &mut self,
-        protocol_version: ProtocolSemanticVersion,
-        picked_by: &str,
-    ) -> Option<FriProverJobMetadata> {
-        sqlx::query!(
-            r#"
-            UPDATE prover_jobs_fri
-            SET
-                status = 'in_progress',
-                attempts = attempts + 1,
-                updated_at = NOW(),
-                processing_started_at = NOW(),
-                picked_by = $3
-            WHERE
-                id = (
-                    SELECT
-                        id
-                    FROM
-                        prover_jobs_fri
-                    WHERE
-                        status = 'queued'
-                        AND protocol_version = $1
-                        AND protocol_version_patch = $2
-                    ORDER BY
-                        priority DESC,
-                        created_at ASC,
-                        aggregation_round DESC
-                    LIMIT
-                        1
-                    FOR UPDATE
-                    SKIP LOCKED
-                )
-            RETURNING
-            prover_jobs_fri.id,
-            prover_jobs_fri.chain_id,
-            prover_jobs_fri.l1_batch_number,
-            prover_jobs_fri.circuit_id,
-            prover_jobs_fri.aggregation_round,
-            prover_jobs_fri.sequence_number,
-            prover_jobs_fri.depth,
-            prover_jobs_fri.is_node_final_proof
-            "#,
-            protocol_version.minor as i32,
-            protocol_version.patch.0 as i32,
-            picked_by,
-        )
-        .fetch_optional(self.storage.conn())
-        .await
-        .unwrap()
-        .map(|row| FriProverJobMetadata {
-            id: row.id as u32,
-            batch_id: ChainAwareL1BatchNumber::from_raw(
-                row.chain_id as u64,
-                row.l1_batch_number as u32,
-            ),
-            circuit_id: row.circuit_id as u8,
-            aggregation_round: AggregationRound::try_from(i32::from(row.aggregation_round))
-                .unwrap(),
-            sequence_number: row.sequence_number as usize,
-            depth: row.depth as u16,
-            is_node_final_proof: row.is_node_final_proof,
-            pick_time: Instant::now(),
-        })
-    }
-    pub async fn get_next_job_for_circuit_id_round(
-        &mut self,
-        circuits_to_pick: &[CircuitIdRoundTuple],
-        protocol_version: ProtocolSemanticVersion,
-        picked_by: &str,
-    ) -> Option<FriProverJobMetadata> {
-        let circuit_ids: Vec<_> = circuits_to_pick
-            .iter()
-            .map(|tuple| i16::from(tuple.circuit_id))
-            .collect();
-        let aggregation_rounds: Vec<_> = circuits_to_pick
-            .iter()
-            .map(|tuple| i16::from(tuple.aggregation_round))
-            .collect();
-        sqlx::query!(
-            r#"
-            UPDATE prover_jobs_fri
-            SET
-                status = 'in_progress',
-                attempts = attempts + 1,
-                processing_started_at = NOW(),
-                updated_at = NOW(),
-                picked_by = $5
-            WHERE
-                id = (
-                    SELECT
-                        pj.id
-                    FROM
-                        (
-                            SELECT
-                                *
-                            FROM
-                                UNNEST($1::SMALLINT [], $2::SMALLINT [])
-                        ) AS tuple (circuit_id, round)
-                    JOIN LATERAL (
-                        SELECT
-                            *
-                        FROM
-                            prover_jobs_fri AS pj
-                        WHERE
-                            pj.status = 'queued'
-                            AND pj.protocol_version = $3
-                            AND pj.protocol_version_patch = $4
-                            AND pj.circuit_id = tuple.circuit_id
-                            AND pj.aggregation_round = tuple.round
-                        ORDER BY
-                            pj.priority DESC,
-                            pj.created_at ASC
-                        LIMIT
-                            1
-                    ) AS pj ON TRUE
-                    ORDER BY
-                        pj.priority DESC,
-                        pj.created_at ASC,
-                        pj.aggregation_round DESC
-                    LIMIT
-                        1
-                    FOR UPDATE
-                    SKIP LOCKED
-                )
-            RETURNING
-            prover_jobs_fri.id,
-            prover_jobs_fri.chain_id,
-            prover_jobs_fri.l1_batch_number,
-            prover_jobs_fri.circuit_id,
-            prover_jobs_fri.aggregation_round,
-            prover_jobs_fri.sequence_number,
-            prover_jobs_fri.depth,
-            prover_jobs_fri.is_node_final_proof
-            "#,
-            &circuit_ids[..],
-            &aggregation_rounds[..],
-            protocol_version.minor as i32,
-            protocol_version.patch.0 as i32,
-            picked_by,
-        )
-        .fetch_optional(self.storage.conn())
-        .await
-        .unwrap()
-        .map(|row| FriProverJobMetadata {
-            id: row.id as u32,
-            batch_id: ChainAwareL1BatchNumber::from_raw(
-                row.chain_id as u64,
-                row.l1_batch_number as u32,
-            ),
-            circuit_id: row.circuit_id as u8,
-            aggregation_round: AggregationRound::try_from(i32::from(row.aggregation_round))
-                .unwrap(),
-            sequence_number: row.sequence_number as usize,
-            depth: row.depth as u16,
-            is_node_final_proof: row.is_node_final_proof,
-            pick_time: Instant::now(),
-        })
-    }
-
     pub async fn save_proof_error(&mut self, id: u32, chain_id: L2ChainId, error: String) {
-=======
-    pub async fn save_proof_error(&mut self, id: u32, error: String) {
->>>>>>> e99b548e
         {
             sqlx::query!(
                 r#"
@@ -459,34 +295,6 @@
         }
     }
 
-<<<<<<< HEAD
-    pub async fn get_prover_job_attempts(
-        &mut self,
-        id: u32,
-        chain_id: L2ChainId,
-    ) -> sqlx::Result<Option<u32>> {
-        let attempts = sqlx::query!(
-            r#"
-            SELECT
-                attempts
-            FROM
-                prover_jobs_fri
-            WHERE
-                id = $1
-                AND chain_id = $2
-            "#,
-            i64::from(id),
-            chain_id.as_u64() as i32
-        )
-        .fetch_optional(self.storage.conn())
-        .await?
-        .map(|row| row.attempts as u32);
-
-        Ok(attempts)
-    }
-
-=======
->>>>>>> e99b548e
     pub async fn save_proof(
         &mut self,
         id: u32,
